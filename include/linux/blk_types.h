--- conflicted
+++ resolved
@@ -56,10 +56,7 @@
 	u8			bd_partno;
 	spinlock_t		bd_size_lock; /* for bd_inode->i_size updates */
 	struct gendisk *	bd_disk;
-<<<<<<< HEAD
-=======
 	struct request_queue *	bd_queue;
->>>>>>> df0cc57e
 
 	/* The counter of freeze processes */
 	int			bd_fsfreeze_count;
