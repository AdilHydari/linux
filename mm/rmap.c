/*
 * mm/rmap.c - physical to virtual reverse mappings
 *
 * Copyright 2001, Rik van Riel <riel@conectiva.com.br>
 * Released under the General Public License (GPL).
 *
 * Simple, low overhead reverse mapping scheme.
 * Please try to keep this thing as modular as possible.
 *
 * Provides methods for unmapping each kind of mapped page:
 * the anon methods track anonymous pages, and
 * the file methods track pages belonging to an inode.
 *
 * Original design by Rik van Riel <riel@conectiva.com.br> 2001
 * File methods by Dave McCracken <dmccr@us.ibm.com> 2003, 2004
 * Anonymous methods by Andrea Arcangeli <andrea@suse.de> 2004
 * Contributions by Hugh Dickins 2003, 2004
 */

/*
 * Lock ordering in mm:
 *
 * inode->i_rwsem	(while writing or truncating, not reading or faulting)
 *   mm->mmap_lock
 *     mapping->invalidate_lock (in filemap_fault)
 *       page->flags PG_locked (lock_page)   * (see hugetlbfs below)
 *         hugetlbfs_i_mmap_rwsem_key (in huge_pmd_share)
 *           mapping->i_mmap_rwsem
 *             hugetlb_fault_mutex (hugetlbfs specific page fault mutex)
 *             anon_vma->rwsem
 *               mm->page_table_lock or pte_lock
 *                 swap_lock (in swap_duplicate, swap_info_get)
 *                   mmlist_lock (in mmput, drain_mmlist and others)
 *                   mapping->private_lock (in __set_page_dirty_buffers)
 *                     lock_page_memcg move_lock (in __set_page_dirty_buffers)
 *                       i_pages lock (widely used)
 *                         lruvec->lru_lock (in folio_lruvec_lock_irq)
 *                   inode->i_lock (in set_page_dirty's __mark_inode_dirty)
 *                   bdi.wb->list_lock (in set_page_dirty's __mark_inode_dirty)
 *                     sb_lock (within inode_lock in fs/fs-writeback.c)
 *                     i_pages lock (widely used, in set_page_dirty,
 *                               in arch-dependent flush_dcache_mmap_lock,
 *                               within bdi.wb->list_lock in __sync_single_inode)
 *
 * anon_vma->rwsem,mapping->i_mmap_rwsem   (memory_failure, collect_procs_anon)
 *   ->tasklist_lock
 *     pte map lock
 *
 * * hugetlbfs PageHuge() pages take locks in this order:
 *         mapping->i_mmap_rwsem
 *           hugetlb_fault_mutex (hugetlbfs specific page fault mutex)
 *             page->flags PG_locked (lock_page)
 */

#include <linux/mm.h>
#include <linux/sched/mm.h>
#include <linux/sched/task.h>
#include <linux/pagemap.h>
#include <linux/swap.h>
#include <linux/swapops.h>
#include <linux/slab.h>
#include <linux/init.h>
#include <linux/ksm.h>
#include <linux/rmap.h>
#include <linux/rcupdate.h>
#include <linux/export.h>
#include <linux/memcontrol.h>
#include <linux/mmu_notifier.h>
#include <linux/migrate.h>
#include <linux/hugetlb.h>
#include <linux/huge_mm.h>
#include <linux/backing-dev.h>
#include <linux/page_idle.h>
#include <linux/memremap.h>
#include <linux/userfaultfd_k.h>

#include <asm/tlbflush.h>

#include <trace/events/tlb.h>

#include "internal.h"

static struct kmem_cache *anon_vma_cachep;
static struct kmem_cache *anon_vma_chain_cachep;

static inline struct anon_vma *anon_vma_alloc(void)
{
	struct anon_vma *anon_vma;

	anon_vma = kmem_cache_alloc(anon_vma_cachep, GFP_KERNEL);
	if (anon_vma) {
		refcount_set(&anon_vma->refcount, 1);
		anon_vma->degree = 1;	/* Reference for first vma */
		anon_vma->parent = anon_vma;
		/*
		 * Initialise the anon_vma root to point to itself. If called
		 * from fork, the root will be reset to the parents anon_vma.
		 */
		anon_vma->root = anon_vma;
	}

	return anon_vma;
}

static inline void anon_vma_free(struct anon_vma *anon_vma)
{
	VM_BUG_ON(refcount_read(&anon_vma->refcount));

	/*
	 * Synchronize against folio_lock_anon_vma_read() such that
	 * we can safely hold the lock without the anon_vma getting
	 * freed.
	 *
	 * Relies on the full mb implied by the atomic_dec_and_test() from
	 * put_anon_vma() against the acquire barrier implied by
	 * down_read_trylock() from folio_lock_anon_vma_read(). This orders:
	 *
	 * folio_lock_anon_vma_read()	VS	put_anon_vma()
	 *   down_read_trylock()		  atomic_dec_and_test()
	 *   LOCK				  MB
	 *   atomic_read()			  rwsem_is_locked()
	 *
	 * LOCK should suffice since the actual taking of the lock must
	 * happen _before_ what follows.
	 */
	might_sleep();
	if (rwsem_is_locked(&anon_vma->root->rwsem)) {
		anon_vma_lock_write(anon_vma);
		anon_vma_unlock_write(anon_vma);
	}

	kmem_cache_free(anon_vma_cachep, anon_vma);
}

static inline struct anon_vma_chain *anon_vma_chain_alloc(gfp_t gfp)
{
	return kmem_cache_alloc(anon_vma_chain_cachep, gfp);
}

static void anon_vma_chain_free(struct anon_vma_chain *anon_vma_chain)
{
	kmem_cache_free(anon_vma_chain_cachep, anon_vma_chain);
}

static void anon_vma_chain_link(struct vm_area_struct *vma,
				struct anon_vma_chain *avc,
				struct anon_vma *anon_vma)
{
	avc->vma = vma;
	avc->anon_vma = anon_vma;
	list_add(&avc->same_vma, &vma->anon_vma_chain);
	anon_vma_interval_tree_insert(avc, &anon_vma->rb_root);
}

/**
 * __anon_vma_prepare - attach an anon_vma to a memory region
 * @vma: the memory region in question
 *
 * This makes sure the memory mapping described by 'vma' has
 * an 'anon_vma' attached to it, so that we can associate the
 * anonymous pages mapped into it with that anon_vma.
 *
 * The common case will be that we already have one, which
 * is handled inline by anon_vma_prepare(). But if
 * not we either need to find an adjacent mapping that we
 * can re-use the anon_vma from (very common when the only
 * reason for splitting a vma has been mprotect()), or we
 * allocate a new one.
 *
 * Anon-vma allocations are very subtle, because we may have
 * optimistically looked up an anon_vma in folio_lock_anon_vma_read()
 * and that may actually touch the rwsem even in the newly
 * allocated vma (it depends on RCU to make sure that the
 * anon_vma isn't actually destroyed).
 *
 * As a result, we need to do proper anon_vma locking even
 * for the new allocation. At the same time, we do not want
 * to do any locking for the common case of already having
 * an anon_vma.
 *
 * This must be called with the mmap_lock held for reading.
 */
int __anon_vma_prepare(struct vm_area_struct *vma)
{
	struct mm_struct *mm = vma->vm_mm;
	struct anon_vma *anon_vma, *allocated;
	struct anon_vma_chain *avc;

	might_sleep();

	avc = anon_vma_chain_alloc(GFP_KERNEL);
	if (!avc)
		goto out_enomem;

	anon_vma = find_mergeable_anon_vma(vma);
	allocated = NULL;
	if (!anon_vma) {
		anon_vma = anon_vma_alloc();
		if (unlikely(!anon_vma))
			goto out_enomem_free_avc;
		allocated = anon_vma;
	}

	anon_vma_lock_write(anon_vma);
	/* page_table_lock to protect against threads */
	spin_lock(&mm->page_table_lock);
	if (likely(!vma->anon_vma)) {
		vma->anon_vma = anon_vma;
		anon_vma_chain_link(vma, avc, anon_vma);
		/* vma reference or self-parent link for new root */
		anon_vma->degree++;
		allocated = NULL;
		avc = NULL;
	}
	spin_unlock(&mm->page_table_lock);
	anon_vma_unlock_write(anon_vma);

	if (unlikely(allocated))
		put_anon_vma(allocated);
	if (unlikely(avc))
		anon_vma_chain_free(avc);

	return 0;

 out_enomem_free_avc:
	anon_vma_chain_free(avc);
 out_enomem:
	return -ENOMEM;
}

/*
 * This is a useful helper function for locking the anon_vma root as
 * we traverse the vma->anon_vma_chain, looping over anon_vma's that
 * have the same vma.
 *
 * Such anon_vma's should have the same root, so you'd expect to see
 * just a single mutex_lock for the whole traversal.
 */
static inline struct anon_vma *lock_anon_vma_root(struct anon_vma *root, struct anon_vma *anon_vma)
{
	struct anon_vma *new_root = anon_vma->root;
	if (new_root != root) {
		if (WARN_ON_ONCE(root))
			up_write(&root->rwsem);
		root = new_root;
		down_write(&root->rwsem);
	}
	return root;
}

static inline void unlock_anon_vma_root(struct anon_vma *root)
{
	if (root)
		up_write(&root->rwsem);
}

/*
 * Attach the anon_vmas from src to dst.
 * Returns 0 on success, -ENOMEM on failure.
 *
 * anon_vma_clone() is called by __vma_adjust(), __split_vma(), copy_vma() and
 * anon_vma_fork(). The first three want an exact copy of src, while the last
 * one, anon_vma_fork(), may try to reuse an existing anon_vma to prevent
 * endless growth of anon_vma. Since dst->anon_vma is set to NULL before call,
 * we can identify this case by checking (!dst->anon_vma && src->anon_vma).
 *
 * If (!dst->anon_vma && src->anon_vma) is true, this function tries to find
 * and reuse existing anon_vma which has no vmas and only one child anon_vma.
 * This prevents degradation of anon_vma hierarchy to endless linear chain in
 * case of constantly forking task. On the other hand, an anon_vma with more
 * than one child isn't reused even if there was no alive vma, thus rmap
 * walker has a good chance of avoiding scanning the whole hierarchy when it
 * searches where page is mapped.
 */
int anon_vma_clone(struct vm_area_struct *dst, struct vm_area_struct *src)
{
	struct anon_vma_chain *avc, *pavc;
	struct anon_vma *root = NULL;

	list_for_each_entry_reverse(pavc, &src->anon_vma_chain, same_vma) {
		struct anon_vma *anon_vma;

		avc = anon_vma_chain_alloc(GFP_NOWAIT | __GFP_NOWARN);
		if (unlikely(!avc)) {
			unlock_anon_vma_root(root);
			root = NULL;
			avc = anon_vma_chain_alloc(GFP_KERNEL);
			if (!avc)
				goto enomem_failure;
		}
		anon_vma = pavc->anon_vma;
		root = lock_anon_vma_root(root, anon_vma);
		anon_vma_chain_link(dst, avc, anon_vma);

		/*
		 * Reuse existing anon_vma if its degree lower than two,
		 * that means it has no vma and only one anon_vma child.
		 *
		 * Do not chose parent anon_vma, otherwise first child
		 * will always reuse it. Root anon_vma is never reused:
		 * it has self-parent reference and at least one child.
		 */
		if (!dst->anon_vma && src->anon_vma &&
		    anon_vma != src->anon_vma && anon_vma->degree < 2)
			dst->anon_vma = anon_vma;
	}
	if (dst->anon_vma)
		dst->anon_vma->degree++;
	unlock_anon_vma_root(root);
	return 0;

 enomem_failure:
	/*
	 * dst->anon_vma is dropped here otherwise its degree can be incorrectly
	 * decremented in unlink_anon_vmas().
	 * We can safely do this because callers of anon_vma_clone() don't care
	 * about dst->anon_vma if anon_vma_clone() failed.
	 */
	dst->anon_vma = NULL;
	unlink_anon_vmas(dst);
	return -ENOMEM;
}

/*
 * Attach vma to its own anon_vma, as well as to the anon_vmas that
 * the corresponding VMA in the parent process is attached to.
 * Returns 0 on success, non-zero on failure.
 */
int anon_vma_fork(struct vm_area_struct *vma, struct vm_area_struct *pvma)
{
	struct anon_vma_chain *avc;
	struct anon_vma *anon_vma;
	int error;

	/* Don't bother if the parent process has no anon_vma here. */
	if (!pvma->anon_vma)
		return 0;

	/* Drop inherited anon_vma, we'll reuse existing or allocate new. */
	vma->anon_vma = NULL;

	/*
	 * First, attach the new VMA to the parent VMA's anon_vmas,
	 * so rmap can find non-COWed pages in child processes.
	 */
	error = anon_vma_clone(vma, pvma);
	if (error)
		return error;

	/* An existing anon_vma has been reused, all done then. */
	if (vma->anon_vma)
		return 0;

	/* Then add our own anon_vma. */
	anon_vma = anon_vma_alloc();
	if (!anon_vma)
		goto out_error;
	avc = anon_vma_chain_alloc(GFP_KERNEL);
	if (!avc)
		goto out_error_free_anon_vma;

	/*
	 * The root anon_vma's rwsem is the lock actually used when we
	 * lock any of the anon_vmas in this anon_vma tree.
	 */
	anon_vma->root = pvma->anon_vma->root;
	anon_vma->parent = pvma->anon_vma;
	/*
	 * With refcounts, an anon_vma can stay around longer than the
	 * process it belongs to. The root anon_vma needs to be pinned until
	 * this anon_vma is freed, because the lock lives in the root.
	 */
	get_anon_vma(anon_vma->root);
	/* Mark this anon_vma as the one where our new (COWed) pages go. */
	vma->anon_vma = anon_vma;
	anon_vma_lock_write(anon_vma);
	anon_vma_chain_link(vma, avc, anon_vma);
	anon_vma->parent->degree++;
	anon_vma_unlock_write(anon_vma);

	return 0;

 out_error_free_anon_vma:
	put_anon_vma(anon_vma);
 out_error:
	unlink_anon_vmas(vma);
	return -ENOMEM;
}

void unlink_anon_vmas(struct vm_area_struct *vma)
{
	struct anon_vma_chain *avc, *next;
	struct anon_vma *root = NULL;

	/*
	 * Unlink each anon_vma chained to the VMA.  This list is ordered
	 * from newest to oldest, ensuring the root anon_vma gets freed last.
	 */
	list_for_each_entry_safe(avc, next, &vma->anon_vma_chain, same_vma) {
		struct anon_vma *anon_vma = avc->anon_vma;

		root = lock_anon_vma_root(root, anon_vma);
		anon_vma_interval_tree_remove(avc, &anon_vma->rb_root);

		/*
		 * Leave empty anon_vmas on the list - we'll need
		 * to free them outside the lock.
		 */
		if (RB_EMPTY_ROOT(&anon_vma->rb_root.rb_root)) {
			anon_vma->parent->degree--;
			continue;
		}

		list_del(&avc->same_vma);
		anon_vma_chain_free(avc);
	}
	if (vma->anon_vma) {
		vma->anon_vma->degree--;

		/*
		 * vma would still be needed after unlink, and anon_vma will be prepared
		 * when handle fault.
		 */
		vma->anon_vma = NULL;
	}
	unlock_anon_vma_root(root);

	/*
	 * Iterate the list once more, it now only contains empty and unlinked
	 * anon_vmas, destroy them. Could not do before due to __put_anon_vma()
	 * needing to write-acquire the anon_vma->root->rwsem.
	 */
	list_for_each_entry_safe(avc, next, &vma->anon_vma_chain, same_vma) {
		struct anon_vma *anon_vma = avc->anon_vma;

		VM_WARN_ON(anon_vma->degree);
		put_anon_vma(anon_vma);

		list_del(&avc->same_vma);
		anon_vma_chain_free(avc);
	}
}

static void anon_vma_ctor(void *data)
{
	struct anon_vma *anon_vma = data;

	init_rwsem(&anon_vma->rwsem);
	refcount_set(&anon_vma->refcount, 0);
	anon_vma->rb_root = RB_ROOT_CACHED;
}

void __init anon_vma_init(void)
{
	anon_vma_cachep = kmem_cache_create("anon_vma", sizeof(struct anon_vma),
			0, SLAB_TYPESAFE_BY_RCU|SLAB_PANIC|SLAB_ACCOUNT,
			anon_vma_ctor);
	anon_vma_chain_cachep = KMEM_CACHE(anon_vma_chain,
			SLAB_PANIC|SLAB_ACCOUNT);
}

/*
 * Getting a lock on a stable anon_vma from a page off the LRU is tricky!
 *
 * Since there is no serialization what so ever against page_remove_rmap()
 * the best this function can do is return a refcount increased anon_vma
 * that might have been relevant to this page.
 *
 * The page might have been remapped to a different anon_vma or the anon_vma
 * returned may already be freed (and even reused).
 *
 * In case it was remapped to a different anon_vma, the new anon_vma will be a
 * child of the old anon_vma, and the anon_vma lifetime rules will therefore
 * ensure that any anon_vma obtained from the page will still be valid for as
 * long as we observe page_mapped() [ hence all those page_mapped() tests ].
 *
 * All users of this function must be very careful when walking the anon_vma
 * chain and verify that the page in question is indeed mapped in it
 * [ something equivalent to page_mapped_in_vma() ].
 *
 * Since anon_vma's slab is SLAB_TYPESAFE_BY_RCU and we know from
 * page_remove_rmap() that the anon_vma pointer from page->mapping is valid
 * if there is a mapcount, we can dereference the anon_vma after observing
 * those.
 */
struct anon_vma *page_get_anon_vma(struct page *page)
{
	struct anon_vma *anon_vma = NULL;
	unsigned long anon_mapping;

	rcu_read_lock();
	anon_mapping = (unsigned long)READ_ONCE(page->mapping);
	if ((anon_mapping & PAGE_MAPPING_FLAGS) != PAGE_MAPPING_ANON)
		goto out;
	if (!page_mapped(page))
		goto out;

	anon_vma = (struct anon_vma *) (anon_mapping - PAGE_MAPPING_ANON);
	if (!refcount_inc_not_zero(&anon_vma->refcount)) {
		anon_vma = NULL;
		goto out;
	}

	/*
	 * If this page is still mapped, then its anon_vma cannot have been
	 * freed.  But if it has been unmapped, we have no security against the
	 * anon_vma structure being freed and reused (for another anon_vma:
	 * SLAB_TYPESAFE_BY_RCU guarantees that - so the atomic_inc_not_zero()
	 * above cannot corrupt).
	 */
	if (!page_mapped(page)) {
		rcu_read_unlock();
		put_anon_vma(anon_vma);
		return NULL;
	}
out:
	rcu_read_unlock();

	return anon_vma;
}

/*
 * Similar to page_get_anon_vma() except it locks the anon_vma.
 *
 * Its a little more complex as it tries to keep the fast path to a single
 * atomic op -- the trylock. If we fail the trylock, we fall back to getting a
 * reference like with page_get_anon_vma() and then block on the mutex.
 */
struct anon_vma *folio_lock_anon_vma_read(struct folio *folio)
{
	struct anon_vma *anon_vma = NULL;
	struct anon_vma *root_anon_vma;
	unsigned long anon_mapping;

	rcu_read_lock();
	anon_mapping = (unsigned long)READ_ONCE(folio->mapping);
	if ((anon_mapping & PAGE_MAPPING_FLAGS) != PAGE_MAPPING_ANON)
		goto out;
	if (!folio_mapped(folio))
		goto out;

	anon_vma = (struct anon_vma *) (anon_mapping - PAGE_MAPPING_ANON);
	root_anon_vma = READ_ONCE(anon_vma->root);
	if (down_read_trylock(&root_anon_vma->rwsem)) {
		/*
		 * If the folio is still mapped, then this anon_vma is still
		 * its anon_vma, and holding the mutex ensures that it will
		 * not go away, see anon_vma_free().
		 */
		if (!folio_mapped(folio)) {
			up_read(&root_anon_vma->rwsem);
			anon_vma = NULL;
		}
		goto out;
	}

	/* trylock failed, we got to sleep */
	if (!refcount_inc_not_zero(&anon_vma->refcount)) {
		anon_vma = NULL;
		goto out;
	}

	if (!folio_mapped(folio)) {
		rcu_read_unlock();
		put_anon_vma(anon_vma);
		return NULL;
	}

	/* we pinned the anon_vma, its safe to sleep */
	rcu_read_unlock();
	anon_vma_lock_read(anon_vma);

	if (refcount_dec_and_test(&anon_vma->refcount)) {
		/*
		 * Oops, we held the last refcount, release the lock
		 * and bail -- can't simply use put_anon_vma() because
		 * we'll deadlock on the anon_vma_lock_write() recursion.
		 */
		anon_vma_unlock_read(anon_vma);
		__put_anon_vma(anon_vma);
		anon_vma = NULL;
	}

	return anon_vma;

out:
	rcu_read_unlock();
	return anon_vma;
}

void page_unlock_anon_vma_read(struct anon_vma *anon_vma)
{
	anon_vma_unlock_read(anon_vma);
}

#ifdef CONFIG_ARCH_WANT_BATCHED_UNMAP_TLB_FLUSH
/*
 * Flush TLB entries for recently unmapped pages from remote CPUs. It is
 * important if a PTE was dirty when it was unmapped that it's flushed
 * before any IO is initiated on the page to prevent lost writes. Similarly,
 * it must be flushed before freeing to prevent data leakage.
 */
void try_to_unmap_flush(void)
{
	struct tlbflush_unmap_batch *tlb_ubc = &current->tlb_ubc;

	if (!tlb_ubc->flush_required)
		return;

	arch_tlbbatch_flush(&tlb_ubc->arch);
	tlb_ubc->flush_required = false;
	tlb_ubc->writable = false;
}

/* Flush iff there are potentially writable TLB entries that can race with IO */
void try_to_unmap_flush_dirty(void)
{
	struct tlbflush_unmap_batch *tlb_ubc = &current->tlb_ubc;

	if (tlb_ubc->writable)
		try_to_unmap_flush();
}

/*
 * Bits 0-14 of mm->tlb_flush_batched record pending generations.
 * Bits 16-30 of mm->tlb_flush_batched bit record flushed generations.
 */
#define TLB_FLUSH_BATCH_FLUSHED_SHIFT	16
#define TLB_FLUSH_BATCH_PENDING_MASK			\
	((1 << (TLB_FLUSH_BATCH_FLUSHED_SHIFT - 1)) - 1)
#define TLB_FLUSH_BATCH_PENDING_LARGE			\
	(TLB_FLUSH_BATCH_PENDING_MASK / 2)

static void set_tlb_ubc_flush_pending(struct mm_struct *mm, bool writable)
{
	struct tlbflush_unmap_batch *tlb_ubc = &current->tlb_ubc;
	int batch, nbatch;

	arch_tlbbatch_add_mm(&tlb_ubc->arch, mm);
	tlb_ubc->flush_required = true;

	/*
	 * Ensure compiler does not re-order the setting of tlb_flush_batched
	 * before the PTE is cleared.
	 */
	barrier();
	batch = atomic_read(&mm->tlb_flush_batched);
retry:
	if ((batch & TLB_FLUSH_BATCH_PENDING_MASK) > TLB_FLUSH_BATCH_PENDING_LARGE) {
		/*
		 * Prevent `pending' from catching up with `flushed' because of
		 * overflow.  Reset `pending' and `flushed' to be 1 and 0 if
		 * `pending' becomes large.
		 */
		nbatch = atomic_cmpxchg(&mm->tlb_flush_batched, batch, 1);
		if (nbatch != batch) {
			batch = nbatch;
			goto retry;
		}
	} else {
		atomic_inc(&mm->tlb_flush_batched);
	}

	/*
	 * If the PTE was dirty then it's best to assume it's writable. The
	 * caller must use try_to_unmap_flush_dirty() or try_to_unmap_flush()
	 * before the page is queued for IO.
	 */
	if (writable)
		tlb_ubc->writable = true;
}

/*
 * Returns true if the TLB flush should be deferred to the end of a batch of
 * unmap operations to reduce IPIs.
 */
static bool should_defer_flush(struct mm_struct *mm, enum ttu_flags flags)
{
	bool should_defer = false;

	if (!(flags & TTU_BATCH_FLUSH))
		return false;

	/* If remote CPUs need to be flushed then defer batch the flush */
	if (cpumask_any_but(mm_cpumask(mm), get_cpu()) < nr_cpu_ids)
		should_defer = true;
	put_cpu();

	return should_defer;
}

/*
 * Reclaim unmaps pages under the PTL but do not flush the TLB prior to
 * releasing the PTL if TLB flushes are batched. It's possible for a parallel
 * operation such as mprotect or munmap to race between reclaim unmapping
 * the page and flushing the page. If this race occurs, it potentially allows
 * access to data via a stale TLB entry. Tracking all mm's that have TLB
 * batching in flight would be expensive during reclaim so instead track
 * whether TLB batching occurred in the past and if so then do a flush here
 * if required. This will cost one additional flush per reclaim cycle paid
 * by the first operation at risk such as mprotect and mumap.
 *
 * This must be called under the PTL so that an access to tlb_flush_batched
 * that is potentially a "reclaim vs mprotect/munmap/etc" race will synchronise
 * via the PTL.
 */
void flush_tlb_batched_pending(struct mm_struct *mm)
{
	int batch = atomic_read(&mm->tlb_flush_batched);
	int pending = batch & TLB_FLUSH_BATCH_PENDING_MASK;
	int flushed = batch >> TLB_FLUSH_BATCH_FLUSHED_SHIFT;

	if (pending != flushed) {
		flush_tlb_mm(mm);
		/*
		 * If the new TLB flushing is pending during flushing, leave
		 * mm->tlb_flush_batched as is, to avoid losing flushing.
		 */
		atomic_cmpxchg(&mm->tlb_flush_batched, batch,
			       pending | (pending << TLB_FLUSH_BATCH_FLUSHED_SHIFT));
	}
}
#else
static void set_tlb_ubc_flush_pending(struct mm_struct *mm, bool writable)
{
}

static bool should_defer_flush(struct mm_struct *mm, enum ttu_flags flags)
{
	return false;
}
#endif /* CONFIG_ARCH_WANT_BATCHED_UNMAP_TLB_FLUSH */

/*
 * At what user virtual address is page expected in vma?
 * Caller should check the page is actually part of the vma.
 */
unsigned long page_address_in_vma(struct page *page, struct vm_area_struct *vma)
{
	struct folio *folio = page_folio(page);
	if (folio_test_anon(folio)) {
		struct anon_vma *page__anon_vma = folio_anon_vma(folio);
		/*
		 * Note: swapoff's unuse_vma() is more efficient with this
		 * check, and needs it to match anon_vma when KSM is active.
		 */
		if (!vma->anon_vma || !page__anon_vma ||
		    vma->anon_vma->root != page__anon_vma->root)
			return -EFAULT;
	} else if (!vma->vm_file) {
		return -EFAULT;
	} else if (vma->vm_file->f_mapping != folio->mapping) {
		return -EFAULT;
	}

	return vma_address(page, vma);
}

pmd_t *mm_find_pmd(struct mm_struct *mm, unsigned long address)
{
	pgd_t *pgd;
	p4d_t *p4d;
	pud_t *pud;
	pmd_t *pmd = NULL;
	pmd_t pmde;

	pgd = pgd_offset(mm, address);
	if (!pgd_present(*pgd))
		goto out;

	p4d = p4d_offset(pgd, address);
	if (!p4d_present(*p4d))
		goto out;

	pud = pud_offset(p4d, address);
	if (!pud_present(*pud))
		goto out;

	pmd = pmd_offset(pud, address);
	/*
	 * Some THP functions use the sequence pmdp_huge_clear_flush(), set_pmd_at()
	 * without holding anon_vma lock for write.  So when looking for a
	 * genuine pmde (in which to find pte), test present and !THP together.
	 */
	pmde = *pmd;
	barrier();
	if (!pmd_present(pmde) || pmd_trans_huge(pmde))
		pmd = NULL;
out:
	return pmd;
}

struct folio_referenced_arg {
	int mapcount;
	int referenced;
	unsigned long vm_flags;
	struct mem_cgroup *memcg;
};
/*
 * arg: folio_referenced_arg will be passed
 */
static bool folio_referenced_one(struct folio *folio,
		struct vm_area_struct *vma, unsigned long address, void *arg)
{
	struct folio_referenced_arg *pra = arg;
	DEFINE_FOLIO_VMA_WALK(pvmw, folio, vma, address, 0);
	int referenced = 0;

	while (page_vma_mapped_walk(&pvmw)) {
		address = pvmw.address;

		if ((vma->vm_flags & VM_LOCKED) &&
		    (!folio_test_large(folio) || !pvmw.pte)) {
			/* Restore the mlock which got missed */
			mlock_vma_folio(folio, vma, !pvmw.pte);
			page_vma_mapped_walk_done(&pvmw);
			pra->vm_flags |= VM_LOCKED;
			return false; /* To break the loop */
		}

		if (pvmw.pte) {
			if (ptep_clear_flush_young_notify(vma, address,
						pvmw.pte)) {
				/*
				 * Don't treat a reference through
				 * a sequentially read mapping as such.
				 * If the folio has been used in another mapping,
				 * we will catch it; if this other mapping is
				 * already gone, the unmap path will have set
				 * the referenced flag or activated the folio.
				 */
				if (likely(!(vma->vm_flags & VM_SEQ_READ)))
					referenced++;
			}
		} else if (IS_ENABLED(CONFIG_TRANSPARENT_HUGEPAGE)) {
			if (pmdp_clear_flush_young_notify(vma, address,
						pvmw.pmd))
				referenced++;
		} else {
			/* unexpected pmd-mapped folio? */
			WARN_ON_ONCE(1);
		}

		pra->mapcount--;
	}

	if (referenced)
		folio_clear_idle(folio);
	if (folio_test_clear_young(folio))
		referenced++;

	if (referenced) {
		pra->referenced++;
		pra->vm_flags |= vma->vm_flags & ~VM_LOCKED;
	}

	if (!pra->mapcount)
		return false; /* To break the loop */

	return true;
}

static bool invalid_folio_referenced_vma(struct vm_area_struct *vma, void *arg)
{
	struct folio_referenced_arg *pra = arg;
	struct mem_cgroup *memcg = pra->memcg;

	if (!mm_match_cgroup(vma->vm_mm, memcg))
		return true;

	return false;
}

/**
 * folio_referenced() - Test if the folio was referenced.
 * @folio: The folio to test.
 * @is_locked: Caller holds lock on the folio.
 * @memcg: target memory cgroup
 * @vm_flags: A combination of all the vma->vm_flags which referenced the folio.
 *
 * Quick test_and_clear_referenced for all mappings of a folio,
 *
 * Return: The number of mappings which referenced the folio.
 */
int folio_referenced(struct folio *folio, int is_locked,
		     struct mem_cgroup *memcg, unsigned long *vm_flags)
{
	int we_locked = 0;
	struct folio_referenced_arg pra = {
		.mapcount = folio_mapcount(folio),
		.memcg = memcg,
	};
	struct rmap_walk_control rwc = {
		.rmap_one = folio_referenced_one,
		.arg = (void *)&pra,
		.anon_lock = folio_lock_anon_vma_read,
	};

	*vm_flags = 0;
	if (!pra.mapcount)
		return 0;

	if (!folio_raw_mapping(folio))
		return 0;

	if (!is_locked && (!folio_test_anon(folio) || folio_test_ksm(folio))) {
		we_locked = folio_trylock(folio);
		if (!we_locked)
			return 1;
	}

	/*
	 * If we are reclaiming on behalf of a cgroup, skip
	 * counting on behalf of references from different
	 * cgroups
	 */
	if (memcg) {
		rwc.invalid_vma = invalid_folio_referenced_vma;
	}

	rmap_walk(folio, &rwc);
	*vm_flags = pra.vm_flags;

	if (we_locked)
		folio_unlock(folio);

	return pra.referenced;
}

static bool page_mkclean_one(struct folio *folio, struct vm_area_struct *vma,
			    unsigned long address, void *arg)
{
	DEFINE_FOLIO_VMA_WALK(pvmw, folio, vma, address, PVMW_SYNC);
	struct mmu_notifier_range range;
	int *cleaned = arg;

	/*
	 * We have to assume the worse case ie pmd for invalidation. Note that
	 * the folio can not be freed from this function.
	 */
	mmu_notifier_range_init(&range, MMU_NOTIFY_PROTECTION_PAGE,
				0, vma, vma->vm_mm, address,
				vma_address_end(&pvmw));
	mmu_notifier_invalidate_range_start(&range);

	while (page_vma_mapped_walk(&pvmw)) {
		int ret = 0;

		address = pvmw.address;
		if (pvmw.pte) {
			pte_t entry;
			pte_t *pte = pvmw.pte;

			if (!pte_dirty(*pte) && !pte_write(*pte))
				continue;

			flush_cache_page(vma, address, pte_pfn(*pte));
			entry = ptep_clear_flush(vma, address, pte);
			entry = pte_wrprotect(entry);
			entry = pte_mkclean(entry);
			set_pte_at(vma->vm_mm, address, pte, entry);
			ret = 1;
		} else {
#ifdef CONFIG_TRANSPARENT_HUGEPAGE
			pmd_t *pmd = pvmw.pmd;
			pmd_t entry;

			if (!pmd_dirty(*pmd) && !pmd_write(*pmd))
				continue;

			flush_cache_page(vma, address, folio_pfn(folio));
			entry = pmdp_invalidate(vma, address, pmd);
			entry = pmd_wrprotect(entry);
			entry = pmd_mkclean(entry);
			set_pmd_at(vma->vm_mm, address, pmd, entry);
			ret = 1;
#else
			/* unexpected pmd-mapped folio? */
			WARN_ON_ONCE(1);
#endif
		}

		/*
		 * No need to call mmu_notifier_invalidate_range() as we are
		 * downgrading page table protection not changing it to point
		 * to a new page.
		 *
		 * See Documentation/vm/mmu_notifier.rst
		 */
		if (ret)
			(*cleaned)++;
	}

	mmu_notifier_invalidate_range_end(&range);

	return true;
}

static bool invalid_mkclean_vma(struct vm_area_struct *vma, void *arg)
{
	if (vma->vm_flags & VM_SHARED)
		return false;

	return true;
}

int folio_mkclean(struct folio *folio)
{
	int cleaned = 0;
	struct address_space *mapping;
	struct rmap_walk_control rwc = {
		.arg = (void *)&cleaned,
		.rmap_one = page_mkclean_one,
		.invalid_vma = invalid_mkclean_vma,
	};

	BUG_ON(!folio_test_locked(folio));

	if (!folio_mapped(folio))
		return 0;

	mapping = folio_mapping(folio);
	if (!mapping)
		return 0;

	rmap_walk(folio, &rwc);

	return cleaned;
}
EXPORT_SYMBOL_GPL(folio_mkclean);

/**
 * page_move_anon_rmap - move a page to our anon_vma
 * @page:	the page to move to our anon_vma
 * @vma:	the vma the page belongs to
 *
 * When a page belongs exclusively to one process after a COW event,
 * that page can be moved into the anon_vma that belongs to just that
 * process, so the rmap code will not search the parent or sibling
 * processes.
 */
void page_move_anon_rmap(struct page *page, struct vm_area_struct *vma)
{
	struct anon_vma *anon_vma = vma->anon_vma;

	page = compound_head(page);

	VM_BUG_ON_PAGE(!PageLocked(page), page);
	VM_BUG_ON_VMA(!anon_vma, vma);

	anon_vma = (void *) anon_vma + PAGE_MAPPING_ANON;
	/*
	 * Ensure that anon_vma and the PAGE_MAPPING_ANON bit are written
	 * simultaneously, so a concurrent reader (eg folio_referenced()'s
	 * folio_test_anon()) will not see one without the other.
	 */
	WRITE_ONCE(page->mapping, (struct address_space *) anon_vma);
}

/**
 * __page_set_anon_rmap - set up new anonymous rmap
 * @page:	Page or Hugepage to add to rmap
 * @vma:	VM area to add page to.
 * @address:	User virtual address of the mapping	
 * @exclusive:	the page is exclusively owned by the current process
 */
static void __page_set_anon_rmap(struct page *page,
	struct vm_area_struct *vma, unsigned long address, int exclusive)
{
	struct anon_vma *anon_vma = vma->anon_vma;

	BUG_ON(!anon_vma);

	if (PageAnon(page))
		return;

	/*
	 * If the page isn't exclusively mapped into this vma,
	 * we must use the _oldest_ possible anon_vma for the
	 * page mapping!
	 */
	if (!exclusive)
		anon_vma = anon_vma->root;

	/*
	 * page_idle does a lockless/optimistic rmap scan on page->mapping.
	 * Make sure the compiler doesn't split the stores of anon_vma and
	 * the PAGE_MAPPING_ANON type identifier, otherwise the rmap code
	 * could mistake the mapping for a struct address_space and crash.
	 */
	anon_vma = (void *) anon_vma + PAGE_MAPPING_ANON;
	WRITE_ONCE(page->mapping, (struct address_space *) anon_vma);
	page->index = linear_page_index(vma, address);
}

/**
 * __page_check_anon_rmap - sanity check anonymous rmap addition
 * @page:	the page to add the mapping to
 * @vma:	the vm area in which the mapping is added
 * @address:	the user virtual address mapped
 */
static void __page_check_anon_rmap(struct page *page,
	struct vm_area_struct *vma, unsigned long address)
{
	struct folio *folio = page_folio(page);
	/*
	 * The page's anon-rmap details (mapping and index) are guaranteed to
	 * be set up correctly at this point.
	 *
	 * We have exclusion against page_add_anon_rmap because the caller
	 * always holds the page locked.
	 *
	 * We have exclusion against page_add_new_anon_rmap because those pages
	 * are initially only visible via the pagetables, and the pte is locked
	 * over the call to page_add_new_anon_rmap.
	 */
	VM_BUG_ON_FOLIO(folio_anon_vma(folio)->root != vma->anon_vma->root,
			folio);
	VM_BUG_ON_PAGE(page_to_pgoff(page) != linear_page_index(vma, address),
		       page);
}

/**
 * page_add_anon_rmap - add pte mapping to an anonymous page
 * @page:	the page to add the mapping to
 * @vma:	the vm area in which the mapping is added
 * @address:	the user virtual address mapped
 * @compound:	charge the page as compound or small page
 *
 * The caller needs to hold the pte lock, and the page must be locked in
 * the anon_vma case: to serialize mapping,index checking after setting,
 * and to ensure that PageAnon is not being upgraded racily to PageKsm
 * (but PageKsm is never downgraded to PageAnon).
 */
void page_add_anon_rmap(struct page *page,
	struct vm_area_struct *vma, unsigned long address, bool compound)
{
	do_page_add_anon_rmap(page, vma, address, compound ? RMAP_COMPOUND : 0);
}

/*
 * Special version of the above for do_swap_page, which often runs
 * into pages that are exclusively owned by the current process.
 * Everybody else should continue to use page_add_anon_rmap above.
 */
void do_page_add_anon_rmap(struct page *page,
	struct vm_area_struct *vma, unsigned long address, int flags)
{
	bool compound = flags & RMAP_COMPOUND;
	bool first;

	if (unlikely(PageKsm(page)))
		lock_page_memcg(page);
	else
		VM_BUG_ON_PAGE(!PageLocked(page), page);

	if (compound) {
		atomic_t *mapcount;
		VM_BUG_ON_PAGE(!PageLocked(page), page);
		VM_BUG_ON_PAGE(!PageTransHuge(page), page);
		mapcount = compound_mapcount_ptr(page);
		first = atomic_inc_and_test(mapcount);
	} else {
		first = atomic_inc_and_test(&page->_mapcount);
	}

	if (first) {
		int nr = compound ? thp_nr_pages(page) : 1;
		/*
		 * We use the irq-unsafe __{inc|mod}_zone_page_stat because
		 * these counters are not modified in interrupt context, and
		 * pte lock(a spinlock) is held, which implies preemption
		 * disabled.
		 */
		if (compound)
			__mod_lruvec_page_state(page, NR_ANON_THPS, nr);
		__mod_lruvec_page_state(page, NR_ANON_MAPPED, nr);
	}

	if (unlikely(PageKsm(page)))
		unlock_page_memcg(page);

	/* address might be in next vma when migration races vma_adjust */
	else if (first)
		__page_set_anon_rmap(page, vma, address,
				flags & RMAP_EXCLUSIVE);
	else
		__page_check_anon_rmap(page, vma, address);

	mlock_vma_page(page, vma, compound);
}

/**
 * page_add_new_anon_rmap - add pte mapping to a new anonymous page
 * @page:	the page to add the mapping to
 * @vma:	the vm area in which the mapping is added
 * @address:	the user virtual address mapped
 * @compound:	charge the page as compound or small page
 *
 * Same as page_add_anon_rmap but must only be called on *new* pages.
 * This means the inc-and-test can be bypassed.
 * Page does not have to be locked.
 */
void page_add_new_anon_rmap(struct page *page,
	struct vm_area_struct *vma, unsigned long address, bool compound)
{
	int nr = compound ? thp_nr_pages(page) : 1;

	VM_BUG_ON_VMA(address < vma->vm_start || address >= vma->vm_end, vma);
	__SetPageSwapBacked(page);
	if (compound) {
		VM_BUG_ON_PAGE(!PageTransHuge(page), page);
		/* increment count (starts at -1) */
		atomic_set(compound_mapcount_ptr(page), 0);
		atomic_set(compound_pincount_ptr(page), 0);

		__mod_lruvec_page_state(page, NR_ANON_THPS, nr);
	} else {
		/* Anon THP always mapped first with PMD */
		VM_BUG_ON_PAGE(PageTransCompound(page), page);
		/* increment count (starts at -1) */
		atomic_set(&page->_mapcount, 0);
	}
	__mod_lruvec_page_state(page, NR_ANON_MAPPED, nr);
	__page_set_anon_rmap(page, vma, address, 1);
}

/**
 * page_add_file_rmap - add pte mapping to a file page
 * @page:	the page to add the mapping to
 * @vma:	the vm area in which the mapping is added
 * @compound:	charge the page as compound or small page
 *
 * The caller needs to hold the pte lock.
 */
void page_add_file_rmap(struct page *page,
	struct vm_area_struct *vma, bool compound)
{
	int i, nr = 1;

	VM_BUG_ON_PAGE(compound && !PageTransHuge(page), page);
	lock_page_memcg(page);
	if (compound && PageTransHuge(page)) {
		int nr_pages = thp_nr_pages(page);

		for (i = 0, nr = 0; i < nr_pages; i++) {
			if (atomic_inc_and_test(&page[i]._mapcount))
				nr++;
		}
		if (!atomic_inc_and_test(compound_mapcount_ptr(page)))
			goto out;

		/*
		 * It is racy to ClearPageDoubleMap in page_remove_file_rmap();
		 * but page lock is held by all page_add_file_rmap() compound
		 * callers, and SetPageDoubleMap below warns if !PageLocked:
		 * so here is a place that DoubleMap can be safely cleared.
		 */
		VM_WARN_ON_ONCE(!PageLocked(page));
		if (nr == nr_pages && PageDoubleMap(page))
			ClearPageDoubleMap(page);

		if (PageSwapBacked(page))
			__mod_lruvec_page_state(page, NR_SHMEM_PMDMAPPED,
						nr_pages);
		else
			__mod_lruvec_page_state(page, NR_FILE_PMDMAPPED,
						nr_pages);
	} else {
		if (PageTransCompound(page) && page_mapping(page)) {
			VM_WARN_ON_ONCE(!PageLocked(page));
			SetPageDoubleMap(compound_head(page));
		}
		if (!atomic_inc_and_test(&page->_mapcount))
			goto out;
	}
	__mod_lruvec_page_state(page, NR_FILE_MAPPED, nr);
out:
	unlock_page_memcg(page);

	mlock_vma_page(page, vma, compound);
}

static void page_remove_file_rmap(struct page *page, bool compound)
{
	int i, nr = 1;

	VM_BUG_ON_PAGE(compound && !PageHead(page), page);

	/* Hugepages are not counted in NR_FILE_MAPPED for now. */
	if (unlikely(PageHuge(page))) {
		/* hugetlb pages are always mapped with pmds */
		atomic_dec(compound_mapcount_ptr(page));
		return;
	}

	/* page still mapped by someone else? */
	if (compound && PageTransHuge(page)) {
		int nr_pages = thp_nr_pages(page);

		for (i = 0, nr = 0; i < nr_pages; i++) {
			if (atomic_add_negative(-1, &page[i]._mapcount))
				nr++;
		}
		if (!atomic_add_negative(-1, compound_mapcount_ptr(page)))
			return;
		if (PageSwapBacked(page))
			__mod_lruvec_page_state(page, NR_SHMEM_PMDMAPPED,
						-nr_pages);
		else
			__mod_lruvec_page_state(page, NR_FILE_PMDMAPPED,
						-nr_pages);
	} else {
		if (!atomic_add_negative(-1, &page->_mapcount))
			return;
	}

	/*
	 * We use the irq-unsafe __{inc|mod}_lruvec_page_state because
	 * these counters are not modified in interrupt context, and
	 * pte lock(a spinlock) is held, which implies preemption disabled.
	 */
	__mod_lruvec_page_state(page, NR_FILE_MAPPED, -nr);
}

static void page_remove_anon_compound_rmap(struct page *page)
{
	int i, nr;

	if (!atomic_add_negative(-1, compound_mapcount_ptr(page)))
		return;

	/* Hugepages are not counted in NR_ANON_PAGES for now. */
	if (unlikely(PageHuge(page)))
		return;

	if (!IS_ENABLED(CONFIG_TRANSPARENT_HUGEPAGE))
		return;

	__mod_lruvec_page_state(page, NR_ANON_THPS, -thp_nr_pages(page));

	if (TestClearPageDoubleMap(page)) {
		/*
		 * Subpages can be mapped with PTEs too. Check how many of
		 * them are still mapped.
		 */
		for (i = 0, nr = 0; i < thp_nr_pages(page); i++) {
			if (atomic_add_negative(-1, &page[i]._mapcount))
				nr++;
		}

		/*
		 * Queue the page for deferred split if at least one small
		 * page of the compound page is unmapped, but at least one
		 * small page is still mapped.
		 */
		if (nr && nr < thp_nr_pages(page))
			deferred_split_huge_page(page);
	} else {
		nr = thp_nr_pages(page);
	}

	if (nr)
		__mod_lruvec_page_state(page, NR_ANON_MAPPED, -nr);
}

/**
 * page_remove_rmap - take down pte mapping from a page
 * @page:	page to remove mapping from
 * @vma:	the vm area from which the mapping is removed
 * @compound:	uncharge the page as compound or small page
 *
 * The caller needs to hold the pte lock.
 */
void page_remove_rmap(struct page *page,
	struct vm_area_struct *vma, bool compound)
{
	lock_page_memcg(page);

	if (!PageAnon(page)) {
		page_remove_file_rmap(page, compound);
		goto out;
	}

	if (compound) {
		page_remove_anon_compound_rmap(page);
		goto out;
	}

	/* page still mapped by someone else? */
	if (!atomic_add_negative(-1, &page->_mapcount))
		goto out;

	/*
	 * We use the irq-unsafe __{inc|mod}_zone_page_stat because
	 * these counters are not modified in interrupt context, and
	 * pte lock(a spinlock) is held, which implies preemption disabled.
	 */
	__dec_lruvec_page_state(page, NR_ANON_MAPPED);

	if (PageTransCompound(page))
		deferred_split_huge_page(compound_head(page));

	/*
	 * It would be tidy to reset the PageAnon mapping here,
	 * but that might overwrite a racing page_add_anon_rmap
	 * which increments mapcount after us but sets mapping
	 * before us: so leave the reset to free_unref_page,
	 * and remember that it's only reliable while mapped.
	 * Leaving it set also helps swapoff to reinstate ptes
	 * faster for those pages still in swapcache.
	 */
out:
	unlock_page_memcg(page);

	munlock_vma_page(page, vma, compound);
}

/*
 * @arg: enum ttu_flags will be passed to this argument
 */
static bool try_to_unmap_one(struct folio *folio, struct vm_area_struct *vma,
		     unsigned long address, void *arg)
{
	struct mm_struct *mm = vma->vm_mm;
	DEFINE_FOLIO_VMA_WALK(pvmw, folio, vma, address, 0);
	pte_t pteval;
	struct page *subpage;
	bool ret = true;
	struct mmu_notifier_range range;
	enum ttu_flags flags = (enum ttu_flags)(long)arg;

	/*
	 * When racing against e.g. zap_pte_range() on another cpu,
	 * in between its ptep_get_and_clear_full() and page_remove_rmap(),
	 * try_to_unmap() may return before page_mapped() has become false,
	 * if page table locking is skipped: use TTU_SYNC to wait for that.
	 */
	if (flags & TTU_SYNC)
		pvmw.flags = PVMW_SYNC;

	if (flags & TTU_SPLIT_HUGE_PMD)
		split_huge_pmd_address(vma, address, false, folio);

	/*
	 * For THP, we have to assume the worse case ie pmd for invalidation.
	 * For hugetlb, it could be much worse if we need to do pud
	 * invalidation in the case of pmd sharing.
	 *
	 * Note that the folio can not be freed in this function as call of
	 * try_to_unmap() must hold a reference on the folio.
	 */
	range.end = vma_address_end(&pvmw);
	mmu_notifier_range_init(&range, MMU_NOTIFY_CLEAR, 0, vma, vma->vm_mm,
				address, range.end);
	if (folio_test_hugetlb(folio)) {
		/*
		 * If sharing is possible, start and end will be adjusted
		 * accordingly.
		 */
		adjust_range_if_pmd_sharing_possible(vma, &range.start,
						     &range.end);
	}
	mmu_notifier_invalidate_range_start(&range);

	while (page_vma_mapped_walk(&pvmw)) {
		/* Unexpected PMD-mapped THP? */
		VM_BUG_ON_FOLIO(!pvmw.pte, folio);

		/*
		 * If the folio is in an mlock()d vma, we must not swap it out.
		 */
		if (!(flags & TTU_IGNORE_MLOCK) &&
		    (vma->vm_flags & VM_LOCKED)) {
			/* Restore the mlock which got missed */
			mlock_vma_folio(folio, vma, false);
			page_vma_mapped_walk_done(&pvmw);
			ret = false;
			break;
		}

		subpage = folio_page(folio,
					pte_pfn(*pvmw.pte) - folio_pfn(folio));
		address = pvmw.address;

		if (folio_test_hugetlb(folio) && !folio_test_anon(folio)) {
			/*
			 * To call huge_pmd_unshare, i_mmap_rwsem must be
			 * held in write mode.  Caller needs to explicitly
			 * do this outside rmap routines.
			 */
			VM_BUG_ON(!(flags & TTU_RMAP_LOCKED));
			if (huge_pmd_unshare(mm, vma, &address, pvmw.pte)) {
				/*
				 * huge_pmd_unshare unmapped an entire PMD
				 * page.  There is no way of knowing exactly
				 * which PMDs may be cached for this mm, so
				 * we must flush them all.  start/end were
				 * already adjusted above to cover this range.
				 */
				flush_cache_range(vma, range.start, range.end);
				flush_tlb_range(vma, range.start, range.end);
				mmu_notifier_invalidate_range(mm, range.start,
							      range.end);

				/*
				 * The ref count of the PMD page was dropped
				 * which is part of the way map counting
				 * is done for shared PMDs.  Return 'true'
				 * here.  When there is no other sharing,
				 * huge_pmd_unshare returns false and we will
				 * unmap the actual page and drop map count
				 * to zero.
				 */
				page_vma_mapped_walk_done(&pvmw);
				break;
			}
		}

		/* Nuke the page table entry. */
		flush_cache_page(vma, address, pte_pfn(*pvmw.pte));
		if (should_defer_flush(mm, flags)) {
			/*
			 * We clear the PTE but do not flush so potentially
			 * a remote CPU could still be writing to the folio.
			 * If the entry was previously clean then the
			 * architecture must guarantee that a clear->dirty
			 * transition on a cached TLB entry is written through
			 * and traps if the PTE is unmapped.
			 */
			pteval = ptep_get_and_clear(mm, address, pvmw.pte);

			set_tlb_ubc_flush_pending(mm, pte_dirty(pteval));
		} else {
			pteval = ptep_clear_flush(vma, address, pvmw.pte);
		}

		/* Set the dirty flag on the folio now the pte is gone. */
		if (pte_dirty(pteval))
			folio_mark_dirty(folio);

		/* Update high watermark before we lower rss */
		update_hiwater_rss(mm);

		if (PageHWPoison(subpage) && !(flags & TTU_IGNORE_HWPOISON)) {
			pteval = swp_entry_to_pte(make_hwpoison_entry(subpage));
			if (folio_test_hugetlb(folio)) {
				hugetlb_count_sub(folio_nr_pages(folio), mm);
				set_huge_swap_pte_at(mm, address,
						     pvmw.pte, pteval,
						     vma_mmu_pagesize(vma));
			} else {
				dec_mm_counter(mm, mm_counter(&folio->page));
				set_pte_at(mm, address, pvmw.pte, pteval);
			}

		} else if (pte_unused(pteval) && !userfaultfd_armed(vma)) {
			/*
			 * The guest indicated that the page content is of no
			 * interest anymore. Simply discard the pte, vmscan
			 * will take care of the rest.
			 * A future reference will then fault in a new zero
			 * page. When userfaultfd is active, we must not drop
			 * this page though, as its main user (postcopy
			 * migration) will not expect userfaults on already
			 * copied pages.
			 */
			dec_mm_counter(mm, mm_counter(&folio->page));
			/* We have to invalidate as we cleared the pte */
			mmu_notifier_invalidate_range(mm, address,
						      address + PAGE_SIZE);
		} else if (folio_test_anon(folio)) {
			swp_entry_t entry = { .val = page_private(subpage) };
			pte_t swp_pte;
			/*
			 * Store the swap location in the pte.
			 * See handle_pte_fault() ...
			 */
			if (unlikely(folio_test_swapbacked(folio) !=
					folio_test_swapcache(folio))) {
				WARN_ON_ONCE(1);
				ret = false;
				/* We have to invalidate as we cleared the pte */
				mmu_notifier_invalidate_range(mm, address,
							address + PAGE_SIZE);
				page_vma_mapped_walk_done(&pvmw);
				break;
			}

			/* MADV_FREE page check */
			if (!folio_test_swapbacked(folio)) {
				if (!folio_test_dirty(folio)) {
					/* Invalidate as we cleared the pte */
					mmu_notifier_invalidate_range(mm,
						address, address + PAGE_SIZE);
					dec_mm_counter(mm, MM_ANONPAGES);
					goto discard;
				}

				/*
				 * If the folio was redirtied, it cannot be
				 * discarded. Remap the page to page table.
				 */
				set_pte_at(mm, address, pvmw.pte, pteval);
				folio_set_swapbacked(folio);
				ret = false;
				page_vma_mapped_walk_done(&pvmw);
				break;
			}

			if (swap_duplicate(entry) < 0) {
				set_pte_at(mm, address, pvmw.pte, pteval);
				ret = false;
				page_vma_mapped_walk_done(&pvmw);
				break;
			}
			if (arch_unmap_one(mm, vma, address, pteval) < 0) {
				set_pte_at(mm, address, pvmw.pte, pteval);
				ret = false;
				page_vma_mapped_walk_done(&pvmw);
				break;
			}
			if (list_empty(&mm->mmlist)) {
				spin_lock(&mmlist_lock);
				if (list_empty(&mm->mmlist))
					list_add(&mm->mmlist, &init_mm.mmlist);
				spin_unlock(&mmlist_lock);
			}
			dec_mm_counter(mm, MM_ANONPAGES);
			inc_mm_counter(mm, MM_SWAPENTS);
			swp_pte = swp_entry_to_pte(entry);
			if (pte_soft_dirty(pteval))
				swp_pte = pte_swp_mksoft_dirty(swp_pte);
			if (pte_uffd_wp(pteval))
				swp_pte = pte_swp_mkuffd_wp(swp_pte);
			set_pte_at(mm, address, pvmw.pte, swp_pte);
			/* Invalidate as we cleared the pte */
			mmu_notifier_invalidate_range(mm, address,
						      address + PAGE_SIZE);
		} else {
			/*
			 * This is a locked file-backed folio,
			 * so it cannot be removed from the page
			 * cache and replaced by a new folio before
			 * mmu_notifier_invalidate_range_end, so no
			 * concurrent thread might update its page table
			 * to point at a new folio while a device is
			 * still using this folio.
			 *
			 * See Documentation/vm/mmu_notifier.rst
			 */
			dec_mm_counter(mm, mm_counter_file(&folio->page));
		}
discard:
		/*
		 * No need to call mmu_notifier_invalidate_range() it has be
		 * done above for all cases requiring it to happen under page
		 * table lock before mmu_notifier_invalidate_range_end()
		 *
		 * See Documentation/vm/mmu_notifier.rst
		 */
		page_remove_rmap(subpage, vma, folio_test_hugetlb(folio));
		if (vma->vm_flags & VM_LOCKED)
			mlock_page_drain(smp_processor_id());
		folio_put(folio);
	}

	mmu_notifier_invalidate_range_end(&range);

	return ret;
}

static bool invalid_migration_vma(struct vm_area_struct *vma, void *arg)
{
	return vma_is_temporary_stack(vma);
}

static int page_not_mapped(struct folio *folio)
{
	return !folio_mapped(folio);
}

/**
 * try_to_unmap - Try to remove all page table mappings to a folio.
 * @folio: The folio to unmap.
 * @flags: action and flags
 *
 * Tries to remove all the page table entries which are mapping this
 * folio.  It is the caller's responsibility to check if the folio is
 * still mapped if needed (use TTU_SYNC to prevent accounting races).
 *
 * Context: Caller must hold the folio lock.
 */
void try_to_unmap(struct folio *folio, enum ttu_flags flags)
{
	struct rmap_walk_control rwc = {
		.rmap_one = try_to_unmap_one,
		.arg = (void *)flags,
		.done = page_not_mapped,
		.anon_lock = folio_lock_anon_vma_read,
	};

	if (flags & TTU_RMAP_LOCKED)
		rmap_walk_locked(folio, &rwc);
	else
		rmap_walk(folio, &rwc);
}

/*
 * @arg: enum ttu_flags will be passed to this argument.
 *
 * If TTU_SPLIT_HUGE_PMD is specified any PMD mappings will be split into PTEs
 * containing migration entries.
 */
static bool try_to_migrate_one(struct folio *folio, struct vm_area_struct *vma,
		     unsigned long address, void *arg)
{
	struct mm_struct *mm = vma->vm_mm;
	DEFINE_FOLIO_VMA_WALK(pvmw, folio, vma, address, 0);
	pte_t pteval;
	struct page *subpage;
	bool ret = true;
	struct mmu_notifier_range range;
	enum ttu_flags flags = (enum ttu_flags)(long)arg;

	/*
	 * When racing against e.g. zap_pte_range() on another cpu,
	 * in between its ptep_get_and_clear_full() and page_remove_rmap(),
	 * try_to_migrate() may return before page_mapped() has become false,
	 * if page table locking is skipped: use TTU_SYNC to wait for that.
	 */
	if (flags & TTU_SYNC)
		pvmw.flags = PVMW_SYNC;

	/*
	 * unmap_page() in mm/huge_memory.c is the only user of migration with
	 * TTU_SPLIT_HUGE_PMD and it wants to freeze.
	 */
	if (flags & TTU_SPLIT_HUGE_PMD)
		split_huge_pmd_address(vma, address, true, folio);

	/*
	 * For THP, we have to assume the worse case ie pmd for invalidation.
	 * For hugetlb, it could be much worse if we need to do pud
	 * invalidation in the case of pmd sharing.
	 *
	 * Note that the page can not be free in this function as call of
	 * try_to_unmap() must hold a reference on the page.
	 */
	range.end = vma_address_end(&pvmw);
	mmu_notifier_range_init(&range, MMU_NOTIFY_CLEAR, 0, vma, vma->vm_mm,
				address, range.end);
	if (folio_test_hugetlb(folio)) {
		/*
		 * If sharing is possible, start and end will be adjusted
		 * accordingly.
		 */
		adjust_range_if_pmd_sharing_possible(vma, &range.start,
						     &range.end);
	}
	mmu_notifier_invalidate_range_start(&range);

	while (page_vma_mapped_walk(&pvmw)) {
#ifdef CONFIG_ARCH_ENABLE_THP_MIGRATION
		/* PMD-mapped THP migration entry */
		if (!pvmw.pte) {
			subpage = folio_page(folio,
				pmd_pfn(*pvmw.pmd) - folio_pfn(folio));
			VM_BUG_ON_FOLIO(folio_test_hugetlb(folio) ||
					!folio_test_pmd_mappable(folio), folio);

			set_pmd_migration_entry(&pvmw, subpage);
			continue;
		}
#endif

		/* Unexpected PMD-mapped THP? */
		VM_BUG_ON_FOLIO(!pvmw.pte, folio);

		subpage = folio_page(folio,
				pte_pfn(*pvmw.pte) - folio_pfn(folio));
		address = pvmw.address;

		if (folio_test_hugetlb(folio) && !folio_test_anon(folio)) {
			/*
			 * To call huge_pmd_unshare, i_mmap_rwsem must be
			 * held in write mode.  Caller needs to explicitly
			 * do this outside rmap routines.
			 */
			VM_BUG_ON(!(flags & TTU_RMAP_LOCKED));
			if (huge_pmd_unshare(mm, vma, &address, pvmw.pte)) {
				/*
				 * huge_pmd_unshare unmapped an entire PMD
				 * page.  There is no way of knowing exactly
				 * which PMDs may be cached for this mm, so
				 * we must flush them all.  start/end were
				 * already adjusted above to cover this range.
				 */
				flush_cache_range(vma, range.start, range.end);
				flush_tlb_range(vma, range.start, range.end);
				mmu_notifier_invalidate_range(mm, range.start,
							      range.end);

				/*
				 * The ref count of the PMD page was dropped
				 * which is part of the way map counting
				 * is done for shared PMDs.  Return 'true'
				 * here.  When there is no other sharing,
				 * huge_pmd_unshare returns false and we will
				 * unmap the actual page and drop map count
				 * to zero.
				 */
				page_vma_mapped_walk_done(&pvmw);
				break;
			}
		}

		/* Nuke the page table entry. */
		flush_cache_page(vma, address, pte_pfn(*pvmw.pte));
		pteval = ptep_clear_flush(vma, address, pvmw.pte);

		/* Set the dirty flag on the folio now the pte is gone. */
		if (pte_dirty(pteval))
			folio_mark_dirty(folio);

		/* Update high watermark before we lower rss */
		update_hiwater_rss(mm);

		if (folio_is_device_private(folio)) {
			unsigned long pfn = folio_pfn(folio);
			swp_entry_t entry;
			pte_t swp_pte;

			/*
			 * Store the pfn of the page in a special migration
			 * pte. do_swap_page() will wait until the migration
			 * pte is removed and then restart fault handling.
			 */
			entry = pte_to_swp_entry(pteval);
			if (is_writable_device_private_entry(entry))
				entry = make_writable_migration_entry(pfn);
			else
				entry = make_readable_migration_entry(pfn);
			swp_pte = swp_entry_to_pte(entry);

			/*
			 * pteval maps a zone device page and is therefore
			 * a swap pte.
			 */
			if (pte_swp_soft_dirty(pteval))
				swp_pte = pte_swp_mksoft_dirty(swp_pte);
			if (pte_swp_uffd_wp(pteval))
				swp_pte = pte_swp_mkuffd_wp(swp_pte);
			set_pte_at(mm, pvmw.address, pvmw.pte, swp_pte);
			/*
			 * No need to invalidate here it will synchronize on
			 * against the special swap migration pte.
			 *
			 * The assignment to subpage above was computed from a
			 * swap PTE which results in an invalid pointer.
			 * Since only PAGE_SIZE pages can currently be
			 * migrated, just set it to page. This will need to be
			 * changed when hugepage migrations to device private
			 * memory are supported.
			 */
<<<<<<< HEAD
			subpage = &folio->page;
=======
			subpage = page;
>>>>>>> 8c3c4d73
		} else if (PageHWPoison(subpage)) {
			pteval = swp_entry_to_pte(make_hwpoison_entry(subpage));
			if (folio_test_hugetlb(folio)) {
				hugetlb_count_sub(folio_nr_pages(folio), mm);
				set_huge_swap_pte_at(mm, address,
						     pvmw.pte, pteval,
						     vma_mmu_pagesize(vma));
			} else {
				dec_mm_counter(mm, mm_counter(&folio->page));
				set_pte_at(mm, address, pvmw.pte, pteval);
			}

		} else if (pte_unused(pteval) && !userfaultfd_armed(vma)) {
			/*
			 * The guest indicated that the page content is of no
			 * interest anymore. Simply discard the pte, vmscan
			 * will take care of the rest.
			 * A future reference will then fault in a new zero
			 * page. When userfaultfd is active, we must not drop
			 * this page though, as its main user (postcopy
			 * migration) will not expect userfaults on already
			 * copied pages.
			 */
			dec_mm_counter(mm, mm_counter(&folio->page));
			/* We have to invalidate as we cleared the pte */
			mmu_notifier_invalidate_range(mm, address,
						      address + PAGE_SIZE);
		} else {
			swp_entry_t entry;
			pte_t swp_pte;

			if (arch_unmap_one(mm, vma, address, pteval) < 0) {
				set_pte_at(mm, address, pvmw.pte, pteval);
				ret = false;
				page_vma_mapped_walk_done(&pvmw);
				break;
			}

			/*
			 * Store the pfn of the page in a special migration
			 * pte. do_swap_page() will wait until the migration
			 * pte is removed and then restart fault handling.
			 */
			if (pte_write(pteval))
				entry = make_writable_migration_entry(
							page_to_pfn(subpage));
			else
				entry = make_readable_migration_entry(
							page_to_pfn(subpage));

			swp_pte = swp_entry_to_pte(entry);
			if (pte_soft_dirty(pteval))
				swp_pte = pte_swp_mksoft_dirty(swp_pte);
			if (pte_uffd_wp(pteval))
				swp_pte = pte_swp_mkuffd_wp(swp_pte);
			set_pte_at(mm, address, pvmw.pte, swp_pte);
			/*
			 * No need to invalidate here it will synchronize on
			 * against the special swap migration pte.
			 */
		}

		/*
		 * No need to call mmu_notifier_invalidate_range() it has be
		 * done above for all cases requiring it to happen under page
		 * table lock before mmu_notifier_invalidate_range_end()
		 *
		 * See Documentation/vm/mmu_notifier.rst
		 */
		page_remove_rmap(subpage, vma, folio_test_hugetlb(folio));
		if (vma->vm_flags & VM_LOCKED)
			mlock_page_drain(smp_processor_id());
		folio_put(folio);
	}

	mmu_notifier_invalidate_range_end(&range);

	return ret;
}

/**
 * try_to_migrate - try to replace all page table mappings with swap entries
 * @folio: the folio to replace page table entries for
 * @flags: action and flags
 *
 * Tries to remove all the page table entries which are mapping this folio and
 * replace them with special swap entries. Caller must hold the folio lock.
 */
void try_to_migrate(struct folio *folio, enum ttu_flags flags)
{
	struct rmap_walk_control rwc = {
		.rmap_one = try_to_migrate_one,
		.arg = (void *)flags,
		.done = page_not_mapped,
		.anon_lock = folio_lock_anon_vma_read,
	};

	/*
	 * Migration always ignores mlock and only supports TTU_RMAP_LOCKED and
	 * TTU_SPLIT_HUGE_PMD and TTU_SYNC flags.
	 */
	if (WARN_ON_ONCE(flags & ~(TTU_RMAP_LOCKED | TTU_SPLIT_HUGE_PMD |
					TTU_SYNC)))
		return;

	if (folio_is_zone_device(folio) && !folio_is_device_private(folio) &&
	    !folio_is_device_coherent(folio))
		return;

	/*
	 * During exec, a temporary VMA is setup and later moved.
	 * The VMA is moved under the anon_vma lock but not the
	 * page tables leading to a race where migration cannot
	 * find the migration ptes. Rather than increasing the
	 * locking requirements of exec(), migration skips
	 * temporary VMAs until after exec() completes.
	 */
	if (!folio_test_ksm(folio) && folio_test_anon(folio))
		rwc.invalid_vma = invalid_migration_vma;

	if (flags & TTU_RMAP_LOCKED)
		rmap_walk_locked(folio, &rwc);
	else
		rmap_walk(folio, &rwc);
}

#ifdef CONFIG_DEVICE_PRIVATE
struct make_exclusive_args {
	struct mm_struct *mm;
	unsigned long address;
	void *owner;
	bool valid;
};

static bool page_make_device_exclusive_one(struct folio *folio,
		struct vm_area_struct *vma, unsigned long address, void *priv)
{
	struct mm_struct *mm = vma->vm_mm;
	DEFINE_FOLIO_VMA_WALK(pvmw, folio, vma, address, 0);
	struct make_exclusive_args *args = priv;
	pte_t pteval;
	struct page *subpage;
	bool ret = true;
	struct mmu_notifier_range range;
	swp_entry_t entry;
	pte_t swp_pte;

	mmu_notifier_range_init_owner(&range, MMU_NOTIFY_EXCLUSIVE, 0, vma,
				      vma->vm_mm, address, min(vma->vm_end,
				      address + folio_size(folio)),
				      args->owner);
	mmu_notifier_invalidate_range_start(&range);

	while (page_vma_mapped_walk(&pvmw)) {
		/* Unexpected PMD-mapped THP? */
		VM_BUG_ON_FOLIO(!pvmw.pte, folio);

		if (!pte_present(*pvmw.pte)) {
			ret = false;
			page_vma_mapped_walk_done(&pvmw);
			break;
		}

		subpage = folio_page(folio,
				pte_pfn(*pvmw.pte) - folio_pfn(folio));
		address = pvmw.address;

		/* Nuke the page table entry. */
		flush_cache_page(vma, address, pte_pfn(*pvmw.pte));
		pteval = ptep_clear_flush(vma, address, pvmw.pte);

		/* Set the dirty flag on the folio now the pte is gone. */
		if (pte_dirty(pteval))
			folio_mark_dirty(folio);

		/*
		 * Check that our target page is still mapped at the expected
		 * address.
		 */
		if (args->mm == mm && args->address == address &&
		    pte_write(pteval))
			args->valid = true;

		/*
		 * Store the pfn of the page in a special migration
		 * pte. do_swap_page() will wait until the migration
		 * pte is removed and then restart fault handling.
		 */
		if (pte_write(pteval))
			entry = make_writable_device_exclusive_entry(
							page_to_pfn(subpage));
		else
			entry = make_readable_device_exclusive_entry(
							page_to_pfn(subpage));
		swp_pte = swp_entry_to_pte(entry);
		if (pte_soft_dirty(pteval))
			swp_pte = pte_swp_mksoft_dirty(swp_pte);
		if (pte_uffd_wp(pteval))
			swp_pte = pte_swp_mkuffd_wp(swp_pte);

		set_pte_at(mm, address, pvmw.pte, swp_pte);

		/*
		 * There is a reference on the page for the swap entry which has
		 * been removed, so shouldn't take another.
		 */
		page_remove_rmap(subpage, vma, false);
	}

	mmu_notifier_invalidate_range_end(&range);

	return ret;
}

/**
 * folio_make_device_exclusive - Mark the folio exclusively owned by a device.
 * @folio: The folio to replace page table entries for.
 * @mm: The mm_struct where the folio is expected to be mapped.
 * @address: Address where the folio is expected to be mapped.
 * @owner: passed to MMU_NOTIFY_EXCLUSIVE range notifier callbacks
 *
 * Tries to remove all the page table entries which are mapping this
 * folio and replace them with special device exclusive swap entries to
 * grant a device exclusive access to the folio.
 *
 * Context: Caller must hold the folio lock.
 * Return: false if the page is still mapped, or if it could not be unmapped
 * from the expected address. Otherwise returns true (success).
 */
static bool folio_make_device_exclusive(struct folio *folio,
		struct mm_struct *mm, unsigned long address, void *owner)
{
	struct make_exclusive_args args = {
		.mm = mm,
		.address = address,
		.owner = owner,
		.valid = false,
	};
	struct rmap_walk_control rwc = {
		.rmap_one = page_make_device_exclusive_one,
		.done = page_not_mapped,
		.anon_lock = folio_lock_anon_vma_read,
		.arg = &args,
	};

	/*
	 * Restrict to anonymous folios for now to avoid potential writeback
	 * issues.
	 */
	if (!folio_test_anon(folio))
		return false;

	rmap_walk(folio, &rwc);

	return args.valid && !folio_mapcount(folio);
}

/**
 * make_device_exclusive_range() - Mark a range for exclusive use by a device
 * @mm: mm_struct of assoicated target process
 * @start: start of the region to mark for exclusive device access
 * @end: end address of region
 * @pages: returns the pages which were successfully marked for exclusive access
 * @owner: passed to MMU_NOTIFY_EXCLUSIVE range notifier to allow filtering
 *
 * Returns: number of pages found in the range by GUP. A page is marked for
 * exclusive access only if the page pointer is non-NULL.
 *
 * This function finds ptes mapping page(s) to the given address range, locks
 * them and replaces mappings with special swap entries preventing userspace CPU
 * access. On fault these entries are replaced with the original mapping after
 * calling MMU notifiers.
 *
 * A driver using this to program access from a device must use a mmu notifier
 * critical section to hold a device specific lock during programming. Once
 * programming is complete it should drop the page lock and reference after
 * which point CPU access to the page will revoke the exclusive access.
 */
int make_device_exclusive_range(struct mm_struct *mm, unsigned long start,
				unsigned long end, struct page **pages,
				void *owner)
{
	long npages = (end - start) >> PAGE_SHIFT;
	long i;

	npages = get_user_pages_remote(mm, start, npages,
				       FOLL_GET | FOLL_WRITE | FOLL_SPLIT_PMD,
				       pages, NULL, NULL);
	if (npages < 0)
		return npages;

	for (i = 0; i < npages; i++, start += PAGE_SIZE) {
		struct folio *folio = page_folio(pages[i]);
		if (PageTail(pages[i]) || !folio_trylock(folio)) {
			folio_put(folio);
			pages[i] = NULL;
			continue;
		}

		if (!folio_make_device_exclusive(folio, mm, start, owner)) {
			folio_unlock(folio);
			folio_put(folio);
			pages[i] = NULL;
		}
	}

	return npages;
}
EXPORT_SYMBOL_GPL(make_device_exclusive_range);
#endif

void __put_anon_vma(struct anon_vma *anon_vma)
{
	struct anon_vma *root = anon_vma->root;

	anon_vma_free(anon_vma);
	if (root != anon_vma && refcount_dec_and_test(&root->refcount))
		anon_vma_free(root);
}

static struct anon_vma *rmap_walk_anon_lock(struct folio *folio,
					const struct rmap_walk_control *rwc)
{
	struct anon_vma *anon_vma;

	if (rwc->anon_lock)
		return rwc->anon_lock(folio);

	/*
	 * Note: remove_migration_ptes() cannot use folio_lock_anon_vma_read()
	 * because that depends on page_mapped(); but not all its usages
	 * are holding mmap_lock. Users without mmap_lock are required to
	 * take a reference count to prevent the anon_vma disappearing
	 */
	anon_vma = folio_anon_vma(folio);
	if (!anon_vma)
		return NULL;

	anon_vma_lock_read(anon_vma);
	return anon_vma;
}

/*
 * rmap_walk_anon - do something to anonymous page using the object-based
 * rmap method
 * @page: the page to be handled
 * @rwc: control variable according to each walk type
 *
 * Find all the mappings of a page using the mapping pointer and the vma chains
 * contained in the anon_vma struct it points to.
 */
static void rmap_walk_anon(struct folio *folio,
		const struct rmap_walk_control *rwc, bool locked)
{
	struct anon_vma *anon_vma;
	pgoff_t pgoff_start, pgoff_end;
	struct anon_vma_chain *avc;

	if (locked) {
		anon_vma = folio_anon_vma(folio);
		/* anon_vma disappear under us? */
		VM_BUG_ON_FOLIO(!anon_vma, folio);
	} else {
		anon_vma = rmap_walk_anon_lock(folio, rwc);
	}
	if (!anon_vma)
		return;

	pgoff_start = folio_pgoff(folio);
	pgoff_end = pgoff_start + folio_nr_pages(folio) - 1;
	anon_vma_interval_tree_foreach(avc, &anon_vma->rb_root,
			pgoff_start, pgoff_end) {
		struct vm_area_struct *vma = avc->vma;
		unsigned long address = vma_address(&folio->page, vma);

		VM_BUG_ON_VMA(address == -EFAULT, vma);
		cond_resched();

		if (rwc->invalid_vma && rwc->invalid_vma(vma, rwc->arg))
			continue;

		if (!rwc->rmap_one(folio, vma, address, rwc->arg))
			break;
		if (rwc->done && rwc->done(folio))
			break;
	}

	if (!locked)
		anon_vma_unlock_read(anon_vma);
}

/*
 * rmap_walk_file - do something to file page using the object-based rmap method
 * @page: the page to be handled
 * @rwc: control variable according to each walk type
 *
 * Find all the mappings of a page using the mapping pointer and the vma chains
 * contained in the address_space struct it points to.
 */
static void rmap_walk_file(struct folio *folio,
		const struct rmap_walk_control *rwc, bool locked)
{
	struct address_space *mapping = folio_mapping(folio);
	pgoff_t pgoff_start, pgoff_end;
	struct vm_area_struct *vma;

	/*
	 * The page lock not only makes sure that page->mapping cannot
	 * suddenly be NULLified by truncation, it makes sure that the
	 * structure at mapping cannot be freed and reused yet,
	 * so we can safely take mapping->i_mmap_rwsem.
	 */
	VM_BUG_ON_FOLIO(!folio_test_locked(folio), folio);

	if (!mapping)
		return;

	pgoff_start = folio_pgoff(folio);
	pgoff_end = pgoff_start + folio_nr_pages(folio) - 1;
	if (!locked)
		i_mmap_lock_read(mapping);
	vma_interval_tree_foreach(vma, &mapping->i_mmap,
			pgoff_start, pgoff_end) {
		unsigned long address = vma_address(&folio->page, vma);

		VM_BUG_ON_VMA(address == -EFAULT, vma);
		cond_resched();

		if (rwc->invalid_vma && rwc->invalid_vma(vma, rwc->arg))
			continue;

		if (!rwc->rmap_one(folio, vma, address, rwc->arg))
			goto done;
		if (rwc->done && rwc->done(folio))
			goto done;
	}

done:
	if (!locked)
		i_mmap_unlock_read(mapping);
}

void rmap_walk(struct folio *folio, const struct rmap_walk_control *rwc)
{
	if (unlikely(folio_test_ksm(folio)))
		rmap_walk_ksm(folio, rwc);
	else if (folio_test_anon(folio))
		rmap_walk_anon(folio, rwc, false);
	else
		rmap_walk_file(folio, rwc, false);
}

/* Like rmap_walk, but caller holds relevant rmap lock */
void rmap_walk_locked(struct folio *folio, const struct rmap_walk_control *rwc)
{
	/* no ksm support for now */
	VM_BUG_ON_FOLIO(folio_test_ksm(folio), folio);
	if (folio_test_anon(folio))
		rmap_walk_anon(folio, rwc, true);
	else
		rmap_walk_file(folio, rwc, true);
}

#ifdef CONFIG_HUGETLB_PAGE
/*
 * The following two functions are for anonymous (private mapped) hugepages.
 * Unlike common anonymous pages, anonymous hugepages have no accounting code
 * and no lru code, because we handle hugepages differently from common pages.
 */
void hugepage_add_anon_rmap(struct page *page,
			    struct vm_area_struct *vma, unsigned long address)
{
	struct anon_vma *anon_vma = vma->anon_vma;
	int first;

	BUG_ON(!PageLocked(page));
	BUG_ON(!anon_vma);
	/* address might be in next vma when migration races vma_adjust */
	first = atomic_inc_and_test(compound_mapcount_ptr(page));
	if (first)
		__page_set_anon_rmap(page, vma, address, 0);
}

void hugepage_add_new_anon_rmap(struct page *page,
			struct vm_area_struct *vma, unsigned long address)
{
	BUG_ON(address < vma->vm_start || address >= vma->vm_end);
	atomic_set(compound_mapcount_ptr(page), 0);
	atomic_set(compound_pincount_ptr(page), 0);

	__page_set_anon_rmap(page, vma, address, 1);
}
#endif /* CONFIG_HUGETLB_PAGE */<|MERGE_RESOLUTION|>--- conflicted
+++ resolved
@@ -1863,11 +1863,7 @@
 			 * changed when hugepage migrations to device private
 			 * memory are supported.
 			 */
-<<<<<<< HEAD
 			subpage = &folio->page;
-=======
-			subpage = page;
->>>>>>> 8c3c4d73
 		} else if (PageHWPoison(subpage)) {
 			pteval = swp_entry_to_pte(make_hwpoison_entry(subpage));
 			if (folio_test_hugetlb(folio)) {
