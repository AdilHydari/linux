--- conflicted
+++ resolved
@@ -7,11 +7,7 @@
 //! C header: [`include/linux/platform_device.h`](../../../../include/linux/platform_device.h)
 
 use crate::{
-<<<<<<< HEAD
-    bindings,
-=======
-    bindings, bit, c_types,
->>>>>>> 40c2d5eb
+    bindings, bit,
     device::{self, RawDevice},
     driver,
     error::{code::*, from_kernel_result},
