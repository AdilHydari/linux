--- conflicted
+++ resolved
@@ -22,11 +22,8 @@
 };
 use alloc::boxed::Box;
 use core::{
-<<<<<<< HEAD
+    any::Any,
     fmt,
-=======
-    any::Any,
->>>>>>> 45ac60a7
     marker::{PhantomData, Unsize},
     mem::{ManuallyDrop, MaybeUninit},
     ops::{Deref, DerefMut},
