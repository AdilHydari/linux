--- conflicted
+++ resolved
@@ -34,22 +34,6 @@
     })
 }
 
-pub(crate) fn try_string(it: &mut token_stream::IntoIter) -> Option<String> {
-    try_literal(it).and_then(|string| {
-        if string.starts_with('\"') && string.ends_with('\"') {
-            let content = &string[1..string.len() - 1];
-            if content.contains('\\') {
-                panic!("Escape sequences in string literals not yet handled");
-            }
-            Some(content.to_string())
-        } else if string.starts_with("r\"") {
-            panic!("Raw string literals are not yet handled");
-        } else {
-            None
-        }
-    })
-}
-
 pub(crate) fn expect_ident(it: &mut token_stream::IntoIter) -> String {
     try_ident(it).expect("Expected Ident")
 }
@@ -62,8 +46,16 @@
     }
 }
 
-<<<<<<< HEAD
-=======
+pub(crate) fn expect_string(it: &mut token_stream::IntoIter) -> String {
+    try_string(it).expect("Expected string")
+}
+
+pub(crate) fn expect_string_ascii(it: &mut token_stream::IntoIter) -> String {
+    let string = try_string(it).expect("Expected string");
+    assert!(string.is_ascii(), "Expected ASCII string");
+    string
+}
+
 pub(crate) fn expect_literal(it: &mut token_stream::IntoIter) -> String {
     try_literal(it).expect("Expected Literal")
 }
@@ -74,17 +66,6 @@
     } else {
         panic!("Expected Group");
     }
-}
-
->>>>>>> bd123471
-pub(crate) fn expect_string(it: &mut token_stream::IntoIter) -> String {
-    try_string(it).expect("Expected string")
-}
-
-pub(crate) fn expect_string_ascii(it: &mut token_stream::IntoIter) -> String {
-    let string = try_string(it).expect("Expected string");
-    assert!(string.is_ascii(), "Expected ASCII string");
-    string
 }
 
 pub(crate) fn expect_end(it: &mut token_stream::IntoIter) {
