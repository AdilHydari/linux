// SPDX-License-Identifier: GPL-2.0
/*
 * Copyright (c) 2012-2016, Intel Corporation. All rights reserved
 * Intel Management Engine Interface (Intel MEI) Linux driver
 */

#include <linux/slab.h>
#include <linux/kernel.h>
#include <linux/device.h>
#include <linux/debugfs.h>
#include <linux/seq_file.h>

#include <linux/mei.h>

#include "mei_dev.h"
#include "client.h"
#include "hw.h"

static int mei_dbgfs_meclients_show(struct seq_file *m, void *unused)
{
	struct mei_device *dev = m->private;
	struct mei_me_client *me_cl;
	int i = 0;

	if (!dev)
		return -ENODEV;

	down_read(&dev->me_clients_rwsem);

	seq_puts(m, "  |id|fix|         UUID                       |con|msg len|sb|refc|\n");

	/*  if the driver is not enabled the list won't be consistent */
	if (dev->dev_state != MEI_DEV_ENABLED)
		goto out;

	list_for_each_entry(me_cl, &dev->me_clients, list) {
		if (!mei_me_cl_get(me_cl))
			continue;

		seq_printf(m, "%2d|%2d|%3d|%pUl|%3d|%7d|%2d|%4d|\n",
			   i++, me_cl->client_id,
			   me_cl->props.fixed_address,
			   &me_cl->props.protocol_name,
			   me_cl->props.max_number_of_connections,
			   me_cl->props.max_msg_length,
			   me_cl->props.single_recv_buf,
			   kref_read(&me_cl->refcnt));
		mei_me_cl_put(me_cl);
	}

out:
	up_read(&dev->me_clients_rwsem);
	return 0;
}
DEFINE_SHOW_ATTRIBUTE(mei_dbgfs_meclients);

static int mei_dbgfs_active_show(struct seq_file *m, void *unused)
{
	struct mei_device *dev = m->private;
	struct mei_cl *cl;
	int i = 0;

	if (!dev)
		return -ENODEV;

	mutex_lock(&dev->device_lock);

	seq_puts(m, "   |me|host|state|rd|wr|wrq\n");

	/*  if the driver is not enabled the list won't be consistent */
	if (dev->dev_state != MEI_DEV_ENABLED)
		goto out;

	list_for_each_entry(cl, &dev->file_list, link) {

		seq_printf(m, "%3d|%2d|%4d|%5d|%2d|%2d|%3u\n",
			   i, mei_cl_me_id(cl), cl->host_client_id, cl->state,
			   !list_empty(&cl->rd_completed), cl->writing_state,
			   cl->tx_cb_queued);
		i++;
	}
out:
	mutex_unlock(&dev->device_lock);
	return 0;
}
DEFINE_SHOW_ATTRIBUTE(mei_dbgfs_active);

static int mei_dbgfs_devstate_show(struct seq_file *m, void *unused)
{
	struct mei_device *dev = m->private;

	seq_printf(m, "dev: %s\n", mei_dev_state_str(dev->dev_state));
	seq_printf(m, "hbm: %s\n", mei_hbm_state_str(dev->hbm_state));

	if (dev->hbm_state >= MEI_HBM_ENUM_CLIENTS &&
	    dev->hbm_state <= MEI_HBM_STARTED) {
		seq_puts(m, "hbm features:\n");
		seq_printf(m, "\tPG: %01d\n", dev->hbm_f_pg_supported);
		seq_printf(m, "\tDC: %01d\n", dev->hbm_f_dc_supported);
		seq_printf(m, "\tIE: %01d\n", dev->hbm_f_ie_supported);
		seq_printf(m, "\tDOT: %01d\n", dev->hbm_f_dot_supported);
		seq_printf(m, "\tEV: %01d\n", dev->hbm_f_ev_supported);
		seq_printf(m, "\tFA: %01d\n", dev->hbm_f_fa_supported);
		seq_printf(m, "\tOS: %01d\n", dev->hbm_f_os_supported);
		seq_printf(m, "\tDR: %01d\n", dev->hbm_f_dr_supported);
	}

	seq_printf(m, "pg:  %s, %s\n",
		   mei_pg_is_enabled(dev) ? "ENABLED" : "DISABLED",
		   mei_pg_state_str(mei_pg_state(dev)));
	return 0;
}
DEFINE_SHOW_ATTRIBUTE(mei_dbgfs_devstate);

static ssize_t mei_dbgfs_write_allow_fa(struct file *file,
					const char __user *user_buf,
					size_t count, loff_t *ppos)
{
	struct mei_device *dev;
	int ret;

	dev = container_of(file->private_data,
			   struct mei_device, allow_fixed_address);

	ret = debugfs_write_file_bool(file, user_buf, count, ppos);
	if (ret < 0)
		return ret;
	dev->override_fixed_address = true;
	return ret;
}

static const struct file_operations mei_dbgfs_allow_fa_fops = {
	.open = simple_open,
	.read = debugfs_read_file_bool,
	.write = mei_dbgfs_write_allow_fa,
	.llseek = generic_file_llseek,
};

/**
 * mei_dbgfs_deregister - Remove the debugfs files and directories
 *
 * @dev: the mei device structure
 */
void mei_dbgfs_deregister(struct mei_device *dev)
{
	if (!dev->dbgfs_dir)
		return;
	debugfs_remove_recursive(dev->dbgfs_dir);
	dev->dbgfs_dir = NULL;
}

/**
 * mei_dbgfs_register - Add the debugfs files
 *
 * @dev: the mei device structure
 * @name: the mei device name
 */
void mei_dbgfs_register(struct mei_device *dev, const char *name)
{
	struct dentry *dir;

	dir = debugfs_create_dir(name, NULL);
	dev->dbgfs_dir = dir;

<<<<<<< HEAD
	f = debugfs_create_file("meclients", S_IRUSR, dir,
				dev, &mei_dbgfs_meclients_fops);
	if (!f) {
		dev_err(dev->dev, "meclients: registration failed\n");
		goto err;
	}
	f = debugfs_create_file("active", S_IRUSR, dir,
				dev, &mei_dbgfs_active_fops);
	if (!f) {
		dev_err(dev->dev, "active: registration failed\n");
		goto err;
	}
	f = debugfs_create_file("devstate", S_IRUSR, dir,
				dev, &mei_dbgfs_devstate_fops);
	if (!f) {
		dev_err(dev->dev, "devstate: registration failed\n");
		goto err;
	}
	f = debugfs_create_file("allow_fixed_address", S_IRUSR | S_IWUSR, dir,
				&dev->allow_fixed_address,
				&mei_dbgfs_allow_fa_fops);
	if (!f) {
		dev_err(dev->dev, "allow_fixed_address: registration failed\n");
		goto err;
	}
	return 0;
err:
	mei_dbgfs_deregister(dev);
	return -ENODEV;
}
=======
	debugfs_create_file("meclients", S_IRUSR, dir, dev,
			    &mei_dbgfs_fops_meclients);
	debugfs_create_file("active", S_IRUSR, dir, dev,
			    &mei_dbgfs_fops_active);
	debugfs_create_file("devstate", S_IRUSR, dir, dev,
			    &mei_dbgfs_fops_devstate);
	debugfs_create_file("allow_fixed_address", S_IRUSR | S_IWUSR, dir,
			    &dev->allow_fixed_address,
			    &mei_dbgfs_fops_allow_fa);
}
>>>>>>> c33d4423
<|MERGE_RESOLUTION|>--- conflicted
+++ resolved
@@ -162,46 +162,13 @@
 	dir = debugfs_create_dir(name, NULL);
 	dev->dbgfs_dir = dir;
 
-<<<<<<< HEAD
-	f = debugfs_create_file("meclients", S_IRUSR, dir,
-				dev, &mei_dbgfs_meclients_fops);
-	if (!f) {
-		dev_err(dev->dev, "meclients: registration failed\n");
-		goto err;
-	}
-	f = debugfs_create_file("active", S_IRUSR, dir,
-				dev, &mei_dbgfs_active_fops);
-	if (!f) {
-		dev_err(dev->dev, "active: registration failed\n");
-		goto err;
-	}
-	f = debugfs_create_file("devstate", S_IRUSR, dir,
-				dev, &mei_dbgfs_devstate_fops);
-	if (!f) {
-		dev_err(dev->dev, "devstate: registration failed\n");
-		goto err;
-	}
-	f = debugfs_create_file("allow_fixed_address", S_IRUSR | S_IWUSR, dir,
-				&dev->allow_fixed_address,
-				&mei_dbgfs_allow_fa_fops);
-	if (!f) {
-		dev_err(dev->dev, "allow_fixed_address: registration failed\n");
-		goto err;
-	}
-	return 0;
-err:
-	mei_dbgfs_deregister(dev);
-	return -ENODEV;
-}
-=======
 	debugfs_create_file("meclients", S_IRUSR, dir, dev,
-			    &mei_dbgfs_fops_meclients);
+			    &mei_dbgfs_meclients_fops);
 	debugfs_create_file("active", S_IRUSR, dir, dev,
-			    &mei_dbgfs_fops_active);
+			    &mei_dbgfs_active_fops);
 	debugfs_create_file("devstate", S_IRUSR, dir, dev,
-			    &mei_dbgfs_fops_devstate);
+			    &mei_dbgfs_devstate_fops);
 	debugfs_create_file("allow_fixed_address", S_IRUSR | S_IWUSR, dir,
 			    &dev->allow_fixed_address,
-			    &mei_dbgfs_fops_allow_fa);
-}
->>>>>>> c33d4423
+			    &mei_dbgfs_allow_fa_fops);
+}