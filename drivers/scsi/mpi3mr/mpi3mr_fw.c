// SPDX-License-Identifier: GPL-2.0-or-later
/*
 * Driver for Broadcom MPI3 Storage Controllers
 *
 * Copyright (C) 2017-2021 Broadcom Inc.
 *  (mailto: mpi3mr-linuxdrv.pdl@broadcom.com)
 *
 */

#include "mpi3mr.h"
#include <linux/io-64-nonatomic-lo-hi.h>

static int
mpi3mr_issue_reset(struct mpi3mr_ioc *mrioc, u16 reset_type, u32 reset_reason);
static int mpi3mr_setup_admin_qpair(struct mpi3mr_ioc *mrioc);
static void mpi3mr_process_factsdata(struct mpi3mr_ioc *mrioc,
	struct mpi3_ioc_facts_data *facts_data);

static int poll_queues;
module_param(poll_queues, int, 0444);
MODULE_PARM_DESC(poll_queues, "Number of queues for io_uring poll mode. (Range 1 - 126)");

#if defined(writeq) && defined(CONFIG_64BIT)
static inline void mpi3mr_writeq(__u64 b, volatile void __iomem *addr)
{
	writeq(b, addr);
}
#else
static inline void mpi3mr_writeq(__u64 b, volatile void __iomem *addr)
{
	__u64 data_out = b;

	writel((u32)(data_out), addr);
	writel((u32)(data_out >> 32), (addr + 4));
}
#endif

static inline bool
mpi3mr_check_req_qfull(struct op_req_qinfo *op_req_q)
{
	u16 pi, ci, max_entries;
	bool is_qfull = false;

	pi = op_req_q->pi;
	ci = READ_ONCE(op_req_q->ci);
	max_entries = op_req_q->num_requests;

	if ((ci == (pi + 1)) || ((!ci) && (pi == (max_entries - 1))))
		is_qfull = true;

	return is_qfull;
}

static void mpi3mr_sync_irqs(struct mpi3mr_ioc *mrioc)
{
	u16 i, max_vectors;

	max_vectors = mrioc->intr_info_count;

	for (i = 0; i < max_vectors; i++)
		synchronize_irq(pci_irq_vector(mrioc->pdev, i));
}

void mpi3mr_ioc_disable_intr(struct mpi3mr_ioc *mrioc)
{
	mrioc->intr_enabled = 0;
	mpi3mr_sync_irqs(mrioc);
}

void mpi3mr_ioc_enable_intr(struct mpi3mr_ioc *mrioc)
{
	mrioc->intr_enabled = 1;
}

static void mpi3mr_cleanup_isr(struct mpi3mr_ioc *mrioc)
{
	u16 i;

	mpi3mr_ioc_disable_intr(mrioc);

	if (!mrioc->intr_info)
		return;

	for (i = 0; i < mrioc->intr_info_count; i++)
		free_irq(pci_irq_vector(mrioc->pdev, i),
		    (mrioc->intr_info + i));

	kfree(mrioc->intr_info);
	mrioc->intr_info = NULL;
	mrioc->intr_info_count = 0;
	mrioc->is_intr_info_set = false;
	pci_free_irq_vectors(mrioc->pdev);
}

void mpi3mr_add_sg_single(void *paddr, u8 flags, u32 length,
	dma_addr_t dma_addr)
{
	struct mpi3_sge_common *sgel = paddr;

	sgel->flags = flags;
	sgel->length = cpu_to_le32(length);
	sgel->address = cpu_to_le64(dma_addr);
}

void mpi3mr_build_zero_len_sge(void *paddr)
{
	u8 sgl_flags = MPI3MR_SGEFLAGS_SYSTEM_SIMPLE_END_OF_LIST;

	mpi3mr_add_sg_single(paddr, sgl_flags, 0, -1);
}

void *mpi3mr_get_reply_virt_addr(struct mpi3mr_ioc *mrioc,
	dma_addr_t phys_addr)
{
	if (!phys_addr)
		return NULL;

	if ((phys_addr < mrioc->reply_buf_dma) ||
	    (phys_addr > mrioc->reply_buf_dma_max_address))
		return NULL;

	return mrioc->reply_buf + (phys_addr - mrioc->reply_buf_dma);
}

void *mpi3mr_get_sensebuf_virt_addr(struct mpi3mr_ioc *mrioc,
	dma_addr_t phys_addr)
{
	if (!phys_addr)
		return NULL;

	return mrioc->sense_buf + (phys_addr - mrioc->sense_buf_dma);
}

static void mpi3mr_repost_reply_buf(struct mpi3mr_ioc *mrioc,
	u64 reply_dma)
{
	u32 old_idx = 0;
	unsigned long flags;

	spin_lock_irqsave(&mrioc->reply_free_queue_lock, flags);
	old_idx  =  mrioc->reply_free_queue_host_index;
	mrioc->reply_free_queue_host_index = (
	    (mrioc->reply_free_queue_host_index ==
	    (mrioc->reply_free_qsz - 1)) ? 0 :
	    (mrioc->reply_free_queue_host_index + 1));
	mrioc->reply_free_q[old_idx] = cpu_to_le64(reply_dma);
	writel(mrioc->reply_free_queue_host_index,
	    &mrioc->sysif_regs->reply_free_host_index);
	spin_unlock_irqrestore(&mrioc->reply_free_queue_lock, flags);
}

void mpi3mr_repost_sense_buf(struct mpi3mr_ioc *mrioc,
	u64 sense_buf_dma)
{
	u32 old_idx = 0;
	unsigned long flags;

	spin_lock_irqsave(&mrioc->sbq_lock, flags);
	old_idx  =  mrioc->sbq_host_index;
	mrioc->sbq_host_index = ((mrioc->sbq_host_index ==
	    (mrioc->sense_buf_q_sz - 1)) ? 0 :
	    (mrioc->sbq_host_index + 1));
	mrioc->sense_buf_q[old_idx] = cpu_to_le64(sense_buf_dma);
	writel(mrioc->sbq_host_index,
	    &mrioc->sysif_regs->sense_buffer_free_host_index);
	spin_unlock_irqrestore(&mrioc->sbq_lock, flags);
}

static void mpi3mr_print_event_data(struct mpi3mr_ioc *mrioc,
	struct mpi3_event_notification_reply *event_reply)
{
	char *desc = NULL;
	u16 event;

	event = event_reply->event;

	switch (event) {
	case MPI3_EVENT_LOG_DATA:
		desc = "Log Data";
		break;
	case MPI3_EVENT_CHANGE:
		desc = "Event Change";
		break;
	case MPI3_EVENT_GPIO_INTERRUPT:
		desc = "GPIO Interrupt";
		break;
	case MPI3_EVENT_TEMP_THRESHOLD:
		desc = "Temperature Threshold";
		break;
	case MPI3_EVENT_CABLE_MGMT:
		desc = "Cable Management";
		break;
	case MPI3_EVENT_ENERGY_PACK_CHANGE:
		desc = "Energy Pack Change";
		break;
	case MPI3_EVENT_DEVICE_ADDED:
	{
		struct mpi3_device_page0 *event_data =
		    (struct mpi3_device_page0 *)event_reply->event_data;
		ioc_info(mrioc, "Device Added: dev=0x%04x Form=0x%x\n",
		    event_data->dev_handle, event_data->device_form);
		return;
	}
	case MPI3_EVENT_DEVICE_INFO_CHANGED:
	{
		struct mpi3_device_page0 *event_data =
		    (struct mpi3_device_page0 *)event_reply->event_data;
		ioc_info(mrioc, "Device Info Changed: dev=0x%04x Form=0x%x\n",
		    event_data->dev_handle, event_data->device_form);
		return;
	}
	case MPI3_EVENT_DEVICE_STATUS_CHANGE:
	{
		struct mpi3_event_data_device_status_change *event_data =
		    (struct mpi3_event_data_device_status_change *)event_reply->event_data;
		ioc_info(mrioc, "Device status Change: dev=0x%04x RC=0x%x\n",
		    event_data->dev_handle, event_data->reason_code);
		return;
	}
	case MPI3_EVENT_SAS_DISCOVERY:
	{
		struct mpi3_event_data_sas_discovery *event_data =
		    (struct mpi3_event_data_sas_discovery *)event_reply->event_data;
		ioc_info(mrioc, "SAS Discovery: (%s) status (0x%08x)\n",
		    (event_data->reason_code == MPI3_EVENT_SAS_DISC_RC_STARTED) ?
		    "start" : "stop",
		    le32_to_cpu(event_data->discovery_status));
		return;
	}
	case MPI3_EVENT_SAS_BROADCAST_PRIMITIVE:
		desc = "SAS Broadcast Primitive";
		break;
	case MPI3_EVENT_SAS_NOTIFY_PRIMITIVE:
		desc = "SAS Notify Primitive";
		break;
	case MPI3_EVENT_SAS_INIT_DEVICE_STATUS_CHANGE:
		desc = "SAS Init Device Status Change";
		break;
	case MPI3_EVENT_SAS_INIT_TABLE_OVERFLOW:
		desc = "SAS Init Table Overflow";
		break;
	case MPI3_EVENT_SAS_TOPOLOGY_CHANGE_LIST:
		desc = "SAS Topology Change List";
		break;
	case MPI3_EVENT_ENCL_DEVICE_STATUS_CHANGE:
		desc = "Enclosure Device Status Change";
		break;
	case MPI3_EVENT_HARD_RESET_RECEIVED:
		desc = "Hard Reset Received";
		break;
	case MPI3_EVENT_SAS_PHY_COUNTER:
		desc = "SAS PHY Counter";
		break;
	case MPI3_EVENT_SAS_DEVICE_DISCOVERY_ERROR:
		desc = "SAS Device Discovery Error";
		break;
	case MPI3_EVENT_PCIE_TOPOLOGY_CHANGE_LIST:
		desc = "PCIE Topology Change List";
		break;
	case MPI3_EVENT_PCIE_ENUMERATION:
	{
		struct mpi3_event_data_pcie_enumeration *event_data =
		    (struct mpi3_event_data_pcie_enumeration *)event_reply->event_data;
		ioc_info(mrioc, "PCIE Enumeration: (%s)",
		    (event_data->reason_code ==
		    MPI3_EVENT_PCIE_ENUM_RC_STARTED) ? "start" : "stop");
		if (event_data->enumeration_status)
			ioc_info(mrioc, "enumeration_status(0x%08x)\n",
			    le32_to_cpu(event_data->enumeration_status));
		return;
	}
	case MPI3_EVENT_PREPARE_FOR_RESET:
		desc = "Prepare For Reset";
		break;
	}

	if (!desc)
		return;

	ioc_info(mrioc, "%s\n", desc);
}

static void mpi3mr_handle_events(struct mpi3mr_ioc *mrioc,
	struct mpi3_default_reply *def_reply)
{
	struct mpi3_event_notification_reply *event_reply =
	    (struct mpi3_event_notification_reply *)def_reply;

	mrioc->change_count = le16_to_cpu(event_reply->ioc_change_count);
	mpi3mr_print_event_data(mrioc, event_reply);
	mpi3mr_os_handle_events(mrioc, event_reply);
}

static struct mpi3mr_drv_cmd *
mpi3mr_get_drv_cmd(struct mpi3mr_ioc *mrioc, u16 host_tag,
	struct mpi3_default_reply *def_reply)
{
	u16 idx;

	switch (host_tag) {
	case MPI3MR_HOSTTAG_INITCMDS:
		return &mrioc->init_cmds;
	case MPI3MR_HOSTTAG_BLK_TMS:
		return &mrioc->host_tm_cmds;
	case MPI3MR_HOSTTAG_INVALID:
		if (def_reply && def_reply->function ==
		    MPI3_FUNCTION_EVENT_NOTIFICATION)
			mpi3mr_handle_events(mrioc, def_reply);
		return NULL;
	default:
		break;
	}
	if (host_tag >= MPI3MR_HOSTTAG_DEVRMCMD_MIN &&
	    host_tag <= MPI3MR_HOSTTAG_DEVRMCMD_MAX) {
		idx = host_tag - MPI3MR_HOSTTAG_DEVRMCMD_MIN;
		return &mrioc->dev_rmhs_cmds[idx];
	}

	if (host_tag >= MPI3MR_HOSTTAG_EVTACKCMD_MIN &&
	    host_tag <= MPI3MR_HOSTTAG_EVTACKCMD_MAX) {
		idx = host_tag - MPI3MR_HOSTTAG_EVTACKCMD_MIN;
		return &mrioc->evtack_cmds[idx];
	}

	return NULL;
}

static void mpi3mr_process_admin_reply_desc(struct mpi3mr_ioc *mrioc,
	struct mpi3_default_reply_descriptor *reply_desc, u64 *reply_dma)
{
	u16 reply_desc_type, host_tag = 0;
	u16 ioc_status = MPI3_IOCSTATUS_SUCCESS;
	u32 ioc_loginfo = 0;
	struct mpi3_status_reply_descriptor *status_desc;
	struct mpi3_address_reply_descriptor *addr_desc;
	struct mpi3_success_reply_descriptor *success_desc;
	struct mpi3_default_reply *def_reply = NULL;
	struct mpi3mr_drv_cmd *cmdptr = NULL;
	struct mpi3_scsi_io_reply *scsi_reply;
	u8 *sense_buf = NULL;

	*reply_dma = 0;
	reply_desc_type = le16_to_cpu(reply_desc->reply_flags) &
	    MPI3_REPLY_DESCRIPT_FLAGS_TYPE_MASK;
	switch (reply_desc_type) {
	case MPI3_REPLY_DESCRIPT_FLAGS_TYPE_STATUS:
		status_desc = (struct mpi3_status_reply_descriptor *)reply_desc;
		host_tag = le16_to_cpu(status_desc->host_tag);
		ioc_status = le16_to_cpu(status_desc->ioc_status);
		if (ioc_status &
		    MPI3_REPLY_DESCRIPT_STATUS_IOCSTATUS_LOGINFOAVAIL)
			ioc_loginfo = le32_to_cpu(status_desc->ioc_log_info);
		ioc_status &= MPI3_REPLY_DESCRIPT_STATUS_IOCSTATUS_STATUS_MASK;
		break;
	case MPI3_REPLY_DESCRIPT_FLAGS_TYPE_ADDRESS_REPLY:
		addr_desc = (struct mpi3_address_reply_descriptor *)reply_desc;
		*reply_dma = le64_to_cpu(addr_desc->reply_frame_address);
		def_reply = mpi3mr_get_reply_virt_addr(mrioc, *reply_dma);
		if (!def_reply)
			goto out;
		host_tag = le16_to_cpu(def_reply->host_tag);
		ioc_status = le16_to_cpu(def_reply->ioc_status);
		if (ioc_status &
		    MPI3_REPLY_DESCRIPT_STATUS_IOCSTATUS_LOGINFOAVAIL)
			ioc_loginfo = le32_to_cpu(def_reply->ioc_log_info);
		ioc_status &= MPI3_REPLY_DESCRIPT_STATUS_IOCSTATUS_STATUS_MASK;
		if (def_reply->function == MPI3_FUNCTION_SCSI_IO) {
			scsi_reply = (struct mpi3_scsi_io_reply *)def_reply;
			sense_buf = mpi3mr_get_sensebuf_virt_addr(mrioc,
			    le64_to_cpu(scsi_reply->sense_data_buffer_address));
		}
		break;
	case MPI3_REPLY_DESCRIPT_FLAGS_TYPE_SUCCESS:
		success_desc = (struct mpi3_success_reply_descriptor *)reply_desc;
		host_tag = le16_to_cpu(success_desc->host_tag);
		break;
	default:
		break;
	}

	cmdptr = mpi3mr_get_drv_cmd(mrioc, host_tag, def_reply);
	if (cmdptr) {
		if (cmdptr->state & MPI3MR_CMD_PENDING) {
			cmdptr->state |= MPI3MR_CMD_COMPLETE;
			cmdptr->ioc_loginfo = ioc_loginfo;
			cmdptr->ioc_status = ioc_status;
			cmdptr->state &= ~MPI3MR_CMD_PENDING;
			if (def_reply) {
				cmdptr->state |= MPI3MR_CMD_REPLY_VALID;
				memcpy((u8 *)cmdptr->reply, (u8 *)def_reply,
				    mrioc->reply_sz);
			}
			if (cmdptr->is_waiting) {
				complete(&cmdptr->done);
				cmdptr->is_waiting = 0;
			} else if (cmdptr->callback)
				cmdptr->callback(mrioc, cmdptr);
		}
	}
out:
	if (sense_buf)
		mpi3mr_repost_sense_buf(mrioc,
		    le64_to_cpu(scsi_reply->sense_data_buffer_address));
}

static int mpi3mr_process_admin_reply_q(struct mpi3mr_ioc *mrioc)
{
	u32 exp_phase = mrioc->admin_reply_ephase;
	u32 admin_reply_ci = mrioc->admin_reply_ci;
	u32 num_admin_replies = 0;
	u64 reply_dma = 0;
	struct mpi3_default_reply_descriptor *reply_desc;

	reply_desc = (struct mpi3_default_reply_descriptor *)mrioc->admin_reply_base +
	    admin_reply_ci;

	if ((le16_to_cpu(reply_desc->reply_flags) &
	    MPI3_REPLY_DESCRIPT_FLAGS_PHASE_MASK) != exp_phase)
		return 0;

	do {
		mrioc->admin_req_ci = le16_to_cpu(reply_desc->request_queue_ci);
		mpi3mr_process_admin_reply_desc(mrioc, reply_desc, &reply_dma);
		if (reply_dma)
			mpi3mr_repost_reply_buf(mrioc, reply_dma);
		num_admin_replies++;
		if (++admin_reply_ci == mrioc->num_admin_replies) {
			admin_reply_ci = 0;
			exp_phase ^= 1;
		}
		reply_desc =
		    (struct mpi3_default_reply_descriptor *)mrioc->admin_reply_base +
		    admin_reply_ci;
		if ((le16_to_cpu(reply_desc->reply_flags) &
		    MPI3_REPLY_DESCRIPT_FLAGS_PHASE_MASK) != exp_phase)
			break;
	} while (1);

	writel(admin_reply_ci, &mrioc->sysif_regs->admin_reply_queue_ci);
	mrioc->admin_reply_ci = admin_reply_ci;
	mrioc->admin_reply_ephase = exp_phase;

	return num_admin_replies;
}

/**
 * mpi3mr_get_reply_desc - get reply descriptor frame corresponding to
 *	queue's consumer index from operational reply descriptor queue.
 * @op_reply_q: op_reply_qinfo object
 * @reply_ci: operational reply descriptor's queue consumer index
 *
 * Returns reply descriptor frame address
 */
static inline struct mpi3_default_reply_descriptor *
mpi3mr_get_reply_desc(struct op_reply_qinfo *op_reply_q, u32 reply_ci)
{
	void *segment_base_addr;
	struct segments *segments = op_reply_q->q_segments;
	struct mpi3_default_reply_descriptor *reply_desc = NULL;

	segment_base_addr =
	    segments[reply_ci / op_reply_q->segment_qd].segment;
	reply_desc = (struct mpi3_default_reply_descriptor *)segment_base_addr +
	    (reply_ci % op_reply_q->segment_qd);
	return reply_desc;
}

/**
 * mpi3mr_process_op_reply_q - Operational reply queue handler
 * @mrioc: Adapter instance reference
 * @op_reply_q: Operational reply queue info
 *
 * Checks the specific operational reply queue and drains the
 * reply queue entries until the queue is empty and process the
 * individual reply descriptors.
 *
 * Return: 0 if queue is already processed,or number of reply
 *	    descriptors processed.
 */
int mpi3mr_process_op_reply_q(struct mpi3mr_ioc *mrioc,
	struct op_reply_qinfo *op_reply_q)
{
	struct op_req_qinfo *op_req_q;
	u32 exp_phase;
	u32 reply_ci;
	u32 num_op_reply = 0;
	u64 reply_dma = 0;
	struct mpi3_default_reply_descriptor *reply_desc;
	u16 req_q_idx = 0, reply_qidx;

	reply_qidx = op_reply_q->qid - 1;

	if (!atomic_add_unless(&op_reply_q->in_use, 1, 1))
		return 0;

	exp_phase = op_reply_q->ephase;
	reply_ci = op_reply_q->ci;

	reply_desc = mpi3mr_get_reply_desc(op_reply_q, reply_ci);
	if ((le16_to_cpu(reply_desc->reply_flags) &
	    MPI3_REPLY_DESCRIPT_FLAGS_PHASE_MASK) != exp_phase) {
		atomic_dec(&op_reply_q->in_use);
		return 0;
	}

	do {
		req_q_idx = le16_to_cpu(reply_desc->request_queue_id) - 1;
		op_req_q = &mrioc->req_qinfo[req_q_idx];

		WRITE_ONCE(op_req_q->ci, le16_to_cpu(reply_desc->request_queue_ci));
		mpi3mr_process_op_reply_desc(mrioc, reply_desc, &reply_dma,
		    reply_qidx);
		atomic_dec(&op_reply_q->pend_ios);
		if (reply_dma)
			mpi3mr_repost_reply_buf(mrioc, reply_dma);
		num_op_reply++;

		if (++reply_ci == op_reply_q->num_replies) {
			reply_ci = 0;
			exp_phase ^= 1;
		}

		reply_desc = mpi3mr_get_reply_desc(op_reply_q, reply_ci);

		if ((le16_to_cpu(reply_desc->reply_flags) &
		    MPI3_REPLY_DESCRIPT_FLAGS_PHASE_MASK) != exp_phase)
			break;
		/*
		 * Exit completion loop to avoid CPU lockup
		 * Ensure remaining completion happens from threaded ISR.
		 */
		if (num_op_reply > mrioc->max_host_ios) {
			op_reply_q->enable_irq_poll = true;
			break;
		}

	} while (1);

	writel(reply_ci,
	    &mrioc->sysif_regs->oper_queue_indexes[reply_qidx].consumer_index);
	op_reply_q->ci = reply_ci;
	op_reply_q->ephase = exp_phase;

	atomic_dec(&op_reply_q->in_use);
	return num_op_reply;
}

/**
 * mpi3mr_blk_mq_poll - Operational reply queue handler
 * @shost: SCSI Host reference
 * @queue_num: Request queue number (w.r.t OS it is hardware context number)
 *
 * Checks the specific operational reply queue and drains the
 * reply queue entries until the queue is empty and process the
 * individual reply descriptors.
 *
 * Return: 0 if queue is already processed,or number of reply
 *	    descriptors processed.
 */
int mpi3mr_blk_mq_poll(struct Scsi_Host *shost, unsigned int queue_num)
{
	int num_entries = 0;
	struct mpi3mr_ioc *mrioc;

	mrioc = (struct mpi3mr_ioc *)shost->hostdata;

	if ((mrioc->reset_in_progress || mrioc->prepare_for_reset))
		return 0;

	num_entries = mpi3mr_process_op_reply_q(mrioc,
			&mrioc->op_reply_qinfo[queue_num]);

	return num_entries;
}

static irqreturn_t mpi3mr_isr_primary(int irq, void *privdata)
{
	struct mpi3mr_intr_info *intr_info = privdata;
	struct mpi3mr_ioc *mrioc;
	u16 midx;
	u32 num_admin_replies = 0, num_op_reply = 0;

	if (!intr_info)
		return IRQ_NONE;

	mrioc = intr_info->mrioc;

	if (!mrioc->intr_enabled)
		return IRQ_NONE;

	midx = intr_info->msix_index;

	if (!midx)
		num_admin_replies = mpi3mr_process_admin_reply_q(mrioc);
	if (intr_info->op_reply_q)
		num_op_reply = mpi3mr_process_op_reply_q(mrioc,
		    intr_info->op_reply_q);

	if (num_admin_replies || num_op_reply)
		return IRQ_HANDLED;
	else
		return IRQ_NONE;
}

static irqreturn_t mpi3mr_isr(int irq, void *privdata)
{
	struct mpi3mr_intr_info *intr_info = privdata;
	struct mpi3mr_ioc *mrioc;
	u16 midx;
	int ret;

	if (!intr_info)
		return IRQ_NONE;

	mrioc = intr_info->mrioc;
	midx = intr_info->msix_index;
	/* Call primary ISR routine */
	ret = mpi3mr_isr_primary(irq, privdata);

	/*
	 * If more IOs are expected, schedule IRQ polling thread.
	 * Otherwise exit from ISR.
	 */
	if (!intr_info->op_reply_q)
		return ret;

	if (!intr_info->op_reply_q->enable_irq_poll ||
	    !atomic_read(&intr_info->op_reply_q->pend_ios))
		return ret;

	disable_irq_nosync(pci_irq_vector(mrioc->pdev, midx));

	return IRQ_WAKE_THREAD;
}

/**
 * mpi3mr_isr_poll - Reply queue polling routine
 * @irq: IRQ
 * @privdata: Interrupt info
 *
 * poll for pending I/O completions in a loop until pending I/Os
 * present or controller queue depth I/Os are processed.
 *
 * Return: IRQ_NONE or IRQ_HANDLED
 */
static irqreturn_t mpi3mr_isr_poll(int irq, void *privdata)
{
	struct mpi3mr_intr_info *intr_info = privdata;
	struct mpi3mr_ioc *mrioc;
	u16 midx;
	u32 num_op_reply = 0;

	if (!intr_info || !intr_info->op_reply_q)
		return IRQ_NONE;

	mrioc = intr_info->mrioc;
	midx = intr_info->msix_index;

	/* Poll for pending IOs completions */
	do {
		if (!mrioc->intr_enabled)
			break;

		if (!midx)
			mpi3mr_process_admin_reply_q(mrioc);
		if (intr_info->op_reply_q)
			num_op_reply +=
			    mpi3mr_process_op_reply_q(mrioc,
				intr_info->op_reply_q);

		usleep_range(MPI3MR_IRQ_POLL_SLEEP, 10 * MPI3MR_IRQ_POLL_SLEEP);

	} while (atomic_read(&intr_info->op_reply_q->pend_ios) &&
	    (num_op_reply < mrioc->max_host_ios));

	intr_info->op_reply_q->enable_irq_poll = false;
	enable_irq(pci_irq_vector(mrioc->pdev, midx));

	return IRQ_HANDLED;
}

/**
 * mpi3mr_request_irq - Request IRQ and register ISR
 * @mrioc: Adapter instance reference
 * @index: IRQ vector index
 *
 * Request threaded ISR with primary ISR and secondary
 *
 * Return: 0 on success and non zero on failures.
 */
static inline int mpi3mr_request_irq(struct mpi3mr_ioc *mrioc, u16 index)
{
	struct pci_dev *pdev = mrioc->pdev;
	struct mpi3mr_intr_info *intr_info = mrioc->intr_info + index;
	int retval = 0;

	intr_info->mrioc = mrioc;
	intr_info->msix_index = index;
	intr_info->op_reply_q = NULL;

	snprintf(intr_info->name, MPI3MR_NAME_LENGTH, "%s%d-msix%d",
	    mrioc->driver_name, mrioc->id, index);

	retval = request_threaded_irq(pci_irq_vector(pdev, index), mpi3mr_isr,
	    mpi3mr_isr_poll, IRQF_SHARED, intr_info->name, intr_info);
	if (retval) {
		ioc_err(mrioc, "%s: Unable to allocate interrupt %d!\n",
		    intr_info->name, pci_irq_vector(pdev, index));
		return retval;
	}

	return retval;
}

static void mpi3mr_calc_poll_queues(struct mpi3mr_ioc *mrioc, u16 max_vectors)
{
	if (!mrioc->requested_poll_qcount)
		return;

	/* Reserved for Admin and Default Queue */
	if (max_vectors > 2 &&
		(mrioc->requested_poll_qcount < max_vectors - 2)) {
		ioc_info(mrioc,
		    "enabled polled queues (%d) msix (%d)\n",
		    mrioc->requested_poll_qcount, max_vectors);
	} else {
		ioc_info(mrioc,
		    "disabled polled queues (%d) msix (%d) because of no resources for default queue\n",
		    mrioc->requested_poll_qcount, max_vectors);
		mrioc->requested_poll_qcount = 0;
	}
}

/**
 * mpi3mr_setup_isr - Setup ISR for the controller
 * @mrioc: Adapter instance reference
 * @setup_one: Request one IRQ or more
 *
 * Allocate IRQ vectors and call mpi3mr_request_irq to setup ISR
 *
 * Return: 0 on success and non zero on failures.
 */
static int mpi3mr_setup_isr(struct mpi3mr_ioc *mrioc, u8 setup_one)
{
	unsigned int irq_flags = PCI_IRQ_MSIX;
	int max_vectors, min_vec;
	int retval;
	int i;
	struct irq_affinity desc = { .pre_vectors =  1, .post_vectors = 1 };

	if (mrioc->is_intr_info_set)
		return 0;

	mpi3mr_cleanup_isr(mrioc);

	if (setup_one || reset_devices) {
		max_vectors = 1;
		retval = pci_alloc_irq_vectors(mrioc->pdev,
		    1, max_vectors, irq_flags);
		if (retval < 0) {
			ioc_err(mrioc, "cannot allocate irq vectors, ret %d\n",
			    retval);
			goto out_failed;
		}
	} else {
		max_vectors =
		    min_t(int, mrioc->cpu_count + 1 +
			mrioc->requested_poll_qcount, mrioc->msix_count);

		mpi3mr_calc_poll_queues(mrioc, max_vectors);

		ioc_info(mrioc,
		    "MSI-X vectors supported: %d, no of cores: %d,",
		    mrioc->msix_count, mrioc->cpu_count);
		ioc_info(mrioc,
		    "MSI-x vectors requested: %d poll_queues %d\n",
		    max_vectors, mrioc->requested_poll_qcount);

		desc.post_vectors = mrioc->requested_poll_qcount;
		min_vec = desc.pre_vectors + desc.post_vectors;
		irq_flags |= PCI_IRQ_AFFINITY | PCI_IRQ_ALL_TYPES;

		retval = pci_alloc_irq_vectors_affinity(mrioc->pdev,
			min_vec, max_vectors, irq_flags, &desc);

		if (retval < 0) {
			ioc_err(mrioc, "cannot allocate irq vectors, ret %d\n",
			    retval);
			goto out_failed;
		}


		/*
		 * If only one MSI-x is allocated, then MSI-x 0 will be shared
		 * between Admin queue and operational queue
		 */
		if (retval == min_vec)
			mrioc->op_reply_q_offset = 0;
		else if (retval != (max_vectors)) {
			ioc_info(mrioc,
			    "allocated vectors (%d) are less than configured (%d)\n",
			    retval, max_vectors);
		}

		max_vectors = retval;
		mrioc->op_reply_q_offset = (max_vectors > 1) ? 1 : 0;

		mpi3mr_calc_poll_queues(mrioc, max_vectors);

	}

	mrioc->intr_info = kzalloc(sizeof(struct mpi3mr_intr_info) * max_vectors,
	    GFP_KERNEL);
	if (!mrioc->intr_info) {
		retval = -ENOMEM;
		pci_free_irq_vectors(mrioc->pdev);
		goto out_failed;
	}
	for (i = 0; i < max_vectors; i++) {
		retval = mpi3mr_request_irq(mrioc, i);
		if (retval) {
			mrioc->intr_info_count = i;
			goto out_failed;
		}
	}
	if (reset_devices || !setup_one)
		mrioc->is_intr_info_set = true;
	mrioc->intr_info_count = max_vectors;
	mpi3mr_ioc_enable_intr(mrioc);
	return 0;

out_failed:
	mpi3mr_cleanup_isr(mrioc);

	return retval;
}

static const struct {
	enum mpi3mr_iocstate value;
	char *name;
} mrioc_states[] = {
	{ MRIOC_STATE_READY, "ready" },
	{ MRIOC_STATE_FAULT, "fault" },
	{ MRIOC_STATE_RESET, "reset" },
	{ MRIOC_STATE_BECOMING_READY, "becoming ready" },
	{ MRIOC_STATE_RESET_REQUESTED, "reset requested" },
	{ MRIOC_STATE_UNRECOVERABLE, "unrecoverable error" },
};

static const char *mpi3mr_iocstate_name(enum mpi3mr_iocstate mrioc_state)
{
	int i;
	char *name = NULL;

	for (i = 0; i < ARRAY_SIZE(mrioc_states); i++) {
		if (mrioc_states[i].value == mrioc_state) {
			name = mrioc_states[i].name;
			break;
		}
	}
	return name;
}

/* Reset reason to name mapper structure*/
static const struct {
	enum mpi3mr_reset_reason value;
	char *name;
} mpi3mr_reset_reason_codes[] = {
	{ MPI3MR_RESET_FROM_BRINGUP, "timeout in bringup" },
	{ MPI3MR_RESET_FROM_FAULT_WATCH, "fault" },
	{ MPI3MR_RESET_FROM_IOCTL, "application invocation" },
	{ MPI3MR_RESET_FROM_EH_HOS, "error handling" },
	{ MPI3MR_RESET_FROM_TM_TIMEOUT, "TM timeout" },
	{ MPI3MR_RESET_FROM_IOCTL_TIMEOUT, "IOCTL timeout" },
	{ MPI3MR_RESET_FROM_MUR_FAILURE, "MUR failure" },
	{ MPI3MR_RESET_FROM_CTLR_CLEANUP, "timeout in controller cleanup" },
	{ MPI3MR_RESET_FROM_CIACTIV_FAULT, "component image activation fault" },
	{ MPI3MR_RESET_FROM_PE_TIMEOUT, "port enable timeout" },
	{ MPI3MR_RESET_FROM_TSU_TIMEOUT, "time stamp update timeout" },
	{ MPI3MR_RESET_FROM_DELREQQ_TIMEOUT, "delete request queue timeout" },
	{ MPI3MR_RESET_FROM_DELREPQ_TIMEOUT, "delete reply queue timeout" },
	{
		MPI3MR_RESET_FROM_CREATEREPQ_TIMEOUT,
		"create request queue timeout"
	},
	{
		MPI3MR_RESET_FROM_CREATEREQQ_TIMEOUT,
		"create reply queue timeout"
	},
	{ MPI3MR_RESET_FROM_IOCFACTS_TIMEOUT, "IOC facts timeout" },
	{ MPI3MR_RESET_FROM_IOCINIT_TIMEOUT, "IOC init timeout" },
	{ MPI3MR_RESET_FROM_EVTNOTIFY_TIMEOUT, "event notify timeout" },
	{ MPI3MR_RESET_FROM_EVTACK_TIMEOUT, "event acknowledgment timeout" },
	{
		MPI3MR_RESET_FROM_CIACTVRST_TIMER,
		"component image activation timeout"
	},
	{
		MPI3MR_RESET_FROM_GETPKGVER_TIMEOUT,
		"get package version timeout"
	},
	{ MPI3MR_RESET_FROM_SYSFS, "sysfs invocation" },
	{ MPI3MR_RESET_FROM_SYSFS_TIMEOUT, "sysfs TM timeout" },
<<<<<<< HEAD
	{ MPI3MR_RESET_FROM_FIRMWARE, "firmware asynchronus reset" },
=======
	{ MPI3MR_RESET_FROM_FIRMWARE, "firmware asynchronous reset" },
>>>>>>> 044fa816
};

/**
 * mpi3mr_reset_rc_name - get reset reason code name
 * @reason_code: reset reason code value
 *
 * Map reset reason to an NULL terminated ASCII string
 *
 * Return: name corresponding to reset reason value or NULL.
 */
static const char *mpi3mr_reset_rc_name(enum mpi3mr_reset_reason reason_code)
{
	int i;
	char *name = NULL;

	for (i = 0; i < ARRAY_SIZE(mpi3mr_reset_reason_codes); i++) {
		if (mpi3mr_reset_reason_codes[i].value == reason_code) {
			name = mpi3mr_reset_reason_codes[i].name;
			break;
		}
	}
	return name;
}

/* Reset type to name mapper structure*/
static const struct {
	u16 reset_type;
	char *name;
} mpi3mr_reset_types[] = {
	{ MPI3_SYSIF_HOST_DIAG_RESET_ACTION_SOFT_RESET, "soft" },
	{ MPI3_SYSIF_HOST_DIAG_RESET_ACTION_DIAG_FAULT, "diag fault" },
};

/**
 * mpi3mr_reset_type_name - get reset type name
 * @reset_type: reset type value
 *
 * Map reset type to an NULL terminated ASCII string
 *
 * Return: name corresponding to reset type value or NULL.
 */
static const char *mpi3mr_reset_type_name(u16 reset_type)
{
	int i;
	char *name = NULL;

	for (i = 0; i < ARRAY_SIZE(mpi3mr_reset_types); i++) {
		if (mpi3mr_reset_types[i].reset_type == reset_type) {
			name = mpi3mr_reset_types[i].name;
			break;
		}
	}
	return name;
}

/**
 * mpi3mr_print_fault_info - Display fault information
 * @mrioc: Adapter instance reference
 *
 * Display the controller fault information if there is a
 * controller fault.
 *
 * Return: Nothing.
 */
void mpi3mr_print_fault_info(struct mpi3mr_ioc *mrioc)
{
	u32 ioc_status, code, code1, code2, code3;

	ioc_status = readl(&mrioc->sysif_regs->ioc_status);

	if (ioc_status & MPI3_SYSIF_IOC_STATUS_FAULT) {
		code = readl(&mrioc->sysif_regs->fault);
		code1 = readl(&mrioc->sysif_regs->fault_info[0]);
		code2 = readl(&mrioc->sysif_regs->fault_info[1]);
		code3 = readl(&mrioc->sysif_regs->fault_info[2]);

		ioc_info(mrioc,
		    "fault code(0x%08X): Additional code: (0x%08X:0x%08X:0x%08X)\n",
		    code, code1, code2, code3);
	}
}

/**
 * mpi3mr_get_iocstate - Get IOC State
 * @mrioc: Adapter instance reference
 *
 * Return a proper IOC state enum based on the IOC status and
 * IOC configuration and unrcoverable state of the controller.
 *
 * Return: Current IOC state.
 */
enum mpi3mr_iocstate mpi3mr_get_iocstate(struct mpi3mr_ioc *mrioc)
{
	u32 ioc_status, ioc_config;
	u8 ready, enabled;

	ioc_status = readl(&mrioc->sysif_regs->ioc_status);
	ioc_config = readl(&mrioc->sysif_regs->ioc_configuration);

	if (mrioc->unrecoverable)
		return MRIOC_STATE_UNRECOVERABLE;
	if (ioc_status & MPI3_SYSIF_IOC_STATUS_FAULT)
		return MRIOC_STATE_FAULT;

	ready = (ioc_status & MPI3_SYSIF_IOC_STATUS_READY);
	enabled = (ioc_config & MPI3_SYSIF_IOC_CONFIG_ENABLE_IOC);

	if (ready && enabled)
		return MRIOC_STATE_READY;
	if ((!ready) && (!enabled))
		return MRIOC_STATE_RESET;
	if ((!ready) && (enabled))
		return MRIOC_STATE_BECOMING_READY;

	return MRIOC_STATE_RESET_REQUESTED;
}

/**
 * mpi3mr_clear_reset_history - clear reset history
 * @mrioc: Adapter instance reference
 *
 * Write the reset history bit in IOC status to clear the bit,
 * if it is already set.
 *
 * Return: Nothing.
 */
static inline void mpi3mr_clear_reset_history(struct mpi3mr_ioc *mrioc)
{
	u32 ioc_status;

	ioc_status = readl(&mrioc->sysif_regs->ioc_status);
	if (ioc_status & MPI3_SYSIF_IOC_STATUS_RESET_HISTORY)
		writel(ioc_status, &mrioc->sysif_regs->ioc_status);
}

/**
 * mpi3mr_issue_and_process_mur - Message unit Reset handler
 * @mrioc: Adapter instance reference
 * @reset_reason: Reset reason code
 *
 * Issue Message unit Reset to the controller and wait for it to
 * be complete.
 *
 * Return: 0 on success, -1 on failure.
 */
static int mpi3mr_issue_and_process_mur(struct mpi3mr_ioc *mrioc,
	u32 reset_reason)
{
	u32 ioc_config, timeout, ioc_status;
	int retval = -1;

	ioc_info(mrioc, "Issuing Message unit Reset(MUR)\n");
	if (mrioc->unrecoverable) {
		ioc_info(mrioc, "IOC is unrecoverable MUR not issued\n");
		return retval;
	}
	mpi3mr_clear_reset_history(mrioc);
	writel(reset_reason, &mrioc->sysif_regs->scratchpad[0]);
	ioc_config = readl(&mrioc->sysif_regs->ioc_configuration);
	ioc_config &= ~MPI3_SYSIF_IOC_CONFIG_ENABLE_IOC;
	writel(ioc_config, &mrioc->sysif_regs->ioc_configuration);

	timeout = MPI3MR_RESET_ACK_TIMEOUT * 10;
	do {
		ioc_status = readl(&mrioc->sysif_regs->ioc_status);
		if ((ioc_status & MPI3_SYSIF_IOC_STATUS_RESET_HISTORY)) {
			mpi3mr_clear_reset_history(mrioc);
			break;
		}
		if (ioc_status & MPI3_SYSIF_IOC_STATUS_FAULT) {
			mpi3mr_print_fault_info(mrioc);
			break;
		}
		msleep(100);
	} while (--timeout);

	ioc_config = readl(&mrioc->sysif_regs->ioc_configuration);
	if (timeout && !((ioc_status & MPI3_SYSIF_IOC_STATUS_READY) ||
	      (ioc_status & MPI3_SYSIF_IOC_STATUS_FAULT) ||
	      (ioc_config & MPI3_SYSIF_IOC_CONFIG_ENABLE_IOC)))
		retval = 0;

	ioc_info(mrioc, "Base IOC Sts/Config after %s MUR is (0x%x)/(0x%x)\n",
	    (!retval) ? "successful" : "failed", ioc_status, ioc_config);
	return retval;
}

/**
 * mpi3mr_revalidate_factsdata - validate IOCFacts parameters
 * during reset/resume
 * @mrioc: Adapter instance reference
 *
 * Return zero if the new IOCFacts parameters value is compatible with
 * older values else return -EPERM
 */
static int
mpi3mr_revalidate_factsdata(struct mpi3mr_ioc *mrioc)
{
	u16 dev_handle_bitmap_sz;
	void *removepend_bitmap;

	if (mrioc->facts.reply_sz > mrioc->reply_sz) {
		ioc_err(mrioc,
		    "cannot increase reply size from %d to %d\n",
		    mrioc->reply_sz, mrioc->facts.reply_sz);
		return -EPERM;
	}

	if (mrioc->facts.max_op_reply_q < mrioc->num_op_reply_q) {
		ioc_err(mrioc,
		    "cannot reduce number of operational reply queues from %d to %d\n",
		    mrioc->num_op_reply_q,
		    mrioc->facts.max_op_reply_q);
		return -EPERM;
	}

	if (mrioc->facts.max_op_req_q < mrioc->num_op_req_q) {
		ioc_err(mrioc,
		    "cannot reduce number of operational request queues from %d to %d\n",
		    mrioc->num_op_req_q, mrioc->facts.max_op_req_q);
		return -EPERM;
	}

	dev_handle_bitmap_sz = mrioc->facts.max_devhandle / 8;
	if (mrioc->facts.max_devhandle % 8)
		dev_handle_bitmap_sz++;
	if (dev_handle_bitmap_sz > mrioc->dev_handle_bitmap_sz) {
		removepend_bitmap = krealloc(mrioc->removepend_bitmap,
		    dev_handle_bitmap_sz, GFP_KERNEL);
		if (!removepend_bitmap) {
			ioc_err(mrioc,
			    "failed to increase removepend_bitmap sz from: %d to %d\n",
			    mrioc->dev_handle_bitmap_sz, dev_handle_bitmap_sz);
			return -EPERM;
		}
		memset(removepend_bitmap + mrioc->dev_handle_bitmap_sz, 0,
		    dev_handle_bitmap_sz - mrioc->dev_handle_bitmap_sz);
		mrioc->removepend_bitmap = removepend_bitmap;
		ioc_info(mrioc,
		    "increased dev_handle_bitmap_sz from %d to %d\n",
		    mrioc->dev_handle_bitmap_sz, dev_handle_bitmap_sz);
		mrioc->dev_handle_bitmap_sz = dev_handle_bitmap_sz;
	}

	return 0;
}

/**
 * mpi3mr_bring_ioc_ready - Bring controller to ready state
 * @mrioc: Adapter instance reference
 *
 * Set Enable IOC bit in IOC configuration register and wait for
 * the controller to become ready.
 *
 * Return: 0 on success, appropriate error on failure.
 */
static int mpi3mr_bring_ioc_ready(struct mpi3mr_ioc *mrioc)
{
	u32 ioc_config, ioc_status, timeout;
	int retval = 0;
	enum mpi3mr_iocstate ioc_state;
	u64 base_info;

	ioc_status = readl(&mrioc->sysif_regs->ioc_status);
	ioc_config = readl(&mrioc->sysif_regs->ioc_configuration);
	base_info = lo_hi_readq(&mrioc->sysif_regs->ioc_information);
	ioc_info(mrioc, "ioc_status(0x%08x), ioc_config(0x%08x), ioc_info(0x%016llx) at the bringup\n",
	    ioc_status, ioc_config, base_info);

	/*The timeout value is in 2sec unit, changing it to seconds*/
	mrioc->ready_timeout =
	    ((base_info & MPI3_SYSIF_IOC_INFO_LOW_TIMEOUT_MASK) >>
	    MPI3_SYSIF_IOC_INFO_LOW_TIMEOUT_SHIFT) * 2;

	ioc_info(mrioc, "ready timeout: %d seconds\n", mrioc->ready_timeout);

	ioc_state = mpi3mr_get_iocstate(mrioc);
	ioc_info(mrioc, "controller is in %s state during detection\n",
	    mpi3mr_iocstate_name(ioc_state));

	if (ioc_state == MRIOC_STATE_BECOMING_READY ||
	    ioc_state == MRIOC_STATE_RESET_REQUESTED) {
		timeout = mrioc->ready_timeout * 10;
		do {
			msleep(100);
		} while (--timeout);

		ioc_state = mpi3mr_get_iocstate(mrioc);
		ioc_info(mrioc,
		    "controller is in %s state after waiting to reset\n",
		    mpi3mr_iocstate_name(ioc_state));
	}

	if (ioc_state == MRIOC_STATE_READY) {
		ioc_info(mrioc, "issuing message unit reset (MUR) to bring to reset state\n");
		retval = mpi3mr_issue_and_process_mur(mrioc,
		    MPI3MR_RESET_FROM_BRINGUP);
		ioc_state = mpi3mr_get_iocstate(mrioc);
		if (retval)
			ioc_err(mrioc,
			    "message unit reset failed with error %d current state %s\n",
			    retval, mpi3mr_iocstate_name(ioc_state));
	}
	if (ioc_state != MRIOC_STATE_RESET) {
		mpi3mr_print_fault_info(mrioc);
		ioc_info(mrioc, "issuing soft reset to bring to reset state\n");
		retval = mpi3mr_issue_reset(mrioc,
		    MPI3_SYSIF_HOST_DIAG_RESET_ACTION_SOFT_RESET,
		    MPI3MR_RESET_FROM_BRINGUP);
		if (retval) {
			ioc_err(mrioc,
			    "soft reset failed with error %d\n", retval);
			goto out_failed;
		}
	}
	ioc_state = mpi3mr_get_iocstate(mrioc);
	if (ioc_state != MRIOC_STATE_RESET) {
		ioc_err(mrioc,
		    "cannot bring controller to reset state, current state: %s\n",
		    mpi3mr_iocstate_name(ioc_state));
		goto out_failed;
	}
	mpi3mr_clear_reset_history(mrioc);
	retval = mpi3mr_setup_admin_qpair(mrioc);
	if (retval) {
		ioc_err(mrioc, "failed to setup admin queues: error %d\n",
		    retval);
		goto out_failed;
	}

	ioc_info(mrioc, "bringing controller to ready state\n");
	ioc_config = readl(&mrioc->sysif_regs->ioc_configuration);
	ioc_config |= MPI3_SYSIF_IOC_CONFIG_ENABLE_IOC;
	writel(ioc_config, &mrioc->sysif_regs->ioc_configuration);

	timeout = mrioc->ready_timeout * 10;
	do {
		ioc_state = mpi3mr_get_iocstate(mrioc);
		if (ioc_state == MRIOC_STATE_READY) {
			ioc_info(mrioc,
<<<<<<< HEAD
			    "successfully transistioned to %s state\n",
=======
			    "successfully transitioned to %s state\n",
>>>>>>> 044fa816
			    mpi3mr_iocstate_name(ioc_state));
			return 0;
		}
		msleep(100);
	} while (--timeout);

out_failed:
	ioc_state = mpi3mr_get_iocstate(mrioc);
	ioc_err(mrioc,
	    "failed to bring to ready state,  current state: %s\n",
	    mpi3mr_iocstate_name(ioc_state));
	return retval;
}

/**
 * mpi3mr_soft_reset_success - Check softreset is success or not
 * @ioc_status: IOC status register value
 * @ioc_config: IOC config register value
 *
 * Check whether the soft reset is successful or not based on
 * IOC status and IOC config register values.
 *
 * Return: True when the soft reset is success, false otherwise.
 */
static inline bool
mpi3mr_soft_reset_success(u32 ioc_status, u32 ioc_config)
{
	if (!((ioc_status & MPI3_SYSIF_IOC_STATUS_READY) ||
	    (ioc_config & MPI3_SYSIF_IOC_CONFIG_ENABLE_IOC)))
		return true;
	return false;
}

/**
 * mpi3mr_diagfault_success - Check diag fault is success or not
 * @mrioc: Adapter reference
 * @ioc_status: IOC status register value
 *
 * Check whether the controller hit diag reset fault code.
 *
 * Return: True when there is diag fault, false otherwise.
 */
static inline bool mpi3mr_diagfault_success(struct mpi3mr_ioc *mrioc,
	u32 ioc_status)
{
	u32 fault;

	if (!(ioc_status & MPI3_SYSIF_IOC_STATUS_FAULT))
		return false;
	fault = readl(&mrioc->sysif_regs->fault) & MPI3_SYSIF_FAULT_CODE_MASK;
	if (fault == MPI3_SYSIF_FAULT_CODE_DIAG_FAULT_RESET) {
		mpi3mr_print_fault_info(mrioc);
		return true;
	}
	return false;
}

/**
 * mpi3mr_set_diagsave - Set diag save bit for snapdump
 * @mrioc: Adapter reference
 *
 * Set diag save bit in IOC configuration register to enable
 * snapdump.
 *
 * Return: Nothing.
 */
static inline void mpi3mr_set_diagsave(struct mpi3mr_ioc *mrioc)
{
	u32 ioc_config;

	ioc_config = readl(&mrioc->sysif_regs->ioc_configuration);
	ioc_config |= MPI3_SYSIF_IOC_CONFIG_DIAG_SAVE;
	writel(ioc_config, &mrioc->sysif_regs->ioc_configuration);
}

/**
 * mpi3mr_issue_reset - Issue reset to the controller
 * @mrioc: Adapter reference
 * @reset_type: Reset type
 * @reset_reason: Reset reason code
 *
 * Unlock the host diagnostic registers and write the specific
 * reset type to that, wait for reset acknowledgment from the
 * controller, if the reset is not successful retry for the
 * predefined number of times.
 *
 * Return: 0 on success, non-zero on failure.
 */
static int mpi3mr_issue_reset(struct mpi3mr_ioc *mrioc, u16 reset_type,
	u32 reset_reason)
{
	int retval = -1;
	u8 unlock_retry_count = 0;
	u32 host_diagnostic, ioc_status, ioc_config;
	u32 timeout = MPI3MR_RESET_ACK_TIMEOUT * 10;

	if ((reset_type != MPI3_SYSIF_HOST_DIAG_RESET_ACTION_SOFT_RESET) &&
	    (reset_type != MPI3_SYSIF_HOST_DIAG_RESET_ACTION_DIAG_FAULT))
		return retval;
	if (mrioc->unrecoverable)
		return retval;
	if (reset_reason == MPI3MR_RESET_FROM_FIRMWARE) {
		retval = 0;
		return retval;
	}

	ioc_info(mrioc, "%s reset due to %s(0x%x)\n",
	    mpi3mr_reset_type_name(reset_type),
	    mpi3mr_reset_rc_name(reset_reason), reset_reason);

	mpi3mr_clear_reset_history(mrioc);
	do {
		ioc_info(mrioc,
		    "Write magic sequence to unlock host diag register (retry=%d)\n",
		    ++unlock_retry_count);
		if (unlock_retry_count >= MPI3MR_HOSTDIAG_UNLOCK_RETRY_COUNT) {
			ioc_err(mrioc,
			    "%s reset failed due to unlock failure, host_diagnostic(0x%08x)\n",
			    mpi3mr_reset_type_name(reset_type),
			    host_diagnostic);
			mrioc->unrecoverable = 1;
			return retval;
		}

		writel(MPI3_SYSIF_WRITE_SEQUENCE_KEY_VALUE_FLUSH,
		    &mrioc->sysif_regs->write_sequence);
		writel(MPI3_SYSIF_WRITE_SEQUENCE_KEY_VALUE_1ST,
		    &mrioc->sysif_regs->write_sequence);
		writel(MPI3_SYSIF_WRITE_SEQUENCE_KEY_VALUE_2ND,
		    &mrioc->sysif_regs->write_sequence);
		writel(MPI3_SYSIF_WRITE_SEQUENCE_KEY_VALUE_3RD,
		    &mrioc->sysif_regs->write_sequence);
		writel(MPI3_SYSIF_WRITE_SEQUENCE_KEY_VALUE_4TH,
		    &mrioc->sysif_regs->write_sequence);
		writel(MPI3_SYSIF_WRITE_SEQUENCE_KEY_VALUE_5TH,
		    &mrioc->sysif_regs->write_sequence);
		writel(MPI3_SYSIF_WRITE_SEQUENCE_KEY_VALUE_6TH,
		    &mrioc->sysif_regs->write_sequence);
		usleep_range(1000, 1100);
		host_diagnostic = readl(&mrioc->sysif_regs->host_diagnostic);
		ioc_info(mrioc,
		    "wrote magic sequence: retry_count(%d), host_diagnostic(0x%08x)\n",
		    unlock_retry_count, host_diagnostic);
	} while (!(host_diagnostic & MPI3_SYSIF_HOST_DIAG_DIAG_WRITE_ENABLE));

	writel(reset_reason, &mrioc->sysif_regs->scratchpad[0]);
	writel(host_diagnostic | reset_type,
	    &mrioc->sysif_regs->host_diagnostic);
	switch (reset_type) {
	case MPI3_SYSIF_HOST_DIAG_RESET_ACTION_SOFT_RESET:
		do {
			ioc_status = readl(&mrioc->sysif_regs->ioc_status);
			ioc_config =
			    readl(&mrioc->sysif_regs->ioc_configuration);
			if ((ioc_status & MPI3_SYSIF_IOC_STATUS_RESET_HISTORY)
			    && mpi3mr_soft_reset_success(ioc_status, ioc_config)
			    ) {
				mpi3mr_clear_reset_history(mrioc);
				retval = 0;
				break;
			}
			msleep(100);
		} while (--timeout);
		mpi3mr_print_fault_info(mrioc);
		break;
	case MPI3_SYSIF_HOST_DIAG_RESET_ACTION_DIAG_FAULT:
		do {
			ioc_status = readl(&mrioc->sysif_regs->ioc_status);
			if (mpi3mr_diagfault_success(mrioc, ioc_status)) {
				retval = 0;
				break;
			}
			msleep(100);
		} while (--timeout);
		break;
	default:
		break;
	}

	writel(MPI3_SYSIF_WRITE_SEQUENCE_KEY_VALUE_2ND,
	    &mrioc->sysif_regs->write_sequence);

	ioc_config = readl(&mrioc->sysif_regs->ioc_configuration);
	ioc_status = readl(&mrioc->sysif_regs->ioc_status);
	ioc_info(mrioc,
	    "ioc_status/ioc_onfig after %s reset is (0x%x)/(0x%x)\n",
	    (!retval)?"successful":"failed", ioc_status,
	    ioc_config);
	if (retval)
		mrioc->unrecoverable = 1;
	return retval;
}

/**
 * mpi3mr_admin_request_post - Post request to admin queue
 * @mrioc: Adapter reference
 * @admin_req: MPI3 request
 * @admin_req_sz: Request size
 * @ignore_reset: Ignore reset in process
 *
 * Post the MPI3 request into admin request queue and
 * inform the controller, if the queue is full return
 * appropriate error.
 *
 * Return: 0 on success, non-zero on failure.
 */
int mpi3mr_admin_request_post(struct mpi3mr_ioc *mrioc, void *admin_req,
	u16 admin_req_sz, u8 ignore_reset)
{
	u16 areq_pi = 0, areq_ci = 0, max_entries = 0;
	int retval = 0;
	unsigned long flags;
	u8 *areq_entry;

	if (mrioc->unrecoverable) {
		ioc_err(mrioc, "%s : Unrecoverable controller\n", __func__);
		return -EFAULT;
	}

	spin_lock_irqsave(&mrioc->admin_req_lock, flags);
	areq_pi = mrioc->admin_req_pi;
	areq_ci = mrioc->admin_req_ci;
	max_entries = mrioc->num_admin_req;
	if ((areq_ci == (areq_pi + 1)) || ((!areq_ci) &&
	    (areq_pi == (max_entries - 1)))) {
		ioc_err(mrioc, "AdminReqQ full condition detected\n");
		retval = -EAGAIN;
		goto out;
	}
	if (!ignore_reset && mrioc->reset_in_progress) {
		ioc_err(mrioc, "AdminReqQ submit reset in progress\n");
		retval = -EAGAIN;
		goto out;
	}
	areq_entry = (u8 *)mrioc->admin_req_base +
	    (areq_pi * MPI3MR_ADMIN_REQ_FRAME_SZ);
	memset(areq_entry, 0, MPI3MR_ADMIN_REQ_FRAME_SZ);
	memcpy(areq_entry, (u8 *)admin_req, admin_req_sz);

	if (++areq_pi == max_entries)
		areq_pi = 0;
	mrioc->admin_req_pi = areq_pi;

	writel(mrioc->admin_req_pi, &mrioc->sysif_regs->admin_request_queue_pi);

out:
	spin_unlock_irqrestore(&mrioc->admin_req_lock, flags);

	return retval;
}

/**
 * mpi3mr_free_op_req_q_segments - free request memory segments
 * @mrioc: Adapter instance reference
 * @q_idx: operational request queue index
 *
 * Free memory segments allocated for operational request queue
 *
 * Return: Nothing.
 */
static void mpi3mr_free_op_req_q_segments(struct mpi3mr_ioc *mrioc, u16 q_idx)
{
	u16 j;
	int size;
	struct segments *segments;

	segments = mrioc->req_qinfo[q_idx].q_segments;
	if (!segments)
		return;

	if (mrioc->enable_segqueue) {
		size = MPI3MR_OP_REQ_Q_SEG_SIZE;
		if (mrioc->req_qinfo[q_idx].q_segment_list) {
			dma_free_coherent(&mrioc->pdev->dev,
			    MPI3MR_MAX_SEG_LIST_SIZE,
			    mrioc->req_qinfo[q_idx].q_segment_list,
			    mrioc->req_qinfo[q_idx].q_segment_list_dma);
			mrioc->op_reply_qinfo[q_idx].q_segment_list = NULL;
		}
	} else
		size = mrioc->req_qinfo[q_idx].segment_qd *
		    mrioc->facts.op_req_sz;

	for (j = 0; j < mrioc->req_qinfo[q_idx].num_segments; j++) {
		if (!segments[j].segment)
			continue;
		dma_free_coherent(&mrioc->pdev->dev,
		    size, segments[j].segment, segments[j].segment_dma);
		segments[j].segment = NULL;
	}
	kfree(mrioc->req_qinfo[q_idx].q_segments);
	mrioc->req_qinfo[q_idx].q_segments = NULL;
	mrioc->req_qinfo[q_idx].qid = 0;
}

/**
 * mpi3mr_free_op_reply_q_segments - free reply memory segments
 * @mrioc: Adapter instance reference
 * @q_idx: operational reply queue index
 *
 * Free memory segments allocated for operational reply queue
 *
 * Return: Nothing.
 */
static void mpi3mr_free_op_reply_q_segments(struct mpi3mr_ioc *mrioc, u16 q_idx)
{
	u16 j;
	int size;
	struct segments *segments;

	segments = mrioc->op_reply_qinfo[q_idx].q_segments;
	if (!segments)
		return;

	if (mrioc->enable_segqueue) {
		size = MPI3MR_OP_REP_Q_SEG_SIZE;
		if (mrioc->op_reply_qinfo[q_idx].q_segment_list) {
			dma_free_coherent(&mrioc->pdev->dev,
			    MPI3MR_MAX_SEG_LIST_SIZE,
			    mrioc->op_reply_qinfo[q_idx].q_segment_list,
			    mrioc->op_reply_qinfo[q_idx].q_segment_list_dma);
			mrioc->op_reply_qinfo[q_idx].q_segment_list = NULL;
		}
	} else
		size = mrioc->op_reply_qinfo[q_idx].segment_qd *
		    mrioc->op_reply_desc_sz;

	for (j = 0; j < mrioc->op_reply_qinfo[q_idx].num_segments; j++) {
		if (!segments[j].segment)
			continue;
		dma_free_coherent(&mrioc->pdev->dev,
		    size, segments[j].segment, segments[j].segment_dma);
		segments[j].segment = NULL;
	}

	kfree(mrioc->op_reply_qinfo[q_idx].q_segments);
	mrioc->op_reply_qinfo[q_idx].q_segments = NULL;
	mrioc->op_reply_qinfo[q_idx].qid = 0;
}

/**
 * mpi3mr_delete_op_reply_q - delete operational reply queue
 * @mrioc: Adapter instance reference
 * @qidx: operational reply queue index
 *
 * Delete operatinal reply queue by issuing MPI request
 * through admin queue.
 *
 * Return:  0 on success, non-zero on failure.
 */
static int mpi3mr_delete_op_reply_q(struct mpi3mr_ioc *mrioc, u16 qidx)
{
	struct mpi3_delete_reply_queue_request delq_req;
	struct op_reply_qinfo *op_reply_q = mrioc->op_reply_qinfo + qidx;
	int retval = 0;
	u16 reply_qid = 0, midx;

	reply_qid = op_reply_q->qid;

	midx = REPLY_QUEUE_IDX_TO_MSIX_IDX(qidx, mrioc->op_reply_q_offset);

	if (!reply_qid)	{
		retval = -1;
		ioc_err(mrioc, "Issue DelRepQ: called with invalid ReqQID\n");
		goto out;
	}

	(op_reply_q->qtype == MPI3MR_DEFAULT_QUEUE) ? mrioc->default_qcount-- :
	    mrioc->active_poll_qcount--;

	memset(&delq_req, 0, sizeof(delq_req));
	mutex_lock(&mrioc->init_cmds.mutex);
	if (mrioc->init_cmds.state & MPI3MR_CMD_PENDING) {
		retval = -1;
		ioc_err(mrioc, "Issue DelRepQ: Init command is in use\n");
		mutex_unlock(&mrioc->init_cmds.mutex);
		goto out;
	}
	mrioc->init_cmds.state = MPI3MR_CMD_PENDING;
	mrioc->init_cmds.is_waiting = 1;
	mrioc->init_cmds.callback = NULL;
	delq_req.host_tag = cpu_to_le16(MPI3MR_HOSTTAG_INITCMDS);
	delq_req.function = MPI3_FUNCTION_DELETE_REPLY_QUEUE;
	delq_req.queue_id = cpu_to_le16(reply_qid);

	init_completion(&mrioc->init_cmds.done);
	retval = mpi3mr_admin_request_post(mrioc, &delq_req, sizeof(delq_req),
	    1);
	if (retval) {
		ioc_err(mrioc, "Issue DelRepQ: Admin Post failed\n");
		goto out_unlock;
	}
	wait_for_completion_timeout(&mrioc->init_cmds.done,
	    (MPI3MR_INTADMCMD_TIMEOUT * HZ));
	if (!(mrioc->init_cmds.state & MPI3MR_CMD_COMPLETE)) {
		ioc_err(mrioc, "delete reply queue timed out\n");
		mpi3mr_check_rh_fault_ioc(mrioc,
		    MPI3MR_RESET_FROM_DELREPQ_TIMEOUT);
		retval = -1;
		goto out_unlock;
	}
	if ((mrioc->init_cmds.ioc_status & MPI3_IOCSTATUS_STATUS_MASK)
	    != MPI3_IOCSTATUS_SUCCESS) {
		ioc_err(mrioc,
		    "Issue DelRepQ: Failed ioc_status(0x%04x) Loginfo(0x%08x)\n",
		    (mrioc->init_cmds.ioc_status & MPI3_IOCSTATUS_STATUS_MASK),
		    mrioc->init_cmds.ioc_loginfo);
		retval = -1;
		goto out_unlock;
	}
	mrioc->intr_info[midx].op_reply_q = NULL;

	mpi3mr_free_op_reply_q_segments(mrioc, qidx);
out_unlock:
	mrioc->init_cmds.state = MPI3MR_CMD_NOTUSED;
	mutex_unlock(&mrioc->init_cmds.mutex);
out:

	return retval;
}

/**
 * mpi3mr_alloc_op_reply_q_segments -Alloc segmented reply pool
 * @mrioc: Adapter instance reference
 * @qidx: request queue index
 *
 * Allocate segmented memory pools for operational reply
 * queue.
 *
 * Return: 0 on success, non-zero on failure.
 */
static int mpi3mr_alloc_op_reply_q_segments(struct mpi3mr_ioc *mrioc, u16 qidx)
{
	struct op_reply_qinfo *op_reply_q = mrioc->op_reply_qinfo + qidx;
	int i, size;
	u64 *q_segment_list_entry = NULL;
	struct segments *segments;

	if (mrioc->enable_segqueue) {
		op_reply_q->segment_qd =
		    MPI3MR_OP_REP_Q_SEG_SIZE / mrioc->op_reply_desc_sz;

		size = MPI3MR_OP_REP_Q_SEG_SIZE;

		op_reply_q->q_segment_list = dma_alloc_coherent(&mrioc->pdev->dev,
		    MPI3MR_MAX_SEG_LIST_SIZE, &op_reply_q->q_segment_list_dma,
		    GFP_KERNEL);
		if (!op_reply_q->q_segment_list)
			return -ENOMEM;
		q_segment_list_entry = (u64 *)op_reply_q->q_segment_list;
	} else {
		op_reply_q->segment_qd = op_reply_q->num_replies;
		size = op_reply_q->num_replies * mrioc->op_reply_desc_sz;
	}

	op_reply_q->num_segments = DIV_ROUND_UP(op_reply_q->num_replies,
	    op_reply_q->segment_qd);

	op_reply_q->q_segments = kcalloc(op_reply_q->num_segments,
	    sizeof(struct segments), GFP_KERNEL);
	if (!op_reply_q->q_segments)
		return -ENOMEM;

	segments = op_reply_q->q_segments;
	for (i = 0; i < op_reply_q->num_segments; i++) {
		segments[i].segment =
		    dma_alloc_coherent(&mrioc->pdev->dev,
		    size, &segments[i].segment_dma, GFP_KERNEL);
		if (!segments[i].segment)
			return -ENOMEM;
		if (mrioc->enable_segqueue)
			q_segment_list_entry[i] =
			    (unsigned long)segments[i].segment_dma;
	}

	return 0;
}

/**
 * mpi3mr_alloc_op_req_q_segments - Alloc segmented req pool.
 * @mrioc: Adapter instance reference
 * @qidx: request queue index
 *
 * Allocate segmented memory pools for operational request
 * queue.
 *
 * Return: 0 on success, non-zero on failure.
 */
static int mpi3mr_alloc_op_req_q_segments(struct mpi3mr_ioc *mrioc, u16 qidx)
{
	struct op_req_qinfo *op_req_q = mrioc->req_qinfo + qidx;
	int i, size;
	u64 *q_segment_list_entry = NULL;
	struct segments *segments;

	if (mrioc->enable_segqueue) {
		op_req_q->segment_qd =
		    MPI3MR_OP_REQ_Q_SEG_SIZE / mrioc->facts.op_req_sz;

		size = MPI3MR_OP_REQ_Q_SEG_SIZE;

		op_req_q->q_segment_list = dma_alloc_coherent(&mrioc->pdev->dev,
		    MPI3MR_MAX_SEG_LIST_SIZE, &op_req_q->q_segment_list_dma,
		    GFP_KERNEL);
		if (!op_req_q->q_segment_list)
			return -ENOMEM;
		q_segment_list_entry = (u64 *)op_req_q->q_segment_list;

	} else {
		op_req_q->segment_qd = op_req_q->num_requests;
		size = op_req_q->num_requests * mrioc->facts.op_req_sz;
	}

	op_req_q->num_segments = DIV_ROUND_UP(op_req_q->num_requests,
	    op_req_q->segment_qd);

	op_req_q->q_segments = kcalloc(op_req_q->num_segments,
	    sizeof(struct segments), GFP_KERNEL);
	if (!op_req_q->q_segments)
		return -ENOMEM;

	segments = op_req_q->q_segments;
	for (i = 0; i < op_req_q->num_segments; i++) {
		segments[i].segment =
		    dma_alloc_coherent(&mrioc->pdev->dev,
		    size, &segments[i].segment_dma, GFP_KERNEL);
		if (!segments[i].segment)
			return -ENOMEM;
		if (mrioc->enable_segqueue)
			q_segment_list_entry[i] =
			    (unsigned long)segments[i].segment_dma;
	}

	return 0;
}

/**
 * mpi3mr_create_op_reply_q - create operational reply queue
 * @mrioc: Adapter instance reference
 * @qidx: operational reply queue index
 *
 * Create operatinal reply queue by issuing MPI request
 * through admin queue.
 *
 * Return:  0 on success, non-zero on failure.
 */
static int mpi3mr_create_op_reply_q(struct mpi3mr_ioc *mrioc, u16 qidx)
{
	struct mpi3_create_reply_queue_request create_req;
	struct op_reply_qinfo *op_reply_q = mrioc->op_reply_qinfo + qidx;
	int retval = 0;
	u16 reply_qid = 0, midx;

	reply_qid = op_reply_q->qid;

	midx = REPLY_QUEUE_IDX_TO_MSIX_IDX(qidx, mrioc->op_reply_q_offset);

	if (reply_qid) {
		retval = -1;
		ioc_err(mrioc, "CreateRepQ: called for duplicate qid %d\n",
		    reply_qid);

		return retval;
	}

	reply_qid = qidx + 1;
	op_reply_q->num_replies = MPI3MR_OP_REP_Q_QD;
	if (!mrioc->pdev->revision)
		op_reply_q->num_replies = MPI3MR_OP_REP_Q_QD4K;
	op_reply_q->ci = 0;
	op_reply_q->ephase = 1;
	atomic_set(&op_reply_q->pend_ios, 0);
	atomic_set(&op_reply_q->in_use, 0);
	op_reply_q->enable_irq_poll = false;

	if (!op_reply_q->q_segments) {
		retval = mpi3mr_alloc_op_reply_q_segments(mrioc, qidx);
		if (retval) {
			mpi3mr_free_op_reply_q_segments(mrioc, qidx);
			goto out;
		}
	}

	memset(&create_req, 0, sizeof(create_req));
	mutex_lock(&mrioc->init_cmds.mutex);
	if (mrioc->init_cmds.state & MPI3MR_CMD_PENDING) {
		retval = -1;
		ioc_err(mrioc, "CreateRepQ: Init command is in use\n");
		goto out_unlock;
	}
	mrioc->init_cmds.state = MPI3MR_CMD_PENDING;
	mrioc->init_cmds.is_waiting = 1;
	mrioc->init_cmds.callback = NULL;
	create_req.host_tag = cpu_to_le16(MPI3MR_HOSTTAG_INITCMDS);
	create_req.function = MPI3_FUNCTION_CREATE_REPLY_QUEUE;
	create_req.queue_id = cpu_to_le16(reply_qid);

	if (midx < (mrioc->intr_info_count - mrioc->requested_poll_qcount))
		op_reply_q->qtype = MPI3MR_DEFAULT_QUEUE;
	else
		op_reply_q->qtype = MPI3MR_POLL_QUEUE;

	if (op_reply_q->qtype == MPI3MR_DEFAULT_QUEUE) {
		create_req.flags =
			MPI3_CREATE_REPLY_QUEUE_FLAGS_INT_ENABLE_ENABLE;
		create_req.msix_index =
			cpu_to_le16(mrioc->intr_info[midx].msix_index);
	} else {
		create_req.msix_index = cpu_to_le16(mrioc->intr_info_count - 1);
		ioc_info(mrioc, "create reply queue(polled): for qid(%d), midx(%d)\n",
			reply_qid, midx);
		if (!mrioc->active_poll_qcount)
			disable_irq_nosync(pci_irq_vector(mrioc->pdev,
			    mrioc->intr_info_count - 1));
	}

	if (mrioc->enable_segqueue) {
		create_req.flags |=
		    MPI3_CREATE_REQUEST_QUEUE_FLAGS_SEGMENTED_SEGMENTED;
		create_req.base_address = cpu_to_le64(
		    op_reply_q->q_segment_list_dma);
	} else
		create_req.base_address = cpu_to_le64(
		    op_reply_q->q_segments[0].segment_dma);

	create_req.size = cpu_to_le16(op_reply_q->num_replies);

	init_completion(&mrioc->init_cmds.done);
	retval = mpi3mr_admin_request_post(mrioc, &create_req,
	    sizeof(create_req), 1);
	if (retval) {
		ioc_err(mrioc, "CreateRepQ: Admin Post failed\n");
		goto out_unlock;
	}
	wait_for_completion_timeout(&mrioc->init_cmds.done,
	    (MPI3MR_INTADMCMD_TIMEOUT * HZ));
	if (!(mrioc->init_cmds.state & MPI3MR_CMD_COMPLETE)) {
		ioc_err(mrioc, "create reply queue timed out\n");
		mpi3mr_check_rh_fault_ioc(mrioc,
		    MPI3MR_RESET_FROM_CREATEREPQ_TIMEOUT);
		retval = -1;
		goto out_unlock;
	}
	if ((mrioc->init_cmds.ioc_status & MPI3_IOCSTATUS_STATUS_MASK)
	    != MPI3_IOCSTATUS_SUCCESS) {
		ioc_err(mrioc,
		    "CreateRepQ: Failed ioc_status(0x%04x) Loginfo(0x%08x)\n",
		    (mrioc->init_cmds.ioc_status & MPI3_IOCSTATUS_STATUS_MASK),
		    mrioc->init_cmds.ioc_loginfo);
		retval = -1;
		goto out_unlock;
	}
	op_reply_q->qid = reply_qid;
	if (midx < mrioc->intr_info_count)
		mrioc->intr_info[midx].op_reply_q = op_reply_q;

	(op_reply_q->qtype == MPI3MR_DEFAULT_QUEUE) ? mrioc->default_qcount++ :
	    mrioc->active_poll_qcount++;

out_unlock:
	mrioc->init_cmds.state = MPI3MR_CMD_NOTUSED;
	mutex_unlock(&mrioc->init_cmds.mutex);
out:

	return retval;
}

/**
 * mpi3mr_create_op_req_q - create operational request queue
 * @mrioc: Adapter instance reference
 * @idx: operational request queue index
 * @reply_qid: Reply queue ID
 *
 * Create operatinal request queue by issuing MPI request
 * through admin queue.
 *
 * Return:  0 on success, non-zero on failure.
 */
static int mpi3mr_create_op_req_q(struct mpi3mr_ioc *mrioc, u16 idx,
	u16 reply_qid)
{
	struct mpi3_create_request_queue_request create_req;
	struct op_req_qinfo *op_req_q = mrioc->req_qinfo + idx;
	int retval = 0;
	u16 req_qid = 0;

	req_qid = op_req_q->qid;

	if (req_qid) {
		retval = -1;
		ioc_err(mrioc, "CreateReqQ: called for duplicate qid %d\n",
		    req_qid);

		return retval;
	}
	req_qid = idx + 1;

	op_req_q->num_requests = MPI3MR_OP_REQ_Q_QD;
	op_req_q->ci = 0;
	op_req_q->pi = 0;
	op_req_q->reply_qid = reply_qid;
	spin_lock_init(&op_req_q->q_lock);

	if (!op_req_q->q_segments) {
		retval = mpi3mr_alloc_op_req_q_segments(mrioc, idx);
		if (retval) {
			mpi3mr_free_op_req_q_segments(mrioc, idx);
			goto out;
		}
	}

	memset(&create_req, 0, sizeof(create_req));
	mutex_lock(&mrioc->init_cmds.mutex);
	if (mrioc->init_cmds.state & MPI3MR_CMD_PENDING) {
		retval = -1;
		ioc_err(mrioc, "CreateReqQ: Init command is in use\n");
		goto out_unlock;
	}
	mrioc->init_cmds.state = MPI3MR_CMD_PENDING;
	mrioc->init_cmds.is_waiting = 1;
	mrioc->init_cmds.callback = NULL;
	create_req.host_tag = cpu_to_le16(MPI3MR_HOSTTAG_INITCMDS);
	create_req.function = MPI3_FUNCTION_CREATE_REQUEST_QUEUE;
	create_req.queue_id = cpu_to_le16(req_qid);
	if (mrioc->enable_segqueue) {
		create_req.flags =
		    MPI3_CREATE_REQUEST_QUEUE_FLAGS_SEGMENTED_SEGMENTED;
		create_req.base_address = cpu_to_le64(
		    op_req_q->q_segment_list_dma);
	} else
		create_req.base_address = cpu_to_le64(
		    op_req_q->q_segments[0].segment_dma);
	create_req.reply_queue_id = cpu_to_le16(reply_qid);
	create_req.size = cpu_to_le16(op_req_q->num_requests);

	init_completion(&mrioc->init_cmds.done);
	retval = mpi3mr_admin_request_post(mrioc, &create_req,
	    sizeof(create_req), 1);
	if (retval) {
		ioc_err(mrioc, "CreateReqQ: Admin Post failed\n");
		goto out_unlock;
	}
	wait_for_completion_timeout(&mrioc->init_cmds.done,
	    (MPI3MR_INTADMCMD_TIMEOUT * HZ));
	if (!(mrioc->init_cmds.state & MPI3MR_CMD_COMPLETE)) {
		ioc_err(mrioc, "create request queue timed out\n");
		mpi3mr_check_rh_fault_ioc(mrioc,
		    MPI3MR_RESET_FROM_CREATEREQQ_TIMEOUT);
		retval = -1;
		goto out_unlock;
	}
	if ((mrioc->init_cmds.ioc_status & MPI3_IOCSTATUS_STATUS_MASK)
	    != MPI3_IOCSTATUS_SUCCESS) {
		ioc_err(mrioc,
		    "CreateReqQ: Failed ioc_status(0x%04x) Loginfo(0x%08x)\n",
		    (mrioc->init_cmds.ioc_status & MPI3_IOCSTATUS_STATUS_MASK),
		    mrioc->init_cmds.ioc_loginfo);
		retval = -1;
		goto out_unlock;
	}
	op_req_q->qid = req_qid;

out_unlock:
	mrioc->init_cmds.state = MPI3MR_CMD_NOTUSED;
	mutex_unlock(&mrioc->init_cmds.mutex);
out:

	return retval;
}

/**
 * mpi3mr_create_op_queues - create operational queue pairs
 * @mrioc: Adapter instance reference
 *
 * Allocate memory for operational queue meta data and call
 * create request and reply queue functions.
 *
 * Return: 0 on success, non-zero on failures.
 */
static int mpi3mr_create_op_queues(struct mpi3mr_ioc *mrioc)
{
	int retval = 0;
	u16 num_queues = 0, i = 0, msix_count_op_q = 1;

	num_queues = min_t(int, mrioc->facts.max_op_reply_q,
	    mrioc->facts.max_op_req_q);

	msix_count_op_q =
	    mrioc->intr_info_count - mrioc->op_reply_q_offset;
	if (!mrioc->num_queues)
		mrioc->num_queues = min_t(int, num_queues, msix_count_op_q);
	/*
	 * During reset set the num_queues to the number of queues
	 * that was set before the reset.
	 */
	num_queues = mrioc->num_op_reply_q ?
	    mrioc->num_op_reply_q : mrioc->num_queues;
	ioc_info(mrioc, "trying to create %d operational queue pairs\n",
	    num_queues);

	if (!mrioc->req_qinfo) {
		mrioc->req_qinfo = kcalloc(num_queues,
		    sizeof(struct op_req_qinfo), GFP_KERNEL);
		if (!mrioc->req_qinfo) {
			retval = -1;
			goto out_failed;
		}

		mrioc->op_reply_qinfo = kzalloc(sizeof(struct op_reply_qinfo) *
		    num_queues, GFP_KERNEL);
		if (!mrioc->op_reply_qinfo) {
			retval = -1;
			goto out_failed;
		}
	}

	if (mrioc->enable_segqueue)
		ioc_info(mrioc,
		    "allocating operational queues through segmented queues\n");

	for (i = 0; i < num_queues; i++) {
		if (mpi3mr_create_op_reply_q(mrioc, i)) {
			ioc_err(mrioc, "Cannot create OP RepQ %d\n", i);
			break;
		}
		if (mpi3mr_create_op_req_q(mrioc, i,
		    mrioc->op_reply_qinfo[i].qid)) {
			ioc_err(mrioc, "Cannot create OP ReqQ %d\n", i);
			mpi3mr_delete_op_reply_q(mrioc, i);
			break;
		}
	}

	if (i == 0) {
		/* Not even one queue is created successfully*/
		retval = -1;
		goto out_failed;
	}
	mrioc->num_op_reply_q = mrioc->num_op_req_q = i;
	ioc_info(mrioc,
	    "successfully created %d operational queue pairs(default/polled) queue = (%d/%d)\n",
	    mrioc->num_op_reply_q, mrioc->default_qcount,
	    mrioc->active_poll_qcount);

	return retval;
out_failed:
	kfree(mrioc->req_qinfo);
	mrioc->req_qinfo = NULL;

	kfree(mrioc->op_reply_qinfo);
	mrioc->op_reply_qinfo = NULL;

	return retval;
}

/**
 * mpi3mr_op_request_post - Post request to operational queue
 * @mrioc: Adapter reference
 * @op_req_q: Operational request queue info
 * @req: MPI3 request
 *
 * Post the MPI3 request into operational request queue and
 * inform the controller, if the queue is full return
 * appropriate error.
 *
 * Return: 0 on success, non-zero on failure.
 */
int mpi3mr_op_request_post(struct mpi3mr_ioc *mrioc,
	struct op_req_qinfo *op_req_q, u8 *req)
{
	u16 pi = 0, max_entries, reply_qidx = 0, midx;
	int retval = 0;
	unsigned long flags;
	u8 *req_entry;
	void *segment_base_addr;
	u16 req_sz = mrioc->facts.op_req_sz;
	struct segments *segments = op_req_q->q_segments;

	reply_qidx = op_req_q->reply_qid - 1;

	if (mrioc->unrecoverable)
		return -EFAULT;

	spin_lock_irqsave(&op_req_q->q_lock, flags);
	pi = op_req_q->pi;
	max_entries = op_req_q->num_requests;

	if (mpi3mr_check_req_qfull(op_req_q)) {
		midx = REPLY_QUEUE_IDX_TO_MSIX_IDX(
		    reply_qidx, mrioc->op_reply_q_offset);
		mpi3mr_process_op_reply_q(mrioc, mrioc->intr_info[midx].op_reply_q);

		if (mpi3mr_check_req_qfull(op_req_q)) {
			retval = -EAGAIN;
			goto out;
		}
	}

	if (mrioc->reset_in_progress) {
		ioc_err(mrioc, "OpReqQ submit reset in progress\n");
		retval = -EAGAIN;
		goto out;
	}

	segment_base_addr = segments[pi / op_req_q->segment_qd].segment;
	req_entry = (u8 *)segment_base_addr +
	    ((pi % op_req_q->segment_qd) * req_sz);

	memset(req_entry, 0, req_sz);
	memcpy(req_entry, req, MPI3MR_ADMIN_REQ_FRAME_SZ);

	if (++pi == max_entries)
		pi = 0;
	op_req_q->pi = pi;

	if (atomic_inc_return(&mrioc->op_reply_qinfo[reply_qidx].pend_ios)
	    > MPI3MR_IRQ_POLL_TRIGGER_IOCOUNT)
		mrioc->op_reply_qinfo[reply_qidx].enable_irq_poll = true;

	writel(op_req_q->pi,
	    &mrioc->sysif_regs->oper_queue_indexes[reply_qidx].producer_index);

out:
	spin_unlock_irqrestore(&op_req_q->q_lock, flags);
	return retval;
}

/**
 * mpi3mr_check_rh_fault_ioc - check reset history and fault
 * controller
 * @mrioc: Adapter instance reference
<<<<<<< HEAD
 * @reason_code, reason code for the fault.
=======
 * @reason_code: reason code for the fault.
>>>>>>> 044fa816
 *
 * This routine will save snapdump and fault the controller with
 * the given reason code if it is not already in the fault or
 * not asynchronosuly reset. This will be used to handle
 * initilaization time faults/resets/timeout as in those cases
 * immediate soft reset invocation is not required.
 *
 * Return:  None.
 */
void mpi3mr_check_rh_fault_ioc(struct mpi3mr_ioc *mrioc, u32 reason_code)
{
	u32 ioc_status, host_diagnostic, timeout;

	ioc_status = readl(&mrioc->sysif_regs->ioc_status);
	if ((ioc_status & MPI3_SYSIF_IOC_STATUS_RESET_HISTORY) ||
	    (ioc_status & MPI3_SYSIF_IOC_STATUS_FAULT)) {
		mpi3mr_print_fault_info(mrioc);
		return;
	}
	mpi3mr_set_diagsave(mrioc);
	mpi3mr_issue_reset(mrioc, MPI3_SYSIF_HOST_DIAG_RESET_ACTION_DIAG_FAULT,
	    reason_code);
	timeout = MPI3_SYSIF_DIAG_SAVE_TIMEOUT * 10;
	do {
		host_diagnostic = readl(&mrioc->sysif_regs->host_diagnostic);
		if (!(host_diagnostic & MPI3_SYSIF_HOST_DIAG_SAVE_IN_PROGRESS))
			break;
		msleep(100);
	} while (--timeout);
}

/**
 * mpi3mr_sync_timestamp - Issue time stamp sync request
 * @mrioc: Adapter reference
 *
 * Issue IO unit control MPI request to synchornize firmware
 * timestamp with host time.
 *
 * Return: 0 on success, non-zero on failure.
 */
static int mpi3mr_sync_timestamp(struct mpi3mr_ioc *mrioc)
{
	ktime_t current_time;
	struct mpi3_iounit_control_request iou_ctrl;
	int retval = 0;

	memset(&iou_ctrl, 0, sizeof(iou_ctrl));
	mutex_lock(&mrioc->init_cmds.mutex);
	if (mrioc->init_cmds.state & MPI3MR_CMD_PENDING) {
		retval = -1;
		ioc_err(mrioc, "Issue IOUCTL time_stamp: command is in use\n");
		mutex_unlock(&mrioc->init_cmds.mutex);
		goto out;
	}
	mrioc->init_cmds.state = MPI3MR_CMD_PENDING;
	mrioc->init_cmds.is_waiting = 1;
	mrioc->init_cmds.callback = NULL;
	iou_ctrl.host_tag = cpu_to_le16(MPI3MR_HOSTTAG_INITCMDS);
	iou_ctrl.function = MPI3_FUNCTION_IO_UNIT_CONTROL;
	iou_ctrl.operation = MPI3_CTRL_OP_UPDATE_TIMESTAMP;
	current_time = ktime_get_real();
	iou_ctrl.param64[0] = cpu_to_le64(ktime_to_ms(current_time));

	init_completion(&mrioc->init_cmds.done);
	retval = mpi3mr_admin_request_post(mrioc, &iou_ctrl,
	    sizeof(iou_ctrl), 0);
	if (retval) {
		ioc_err(mrioc, "Issue IOUCTL time_stamp: Admin Post failed\n");
		goto out_unlock;
	}

	wait_for_completion_timeout(&mrioc->init_cmds.done,
	    (MPI3MR_INTADMCMD_TIMEOUT * HZ));
	if (!(mrioc->init_cmds.state & MPI3MR_CMD_COMPLETE)) {
		ioc_err(mrioc, "Issue IOUCTL time_stamp: command timed out\n");
		mrioc->init_cmds.is_waiting = 0;
		if (!(mrioc->init_cmds.state & MPI3MR_CMD_RESET))
			mpi3mr_soft_reset_handler(mrioc,
			    MPI3MR_RESET_FROM_TSU_TIMEOUT, 1);
		retval = -1;
		goto out_unlock;
	}
	if ((mrioc->init_cmds.ioc_status & MPI3_IOCSTATUS_STATUS_MASK)
	    != MPI3_IOCSTATUS_SUCCESS) {
		ioc_err(mrioc,
		    "Issue IOUCTL time_stamp: Failed ioc_status(0x%04x) Loginfo(0x%08x)\n",
		    (mrioc->init_cmds.ioc_status & MPI3_IOCSTATUS_STATUS_MASK),
		    mrioc->init_cmds.ioc_loginfo);
		retval = -1;
		goto out_unlock;
	}

out_unlock:
	mrioc->init_cmds.state = MPI3MR_CMD_NOTUSED;
	mutex_unlock(&mrioc->init_cmds.mutex);

out:
	return retval;
}

/**
 * mpi3mr_print_pkg_ver - display controller fw package version
 * @mrioc: Adapter reference
 *
 * Retrieve firmware package version from the component image
 * header of the controller flash and display it.
 *
 * Return: 0 on success and non-zero on failure.
 */
static int mpi3mr_print_pkg_ver(struct mpi3mr_ioc *mrioc)
{
	struct mpi3_ci_upload_request ci_upload;
	int retval = -1;
	void *data = NULL;
	dma_addr_t data_dma;
	struct mpi3_ci_manifest_mpi *manifest;
	u32 data_len = sizeof(struct mpi3_ci_manifest_mpi);
	u8 sgl_flags = MPI3MR_SGEFLAGS_SYSTEM_SIMPLE_END_OF_LIST;

	data = dma_alloc_coherent(&mrioc->pdev->dev, data_len, &data_dma,
	    GFP_KERNEL);
	if (!data)
		return -ENOMEM;

	memset(&ci_upload, 0, sizeof(ci_upload));
	mutex_lock(&mrioc->init_cmds.mutex);
	if (mrioc->init_cmds.state & MPI3MR_CMD_PENDING) {
		ioc_err(mrioc, "sending get package version failed due to command in use\n");
		mutex_unlock(&mrioc->init_cmds.mutex);
		goto out;
	}
	mrioc->init_cmds.state = MPI3MR_CMD_PENDING;
	mrioc->init_cmds.is_waiting = 1;
	mrioc->init_cmds.callback = NULL;
	ci_upload.host_tag = cpu_to_le16(MPI3MR_HOSTTAG_INITCMDS);
	ci_upload.function = MPI3_FUNCTION_CI_UPLOAD;
	ci_upload.msg_flags = MPI3_CI_UPLOAD_MSGFLAGS_LOCATION_PRIMARY;
	ci_upload.signature1 = cpu_to_le32(MPI3_IMAGE_HEADER_SIGNATURE1_MANIFEST);
	ci_upload.image_offset = cpu_to_le32(MPI3_IMAGE_HEADER_SIZE);
	ci_upload.segment_size = cpu_to_le32(data_len);

	mpi3mr_add_sg_single(&ci_upload.sgl, sgl_flags, data_len,
	    data_dma);
	init_completion(&mrioc->init_cmds.done);
	retval = mpi3mr_admin_request_post(mrioc, &ci_upload,
	    sizeof(ci_upload), 1);
	if (retval) {
		ioc_err(mrioc, "posting get package version failed\n");
		goto out_unlock;
	}
	wait_for_completion_timeout(&mrioc->init_cmds.done,
	    (MPI3MR_INTADMCMD_TIMEOUT * HZ));
	if (!(mrioc->init_cmds.state & MPI3MR_CMD_COMPLETE)) {
		ioc_err(mrioc, "get package version timed out\n");
		mpi3mr_check_rh_fault_ioc(mrioc,
		    MPI3MR_RESET_FROM_GETPKGVER_TIMEOUT);
		retval = -1;
		goto out_unlock;
	}
	if ((mrioc->init_cmds.ioc_status & MPI3_IOCSTATUS_STATUS_MASK)
	    == MPI3_IOCSTATUS_SUCCESS) {
		manifest = (struct mpi3_ci_manifest_mpi *) data;
		if (manifest->manifest_type == MPI3_CI_MANIFEST_TYPE_MPI) {
			ioc_info(mrioc,
			    "firmware package version(%d.%d.%d.%d.%05d-%05d)\n",
			    manifest->package_version.gen_major,
			    manifest->package_version.gen_minor,
			    manifest->package_version.phase_major,
			    manifest->package_version.phase_minor,
			    manifest->package_version.customer_id,
			    manifest->package_version.build_num);
		}
	}
	retval = 0;
out_unlock:
	mrioc->init_cmds.state = MPI3MR_CMD_NOTUSED;
	mutex_unlock(&mrioc->init_cmds.mutex);

out:
	if (data)
		dma_free_coherent(&mrioc->pdev->dev, data_len, data,
		    data_dma);
	return retval;
}

/**
 * mpi3mr_watchdog_work - watchdog thread to monitor faults
 * @work: work struct
 *
 * Watch dog work periodically executed (1 second interval) to
 * monitor firmware fault and to issue periodic timer sync to
 * the firmware.
 *
 * Return: Nothing.
 */
static void mpi3mr_watchdog_work(struct work_struct *work)
{
	struct mpi3mr_ioc *mrioc =
	    container_of(work, struct mpi3mr_ioc, watchdog_work.work);
	unsigned long flags;
	enum mpi3mr_iocstate ioc_state;
	u32 fault, host_diagnostic, ioc_status;
	u32 reset_reason = MPI3MR_RESET_FROM_FAULT_WATCH;

	if (mrioc->reset_in_progress || mrioc->unrecoverable)
		return;

	if (mrioc->ts_update_counter++ >= MPI3MR_TSUPDATE_INTERVAL) {
		mrioc->ts_update_counter = 0;
		mpi3mr_sync_timestamp(mrioc);
	}

	if ((mrioc->prepare_for_reset) &&
	    ((mrioc->prepare_for_reset_timeout_counter++) >=
	     MPI3MR_PREPARE_FOR_RESET_TIMEOUT)) {
		mpi3mr_soft_reset_handler(mrioc,
		    MPI3MR_RESET_FROM_CIACTVRST_TIMER, 1);
		return;
	}

	ioc_status = readl(&mrioc->sysif_regs->ioc_status);
	if (ioc_status & MPI3_SYSIF_IOC_STATUS_RESET_HISTORY) {
		mpi3mr_soft_reset_handler(mrioc, MPI3MR_RESET_FROM_FIRMWARE, 0);
		return;
	}

	/*Check for fault state every one second and issue Soft reset*/
	ioc_state = mpi3mr_get_iocstate(mrioc);
	if (ioc_state != MRIOC_STATE_FAULT)
		goto schedule_work;

	fault = readl(&mrioc->sysif_regs->fault) & MPI3_SYSIF_FAULT_CODE_MASK;
	host_diagnostic = readl(&mrioc->sysif_regs->host_diagnostic);
	if (host_diagnostic & MPI3_SYSIF_HOST_DIAG_SAVE_IN_PROGRESS) {
		if (!mrioc->diagsave_timeout) {
			mpi3mr_print_fault_info(mrioc);
			ioc_warn(mrioc, "diag save in progress\n");
		}
		if ((mrioc->diagsave_timeout++) <= MPI3_SYSIF_DIAG_SAVE_TIMEOUT)
			goto schedule_work;
	}

	mpi3mr_print_fault_info(mrioc);
	mrioc->diagsave_timeout = 0;

	switch (fault) {
	case MPI3_SYSIF_FAULT_CODE_POWER_CYCLE_REQUIRED:
		ioc_info(mrioc,
		    "controller requires system power cycle, marking controller as unrecoverable\n");
		mrioc->unrecoverable = 1;
		return;
	case MPI3_SYSIF_FAULT_CODE_SOFT_RESET_IN_PROGRESS:
		return;
	case MPI3_SYSIF_FAULT_CODE_CI_ACTIVATION_RESET:
		reset_reason = MPI3MR_RESET_FROM_CIACTIV_FAULT;
		break;
	default:
		break;
	}
	mpi3mr_soft_reset_handler(mrioc, reset_reason, 0);
	return;

schedule_work:
	spin_lock_irqsave(&mrioc->watchdog_lock, flags);
	if (mrioc->watchdog_work_q)
		queue_delayed_work(mrioc->watchdog_work_q,
		    &mrioc->watchdog_work,
		    msecs_to_jiffies(MPI3MR_WATCHDOG_INTERVAL));
	spin_unlock_irqrestore(&mrioc->watchdog_lock, flags);
	return;
}

/**
 * mpi3mr_start_watchdog - Start watchdog
 * @mrioc: Adapter instance reference
 *
 * Create and start the watchdog thread to monitor controller
 * faults.
 *
 * Return: Nothing.
 */
void mpi3mr_start_watchdog(struct mpi3mr_ioc *mrioc)
{
	if (mrioc->watchdog_work_q)
		return;

	INIT_DELAYED_WORK(&mrioc->watchdog_work, mpi3mr_watchdog_work);
	snprintf(mrioc->watchdog_work_q_name,
	    sizeof(mrioc->watchdog_work_q_name), "watchdog_%s%d", mrioc->name,
	    mrioc->id);
	mrioc->watchdog_work_q =
	    create_singlethread_workqueue(mrioc->watchdog_work_q_name);
	if (!mrioc->watchdog_work_q) {
		ioc_err(mrioc, "%s: failed (line=%d)\n", __func__, __LINE__);
		return;
	}

	if (mrioc->watchdog_work_q)
		queue_delayed_work(mrioc->watchdog_work_q,
		    &mrioc->watchdog_work,
		    msecs_to_jiffies(MPI3MR_WATCHDOG_INTERVAL));
}

/**
 * mpi3mr_stop_watchdog - Stop watchdog
 * @mrioc: Adapter instance reference
 *
 * Stop the watchdog thread created to monitor controller
 * faults.
 *
 * Return: Nothing.
 */
void mpi3mr_stop_watchdog(struct mpi3mr_ioc *mrioc)
{
	unsigned long flags;
	struct workqueue_struct *wq;

	spin_lock_irqsave(&mrioc->watchdog_lock, flags);
	wq = mrioc->watchdog_work_q;
	mrioc->watchdog_work_q = NULL;
	spin_unlock_irqrestore(&mrioc->watchdog_lock, flags);
	if (wq) {
		if (!cancel_delayed_work_sync(&mrioc->watchdog_work))
			flush_workqueue(wq);
		destroy_workqueue(wq);
	}
}

/**
 * mpi3mr_setup_admin_qpair - Setup admin queue pair
 * @mrioc: Adapter instance reference
 *
 * Allocate memory for admin queue pair if required and register
 * the admin queue with the controller.
 *
 * Return: 0 on success, non-zero on failures.
 */
static int mpi3mr_setup_admin_qpair(struct mpi3mr_ioc *mrioc)
{
	int retval = 0;
	u32 num_admin_entries = 0;

	mrioc->admin_req_q_sz = MPI3MR_ADMIN_REQ_Q_SIZE;
	mrioc->num_admin_req = mrioc->admin_req_q_sz /
	    MPI3MR_ADMIN_REQ_FRAME_SZ;
	mrioc->admin_req_ci = mrioc->admin_req_pi = 0;
	mrioc->admin_req_base = NULL;

	mrioc->admin_reply_q_sz = MPI3MR_ADMIN_REPLY_Q_SIZE;
	mrioc->num_admin_replies = mrioc->admin_reply_q_sz /
	    MPI3MR_ADMIN_REPLY_FRAME_SZ;
	mrioc->admin_reply_ci = 0;
	mrioc->admin_reply_ephase = 1;
	mrioc->admin_reply_base = NULL;

	if (!mrioc->admin_req_base) {
		mrioc->admin_req_base = dma_alloc_coherent(&mrioc->pdev->dev,
		    mrioc->admin_req_q_sz, &mrioc->admin_req_dma, GFP_KERNEL);

		if (!mrioc->admin_req_base) {
			retval = -1;
			goto out_failed;
		}

		mrioc->admin_reply_base = dma_alloc_coherent(&mrioc->pdev->dev,
		    mrioc->admin_reply_q_sz, &mrioc->admin_reply_dma,
		    GFP_KERNEL);

		if (!mrioc->admin_reply_base) {
			retval = -1;
			goto out_failed;
		}
	}

	num_admin_entries = (mrioc->num_admin_replies << 16) |
	    (mrioc->num_admin_req);
	writel(num_admin_entries, &mrioc->sysif_regs->admin_queue_num_entries);
	mpi3mr_writeq(mrioc->admin_req_dma,
	    &mrioc->sysif_regs->admin_request_queue_address);
	mpi3mr_writeq(mrioc->admin_reply_dma,
	    &mrioc->sysif_regs->admin_reply_queue_address);
	writel(mrioc->admin_req_pi, &mrioc->sysif_regs->admin_request_queue_pi);
	writel(mrioc->admin_reply_ci, &mrioc->sysif_regs->admin_reply_queue_ci);
	return retval;

out_failed:

	if (mrioc->admin_reply_base) {
		dma_free_coherent(&mrioc->pdev->dev, mrioc->admin_reply_q_sz,
		    mrioc->admin_reply_base, mrioc->admin_reply_dma);
		mrioc->admin_reply_base = NULL;
	}
	if (mrioc->admin_req_base) {
		dma_free_coherent(&mrioc->pdev->dev, mrioc->admin_req_q_sz,
		    mrioc->admin_req_base, mrioc->admin_req_dma);
		mrioc->admin_req_base = NULL;
	}
	return retval;
}

/**
 * mpi3mr_issue_iocfacts - Send IOC Facts
 * @mrioc: Adapter instance reference
 * @facts_data: Cached IOC facts data
 *
 * Issue IOC Facts MPI request through admin queue and wait for
 * the completion of it or time out.
 *
 * Return: 0 on success, non-zero on failures.
 */
static int mpi3mr_issue_iocfacts(struct mpi3mr_ioc *mrioc,
	struct mpi3_ioc_facts_data *facts_data)
{
	struct mpi3_ioc_facts_request iocfacts_req;
	void *data = NULL;
	dma_addr_t data_dma;
	u32 data_len = sizeof(*facts_data);
	int retval = 0;
	u8 sgl_flags = MPI3MR_SGEFLAGS_SYSTEM_SIMPLE_END_OF_LIST;

	data = dma_alloc_coherent(&mrioc->pdev->dev, data_len, &data_dma,
	    GFP_KERNEL);

	if (!data) {
		retval = -1;
		goto out;
	}

	memset(&iocfacts_req, 0, sizeof(iocfacts_req));
	mutex_lock(&mrioc->init_cmds.mutex);
	if (mrioc->init_cmds.state & MPI3MR_CMD_PENDING) {
		retval = -1;
		ioc_err(mrioc, "Issue IOCFacts: Init command is in use\n");
		mutex_unlock(&mrioc->init_cmds.mutex);
		goto out;
	}
	mrioc->init_cmds.state = MPI3MR_CMD_PENDING;
	mrioc->init_cmds.is_waiting = 1;
	mrioc->init_cmds.callback = NULL;
	iocfacts_req.host_tag = cpu_to_le16(MPI3MR_HOSTTAG_INITCMDS);
	iocfacts_req.function = MPI3_FUNCTION_IOC_FACTS;

	mpi3mr_add_sg_single(&iocfacts_req.sgl, sgl_flags, data_len,
	    data_dma);

	init_completion(&mrioc->init_cmds.done);
	retval = mpi3mr_admin_request_post(mrioc, &iocfacts_req,
	    sizeof(iocfacts_req), 1);
	if (retval) {
		ioc_err(mrioc, "Issue IOCFacts: Admin Post failed\n");
		goto out_unlock;
	}
	wait_for_completion_timeout(&mrioc->init_cmds.done,
	    (MPI3MR_INTADMCMD_TIMEOUT * HZ));
	if (!(mrioc->init_cmds.state & MPI3MR_CMD_COMPLETE)) {
		ioc_err(mrioc, "ioc_facts timed out\n");
		mpi3mr_check_rh_fault_ioc(mrioc,
		    MPI3MR_RESET_FROM_IOCFACTS_TIMEOUT);
		retval = -1;
		goto out_unlock;
	}
	if ((mrioc->init_cmds.ioc_status & MPI3_IOCSTATUS_STATUS_MASK)
	    != MPI3_IOCSTATUS_SUCCESS) {
		ioc_err(mrioc,
		    "Issue IOCFacts: Failed ioc_status(0x%04x) Loginfo(0x%08x)\n",
		    (mrioc->init_cmds.ioc_status & MPI3_IOCSTATUS_STATUS_MASK),
		    mrioc->init_cmds.ioc_loginfo);
		retval = -1;
		goto out_unlock;
	}
	memcpy(facts_data, (u8 *)data, data_len);
	mpi3mr_process_factsdata(mrioc, facts_data);
out_unlock:
	mrioc->init_cmds.state = MPI3MR_CMD_NOTUSED;
	mutex_unlock(&mrioc->init_cmds.mutex);

out:
	if (data)
		dma_free_coherent(&mrioc->pdev->dev, data_len, data, data_dma);

	return retval;
}

/**
 * mpi3mr_check_reset_dma_mask - Process IOC facts data
 * @mrioc: Adapter instance reference
 *
 * Check whether the new DMA mask requested through IOCFacts by
 * firmware needs to be set, if so set it .
 *
 * Return: 0 on success, non-zero on failure.
 */
static inline int mpi3mr_check_reset_dma_mask(struct mpi3mr_ioc *mrioc)
{
	struct pci_dev *pdev = mrioc->pdev;
	int r;
	u64 facts_dma_mask = DMA_BIT_MASK(mrioc->facts.dma_mask);

	if (!mrioc->facts.dma_mask || (mrioc->dma_mask <= facts_dma_mask))
		return 0;

	ioc_info(mrioc, "Changing DMA mask from 0x%016llx to 0x%016llx\n",
	    mrioc->dma_mask, facts_dma_mask);

	r = dma_set_mask_and_coherent(&pdev->dev, facts_dma_mask);
	if (r) {
		ioc_err(mrioc, "Setting DMA mask to 0x%016llx failed: %d\n",
		    facts_dma_mask, r);
		return r;
	}
	mrioc->dma_mask = facts_dma_mask;
	return r;
}

/**
 * mpi3mr_process_factsdata - Process IOC facts data
 * @mrioc: Adapter instance reference
 * @facts_data: Cached IOC facts data
 *
 * Convert IOC facts data into cpu endianness and cache it in
 * the driver .
 *
 * Return: Nothing.
 */
static void mpi3mr_process_factsdata(struct mpi3mr_ioc *mrioc,
	struct mpi3_ioc_facts_data *facts_data)
{
	u32 ioc_config, req_sz, facts_flags;

	if ((le16_to_cpu(facts_data->ioc_facts_data_length)) !=
	    (sizeof(*facts_data) / 4)) {
		ioc_warn(mrioc,
		    "IOCFactsdata length mismatch driver_sz(%zu) firmware_sz(%d)\n",
		    sizeof(*facts_data),
		    le16_to_cpu(facts_data->ioc_facts_data_length) * 4);
	}

	ioc_config = readl(&mrioc->sysif_regs->ioc_configuration);
	req_sz = 1 << ((ioc_config & MPI3_SYSIF_IOC_CONFIG_OPER_REQ_ENT_SZ) >>
	    MPI3_SYSIF_IOC_CONFIG_OPER_REQ_ENT_SZ_SHIFT);
	if (le16_to_cpu(facts_data->ioc_request_frame_size) != (req_sz / 4)) {
		ioc_err(mrioc,
		    "IOCFacts data reqFrameSize mismatch hw_size(%d) firmware_sz(%d)\n",
		    req_sz / 4, le16_to_cpu(facts_data->ioc_request_frame_size));
	}

	memset(&mrioc->facts, 0, sizeof(mrioc->facts));

	facts_flags = le32_to_cpu(facts_data->flags);
	mrioc->facts.op_req_sz = req_sz;
	mrioc->op_reply_desc_sz = 1 << ((ioc_config &
	    MPI3_SYSIF_IOC_CONFIG_OPER_RPY_ENT_SZ) >>
	    MPI3_SYSIF_IOC_CONFIG_OPER_RPY_ENT_SZ_SHIFT);

	mrioc->facts.ioc_num = facts_data->ioc_number;
	mrioc->facts.who_init = facts_data->who_init;
	mrioc->facts.max_msix_vectors = le16_to_cpu(facts_data->max_msix_vectors);
	mrioc->facts.personality = (facts_flags &
	    MPI3_IOCFACTS_FLAGS_PERSONALITY_MASK);
	mrioc->facts.dma_mask = (facts_flags &
	    MPI3_IOCFACTS_FLAGS_DMA_ADDRESS_WIDTH_MASK) >>
	    MPI3_IOCFACTS_FLAGS_DMA_ADDRESS_WIDTH_SHIFT;
	mrioc->facts.protocol_flags = facts_data->protocol_flags;
	mrioc->facts.mpi_version = le32_to_cpu(facts_data->mpi_version.word);
	mrioc->facts.max_reqs = le16_to_cpu(facts_data->max_outstanding_request);
	mrioc->facts.product_id = le16_to_cpu(facts_data->product_id);
	mrioc->facts.reply_sz = le16_to_cpu(facts_data->reply_frame_size) * 4;
	mrioc->facts.exceptions = le16_to_cpu(facts_data->ioc_exceptions);
	mrioc->facts.max_perids = le16_to_cpu(facts_data->max_persistent_id);
	mrioc->facts.max_vds = le16_to_cpu(facts_data->max_vds);
	mrioc->facts.max_hpds = le16_to_cpu(facts_data->max_host_pds);
	mrioc->facts.max_advhpds = le16_to_cpu(facts_data->max_adv_host_pds);
	mrioc->facts.max_raid_pds = le16_to_cpu(facts_data->max_raid_pds);
	mrioc->facts.max_nvme = le16_to_cpu(facts_data->max_nvme);
	mrioc->facts.max_pcie_switches =
	    le16_to_cpu(facts_data->max_pcie_switches);
	mrioc->facts.max_sasexpanders =
	    le16_to_cpu(facts_data->max_sas_expanders);
	mrioc->facts.max_sasinitiators =
	    le16_to_cpu(facts_data->max_sas_initiators);
	mrioc->facts.max_enclosures = le16_to_cpu(facts_data->max_enclosures);
	mrioc->facts.min_devhandle = le16_to_cpu(facts_data->min_dev_handle);
	mrioc->facts.max_devhandle = le16_to_cpu(facts_data->max_dev_handle);
	mrioc->facts.max_op_req_q =
	    le16_to_cpu(facts_data->max_operational_request_queues);
	mrioc->facts.max_op_reply_q =
	    le16_to_cpu(facts_data->max_operational_reply_queues);
	mrioc->facts.ioc_capabilities =
	    le32_to_cpu(facts_data->ioc_capabilities);
	mrioc->facts.fw_ver.build_num =
	    le16_to_cpu(facts_data->fw_version.build_num);
	mrioc->facts.fw_ver.cust_id =
	    le16_to_cpu(facts_data->fw_version.customer_id);
	mrioc->facts.fw_ver.ph_minor = facts_data->fw_version.phase_minor;
	mrioc->facts.fw_ver.ph_major = facts_data->fw_version.phase_major;
	mrioc->facts.fw_ver.gen_minor = facts_data->fw_version.gen_minor;
	mrioc->facts.fw_ver.gen_major = facts_data->fw_version.gen_major;
	mrioc->msix_count = min_t(int, mrioc->msix_count,
	    mrioc->facts.max_msix_vectors);
	mrioc->facts.sge_mod_mask = facts_data->sge_modifier_mask;
	mrioc->facts.sge_mod_value = facts_data->sge_modifier_value;
	mrioc->facts.sge_mod_shift = facts_data->sge_modifier_shift;
	mrioc->facts.shutdown_timeout =
	    le16_to_cpu(facts_data->shutdown_timeout);

	ioc_info(mrioc, "ioc_num(%d), maxopQ(%d), maxopRepQ(%d), maxdh(%d),",
	    mrioc->facts.ioc_num, mrioc->facts.max_op_req_q,
	    mrioc->facts.max_op_reply_q, mrioc->facts.max_devhandle);
	ioc_info(mrioc,
	    "maxreqs(%d), mindh(%d) maxvectors(%d) maxperids(%d)\n",
	    mrioc->facts.max_reqs, mrioc->facts.min_devhandle,
	    mrioc->facts.max_msix_vectors, mrioc->facts.max_perids);
	ioc_info(mrioc, "SGEModMask 0x%x SGEModVal 0x%x SGEModShift 0x%x ",
	    mrioc->facts.sge_mod_mask, mrioc->facts.sge_mod_value,
	    mrioc->facts.sge_mod_shift);
	ioc_info(mrioc, "DMA mask %d InitialPE status 0x%x\n",
	    mrioc->facts.dma_mask, (facts_flags &
	    MPI3_IOCFACTS_FLAGS_INITIAL_PORT_ENABLE_MASK));
}

/**
 * mpi3mr_alloc_reply_sense_bufs - Send IOC Init
 * @mrioc: Adapter instance reference
 *
 * Allocate and initialize the reply free buffers, sense
 * buffers, reply free queue and sense buffer queue.
 *
 * Return: 0 on success, non-zero on failures.
 */
static int mpi3mr_alloc_reply_sense_bufs(struct mpi3mr_ioc *mrioc)
{
	int retval = 0;
	u32 sz, i;

	if (mrioc->init_cmds.reply)
		return retval;

	mrioc->init_cmds.reply = kzalloc(mrioc->reply_sz, GFP_KERNEL);
	if (!mrioc->init_cmds.reply)
		goto out_failed;

	for (i = 0; i < MPI3MR_NUM_DEVRMCMD; i++) {
		mrioc->dev_rmhs_cmds[i].reply = kzalloc(mrioc->reply_sz,
		    GFP_KERNEL);
		if (!mrioc->dev_rmhs_cmds[i].reply)
			goto out_failed;
	}

	for (i = 0; i < MPI3MR_NUM_EVTACKCMD; i++) {
		mrioc->evtack_cmds[i].reply = kzalloc(mrioc->reply_sz,
		    GFP_KERNEL);
		if (!mrioc->evtack_cmds[i].reply)
			goto out_failed;
	}

	mrioc->host_tm_cmds.reply = kzalloc(mrioc->reply_sz, GFP_KERNEL);
	if (!mrioc->host_tm_cmds.reply)
		goto out_failed;

	mrioc->dev_handle_bitmap_sz = mrioc->facts.max_devhandle / 8;
	if (mrioc->facts.max_devhandle % 8)
		mrioc->dev_handle_bitmap_sz++;
	mrioc->removepend_bitmap = kzalloc(mrioc->dev_handle_bitmap_sz,
	    GFP_KERNEL);
	if (!mrioc->removepend_bitmap)
		goto out_failed;

	mrioc->devrem_bitmap_sz = MPI3MR_NUM_DEVRMCMD / 8;
	if (MPI3MR_NUM_DEVRMCMD % 8)
		mrioc->devrem_bitmap_sz++;
	mrioc->devrem_bitmap = kzalloc(mrioc->devrem_bitmap_sz,
	    GFP_KERNEL);
	if (!mrioc->devrem_bitmap)
		goto out_failed;

	mrioc->evtack_cmds_bitmap_sz = MPI3MR_NUM_EVTACKCMD / 8;
	if (MPI3MR_NUM_EVTACKCMD % 8)
		mrioc->evtack_cmds_bitmap_sz++;
	mrioc->evtack_cmds_bitmap = kzalloc(mrioc->evtack_cmds_bitmap_sz,
	    GFP_KERNEL);
	if (!mrioc->evtack_cmds_bitmap)
		goto out_failed;

	mrioc->num_reply_bufs = mrioc->facts.max_reqs + MPI3MR_NUM_EVT_REPLIES;
	mrioc->reply_free_qsz = mrioc->num_reply_bufs + 1;
	mrioc->num_sense_bufs = mrioc->facts.max_reqs / MPI3MR_SENSEBUF_FACTOR;
	mrioc->sense_buf_q_sz = mrioc->num_sense_bufs + 1;

	/* reply buffer pool, 16 byte align */
	sz = mrioc->num_reply_bufs * mrioc->reply_sz;
	mrioc->reply_buf_pool = dma_pool_create("reply_buf pool",
	    &mrioc->pdev->dev, sz, 16, 0);
	if (!mrioc->reply_buf_pool) {
		ioc_err(mrioc, "reply buf pool: dma_pool_create failed\n");
		goto out_failed;
	}

	mrioc->reply_buf = dma_pool_zalloc(mrioc->reply_buf_pool, GFP_KERNEL,
	    &mrioc->reply_buf_dma);
	if (!mrioc->reply_buf)
		goto out_failed;

	mrioc->reply_buf_dma_max_address = mrioc->reply_buf_dma + sz;

	/* reply free queue, 8 byte align */
	sz = mrioc->reply_free_qsz * 8;
	mrioc->reply_free_q_pool = dma_pool_create("reply_free_q pool",
	    &mrioc->pdev->dev, sz, 8, 0);
	if (!mrioc->reply_free_q_pool) {
		ioc_err(mrioc, "reply_free_q pool: dma_pool_create failed\n");
		goto out_failed;
	}
	mrioc->reply_free_q = dma_pool_zalloc(mrioc->reply_free_q_pool,
	    GFP_KERNEL, &mrioc->reply_free_q_dma);
	if (!mrioc->reply_free_q)
		goto out_failed;

	/* sense buffer pool,  4 byte align */
	sz = mrioc->num_sense_bufs * MPI3MR_SENSE_BUF_SZ;
	mrioc->sense_buf_pool = dma_pool_create("sense_buf pool",
	    &mrioc->pdev->dev, sz, 4, 0);
	if (!mrioc->sense_buf_pool) {
		ioc_err(mrioc, "sense_buf pool: dma_pool_create failed\n");
		goto out_failed;
	}
	mrioc->sense_buf = dma_pool_zalloc(mrioc->sense_buf_pool, GFP_KERNEL,
	    &mrioc->sense_buf_dma);
	if (!mrioc->sense_buf)
		goto out_failed;

	/* sense buffer queue, 8 byte align */
	sz = mrioc->sense_buf_q_sz * 8;
	mrioc->sense_buf_q_pool = dma_pool_create("sense_buf_q pool",
	    &mrioc->pdev->dev, sz, 8, 0);
	if (!mrioc->sense_buf_q_pool) {
		ioc_err(mrioc, "sense_buf_q pool: dma_pool_create failed\n");
		goto out_failed;
	}
	mrioc->sense_buf_q = dma_pool_zalloc(mrioc->sense_buf_q_pool,
	    GFP_KERNEL, &mrioc->sense_buf_q_dma);
	if (!mrioc->sense_buf_q)
		goto out_failed;

	return retval;

out_failed:
	retval = -1;
	return retval;
}

/**
 * mpimr_initialize_reply_sbuf_queues - initialize reply sense
 * buffers
 * @mrioc: Adapter instance reference
 *
 * Helper function to initialize reply and sense buffers along
 * with some debug prints.
 *
 * Return:  None.
 */
static void mpimr_initialize_reply_sbuf_queues(struct mpi3mr_ioc *mrioc)
{
	u32 sz, i;
	dma_addr_t phy_addr;

	sz = mrioc->num_reply_bufs * mrioc->reply_sz;
	ioc_info(mrioc,
	    "reply buf pool(0x%p): depth(%d), frame_size(%d), pool_size(%d kB), reply_dma(0x%llx)\n",
	    mrioc->reply_buf, mrioc->num_reply_bufs, mrioc->reply_sz,
	    (sz / 1024), (unsigned long long)mrioc->reply_buf_dma);
	sz = mrioc->reply_free_qsz * 8;
	ioc_info(mrioc,
	    "reply_free_q pool(0x%p): depth(%d), frame_size(%d), pool_size(%d kB), reply_dma(0x%llx)\n",
	    mrioc->reply_free_q, mrioc->reply_free_qsz, 8, (sz / 1024),
	    (unsigned long long)mrioc->reply_free_q_dma);
	sz = mrioc->num_sense_bufs * MPI3MR_SENSE_BUF_SZ;
	ioc_info(mrioc,
	    "sense_buf pool(0x%p): depth(%d), frame_size(%d), pool_size(%d kB), sense_dma(0x%llx)\n",
	    mrioc->sense_buf, mrioc->num_sense_bufs, MPI3MR_SENSE_BUF_SZ,
	    (sz / 1024), (unsigned long long)mrioc->sense_buf_dma);
	sz = mrioc->sense_buf_q_sz * 8;
	ioc_info(mrioc,
	    "sense_buf_q pool(0x%p): depth(%d), frame_size(%d), pool_size(%d kB), sense_dma(0x%llx)\n",
	    mrioc->sense_buf_q, mrioc->sense_buf_q_sz, 8, (sz / 1024),
	    (unsigned long long)mrioc->sense_buf_q_dma);

	/* initialize Reply buffer Queue */
	for (i = 0, phy_addr = mrioc->reply_buf_dma;
	    i < mrioc->num_reply_bufs; i++, phy_addr += mrioc->reply_sz)
		mrioc->reply_free_q[i] = cpu_to_le64(phy_addr);
	mrioc->reply_free_q[i] = cpu_to_le64(0);

	/* initialize Sense Buffer Queue */
	for (i = 0, phy_addr = mrioc->sense_buf_dma;
	    i < mrioc->num_sense_bufs; i++, phy_addr += MPI3MR_SENSE_BUF_SZ)
		mrioc->sense_buf_q[i] = cpu_to_le64(phy_addr);
	mrioc->sense_buf_q[i] = cpu_to_le64(0);
}

/**
 * mpi3mr_issue_iocinit - Send IOC Init
 * @mrioc: Adapter instance reference
 *
 * Issue IOC Init MPI request through admin queue and wait for
 * the completion of it or time out.
 *
 * Return: 0 on success, non-zero on failures.
 */
static int mpi3mr_issue_iocinit(struct mpi3mr_ioc *mrioc)
{
	struct mpi3_ioc_init_request iocinit_req;
	struct mpi3_driver_info_layout *drv_info;
	dma_addr_t data_dma;
	u32 data_len = sizeof(*drv_info);
	int retval = 0;
	ktime_t current_time;

	drv_info = dma_alloc_coherent(&mrioc->pdev->dev, data_len, &data_dma,
	    GFP_KERNEL);
	if (!drv_info) {
		retval = -1;
		goto out;
	}
	mpimr_initialize_reply_sbuf_queues(mrioc);

	drv_info->information_length = cpu_to_le32(data_len);
	strscpy(drv_info->driver_signature, "Broadcom", sizeof(drv_info->driver_signature));
	strscpy(drv_info->os_name, utsname()->sysname, sizeof(drv_info->os_name));
	strscpy(drv_info->os_version, utsname()->release, sizeof(drv_info->os_version));
	strscpy(drv_info->driver_name, MPI3MR_DRIVER_NAME, sizeof(drv_info->driver_name));
	strscpy(drv_info->driver_version, MPI3MR_DRIVER_VERSION, sizeof(drv_info->driver_version));
	strscpy(drv_info->driver_release_date, MPI3MR_DRIVER_RELDATE,
	    sizeof(drv_info->driver_release_date));
	drv_info->driver_capabilities = 0;
	memcpy((u8 *)&mrioc->driver_info, (u8 *)drv_info,
	    sizeof(mrioc->driver_info));

	memset(&iocinit_req, 0, sizeof(iocinit_req));
	mutex_lock(&mrioc->init_cmds.mutex);
	if (mrioc->init_cmds.state & MPI3MR_CMD_PENDING) {
		retval = -1;
		ioc_err(mrioc, "Issue IOCInit: Init command is in use\n");
		mutex_unlock(&mrioc->init_cmds.mutex);
		goto out;
	}
	mrioc->init_cmds.state = MPI3MR_CMD_PENDING;
	mrioc->init_cmds.is_waiting = 1;
	mrioc->init_cmds.callback = NULL;
	iocinit_req.host_tag = cpu_to_le16(MPI3MR_HOSTTAG_INITCMDS);
	iocinit_req.function = MPI3_FUNCTION_IOC_INIT;
	iocinit_req.mpi_version.mpi3_version.dev = MPI3_VERSION_DEV;
	iocinit_req.mpi_version.mpi3_version.unit = MPI3_VERSION_UNIT;
	iocinit_req.mpi_version.mpi3_version.major = MPI3_VERSION_MAJOR;
	iocinit_req.mpi_version.mpi3_version.minor = MPI3_VERSION_MINOR;
	iocinit_req.who_init = MPI3_WHOINIT_HOST_DRIVER;
	iocinit_req.reply_free_queue_depth = cpu_to_le16(mrioc->reply_free_qsz);
	iocinit_req.reply_free_queue_address =
	    cpu_to_le64(mrioc->reply_free_q_dma);
	iocinit_req.sense_buffer_length = cpu_to_le16(MPI3MR_SENSE_BUF_SZ);
	iocinit_req.sense_buffer_free_queue_depth =
	    cpu_to_le16(mrioc->sense_buf_q_sz);
	iocinit_req.sense_buffer_free_queue_address =
	    cpu_to_le64(mrioc->sense_buf_q_dma);
	iocinit_req.driver_information_address = cpu_to_le64(data_dma);

	current_time = ktime_get_real();
	iocinit_req.time_stamp = cpu_to_le64(ktime_to_ms(current_time));

	init_completion(&mrioc->init_cmds.done);
	retval = mpi3mr_admin_request_post(mrioc, &iocinit_req,
	    sizeof(iocinit_req), 1);
	if (retval) {
		ioc_err(mrioc, "Issue IOCInit: Admin Post failed\n");
		goto out_unlock;
	}
	wait_for_completion_timeout(&mrioc->init_cmds.done,
	    (MPI3MR_INTADMCMD_TIMEOUT * HZ));
	if (!(mrioc->init_cmds.state & MPI3MR_CMD_COMPLETE)) {
		mpi3mr_check_rh_fault_ioc(mrioc,
		    MPI3MR_RESET_FROM_IOCINIT_TIMEOUT);
		ioc_err(mrioc, "ioc_init timed out\n");
		retval = -1;
		goto out_unlock;
	}
	if ((mrioc->init_cmds.ioc_status & MPI3_IOCSTATUS_STATUS_MASK)
	    != MPI3_IOCSTATUS_SUCCESS) {
		ioc_err(mrioc,
		    "Issue IOCInit: Failed ioc_status(0x%04x) Loginfo(0x%08x)\n",
		    (mrioc->init_cmds.ioc_status & MPI3_IOCSTATUS_STATUS_MASK),
		    mrioc->init_cmds.ioc_loginfo);
		retval = -1;
		goto out_unlock;
	}

	mrioc->reply_free_queue_host_index = mrioc->num_reply_bufs;
	writel(mrioc->reply_free_queue_host_index,
	    &mrioc->sysif_regs->reply_free_host_index);

	mrioc->sbq_host_index = mrioc->num_sense_bufs;
	writel(mrioc->sbq_host_index,
	    &mrioc->sysif_regs->sense_buffer_free_host_index);
out_unlock:
	mrioc->init_cmds.state = MPI3MR_CMD_NOTUSED;
	mutex_unlock(&mrioc->init_cmds.mutex);

out:
	if (drv_info)
		dma_free_coherent(&mrioc->pdev->dev, data_len, drv_info,
		    data_dma);

	return retval;
}

/**
 * mpi3mr_unmask_events - Unmask events in event mask bitmap
 * @mrioc: Adapter instance reference
 * @event: MPI event ID
 *
 * Un mask the specific event by resetting the event_mask
 * bitmap.
 *
 * Return: 0 on success, non-zero on failures.
 */
static void mpi3mr_unmask_events(struct mpi3mr_ioc *mrioc, u16 event)
{
	u32 desired_event;
	u8 word;

	if (event >= 128)
		return;

	desired_event = (1 << (event % 32));
	word = event / 32;

	mrioc->event_masks[word] &= ~desired_event;
}

/**
 * mpi3mr_issue_event_notification - Send event notification
 * @mrioc: Adapter instance reference
 *
 * Issue event notification MPI request through admin queue and
 * wait for the completion of it or time out.
 *
 * Return: 0 on success, non-zero on failures.
 */
static int mpi3mr_issue_event_notification(struct mpi3mr_ioc *mrioc)
{
	struct mpi3_event_notification_request evtnotify_req;
	int retval = 0;
	u8 i;

	memset(&evtnotify_req, 0, sizeof(evtnotify_req));
	mutex_lock(&mrioc->init_cmds.mutex);
	if (mrioc->init_cmds.state & MPI3MR_CMD_PENDING) {
		retval = -1;
		ioc_err(mrioc, "Issue EvtNotify: Init command is in use\n");
		mutex_unlock(&mrioc->init_cmds.mutex);
		goto out;
	}
	mrioc->init_cmds.state = MPI3MR_CMD_PENDING;
	mrioc->init_cmds.is_waiting = 1;
	mrioc->init_cmds.callback = NULL;
	evtnotify_req.host_tag = cpu_to_le16(MPI3MR_HOSTTAG_INITCMDS);
	evtnotify_req.function = MPI3_FUNCTION_EVENT_NOTIFICATION;
	for (i = 0; i < MPI3_EVENT_NOTIFY_EVENTMASK_WORDS; i++)
		evtnotify_req.event_masks[i] =
		    cpu_to_le32(mrioc->event_masks[i]);
	init_completion(&mrioc->init_cmds.done);
	retval = mpi3mr_admin_request_post(mrioc, &evtnotify_req,
	    sizeof(evtnotify_req), 1);
	if (retval) {
		ioc_err(mrioc, "Issue EvtNotify: Admin Post failed\n");
		goto out_unlock;
	}
	wait_for_completion_timeout(&mrioc->init_cmds.done,
	    (MPI3MR_INTADMCMD_TIMEOUT * HZ));
	if (!(mrioc->init_cmds.state & MPI3MR_CMD_COMPLETE)) {
		ioc_err(mrioc, "event notification timed out\n");
		mpi3mr_check_rh_fault_ioc(mrioc,
		    MPI3MR_RESET_FROM_EVTNOTIFY_TIMEOUT);
		retval = -1;
		goto out_unlock;
	}
	if ((mrioc->init_cmds.ioc_status & MPI3_IOCSTATUS_STATUS_MASK)
	    != MPI3_IOCSTATUS_SUCCESS) {
		ioc_err(mrioc,
		    "Issue EvtNotify: Failed ioc_status(0x%04x) Loginfo(0x%08x)\n",
		    (mrioc->init_cmds.ioc_status & MPI3_IOCSTATUS_STATUS_MASK),
		    mrioc->init_cmds.ioc_loginfo);
		retval = -1;
		goto out_unlock;
	}

out_unlock:
	mrioc->init_cmds.state = MPI3MR_CMD_NOTUSED;
	mutex_unlock(&mrioc->init_cmds.mutex);
out:
	return retval;
}

/**
 * mpi3mr_process_event_ack - Process event acknowledgment
 * @mrioc: Adapter instance reference
 * @event: MPI3 event ID
 * @event_ctx: event context
 *
 * Send event acknowledgment through admin queue and wait for
 * it to complete.
 *
 * Return: 0 on success, non-zero on failures.
 */
int mpi3mr_process_event_ack(struct mpi3mr_ioc *mrioc, u8 event,
	u32 event_ctx)
{
	struct mpi3_event_ack_request evtack_req;
	int retval = 0;

	memset(&evtack_req, 0, sizeof(evtack_req));
	mutex_lock(&mrioc->init_cmds.mutex);
	if (mrioc->init_cmds.state & MPI3MR_CMD_PENDING) {
		retval = -1;
		ioc_err(mrioc, "Send EvtAck: Init command is in use\n");
		mutex_unlock(&mrioc->init_cmds.mutex);
		goto out;
	}
	mrioc->init_cmds.state = MPI3MR_CMD_PENDING;
	mrioc->init_cmds.is_waiting = 1;
	mrioc->init_cmds.callback = NULL;
	evtack_req.host_tag = cpu_to_le16(MPI3MR_HOSTTAG_INITCMDS);
	evtack_req.function = MPI3_FUNCTION_EVENT_ACK;
	evtack_req.event = event;
	evtack_req.event_context = cpu_to_le32(event_ctx);

	init_completion(&mrioc->init_cmds.done);
	retval = mpi3mr_admin_request_post(mrioc, &evtack_req,
	    sizeof(evtack_req), 1);
	if (retval) {
		ioc_err(mrioc, "Send EvtAck: Admin Post failed\n");
		goto out_unlock;
	}
	wait_for_completion_timeout(&mrioc->init_cmds.done,
	    (MPI3MR_INTADMCMD_TIMEOUT * HZ));
	if (!(mrioc->init_cmds.state & MPI3MR_CMD_COMPLETE)) {
		ioc_err(mrioc, "Issue EvtNotify: command timed out\n");
		if (!(mrioc->init_cmds.state & MPI3MR_CMD_RESET))
			mpi3mr_soft_reset_handler(mrioc,
			    MPI3MR_RESET_FROM_EVTACK_TIMEOUT, 1);
		retval = -1;
		goto out_unlock;
	}
	if ((mrioc->init_cmds.ioc_status & MPI3_IOCSTATUS_STATUS_MASK)
	    != MPI3_IOCSTATUS_SUCCESS) {
		ioc_err(mrioc,
		    "Send EvtAck: Failed ioc_status(0x%04x) Loginfo(0x%08x)\n",
		    (mrioc->init_cmds.ioc_status & MPI3_IOCSTATUS_STATUS_MASK),
		    mrioc->init_cmds.ioc_loginfo);
		retval = -1;
		goto out_unlock;
	}

out_unlock:
	mrioc->init_cmds.state = MPI3MR_CMD_NOTUSED;
	mutex_unlock(&mrioc->init_cmds.mutex);
out:
	return retval;
}

/**
 * mpi3mr_alloc_chain_bufs - Allocate chain buffers
 * @mrioc: Adapter instance reference
 *
 * Allocate chain buffers and set a bitmap to indicate free
 * chain buffers. Chain buffers are used to pass the SGE
 * information along with MPI3 SCSI IO requests for host I/O.
 *
 * Return: 0 on success, non-zero on failure
 */
static int mpi3mr_alloc_chain_bufs(struct mpi3mr_ioc *mrioc)
{
	int retval = 0;
	u32 sz, i;
	u16 num_chains;

	if (mrioc->chain_sgl_list)
		return retval;

	num_chains = mrioc->max_host_ios / MPI3MR_CHAINBUF_FACTOR;

	if (prot_mask & (SHOST_DIX_TYPE0_PROTECTION
	    | SHOST_DIX_TYPE1_PROTECTION
	    | SHOST_DIX_TYPE2_PROTECTION
	    | SHOST_DIX_TYPE3_PROTECTION))
		num_chains += (num_chains / MPI3MR_CHAINBUFDIX_FACTOR);

	mrioc->chain_buf_count = num_chains;
	sz = sizeof(struct chain_element) * num_chains;
	mrioc->chain_sgl_list = kzalloc(sz, GFP_KERNEL);
	if (!mrioc->chain_sgl_list)
		goto out_failed;

	sz = MPI3MR_PAGE_SIZE_4K;
	mrioc->chain_buf_pool = dma_pool_create("chain_buf pool",
	    &mrioc->pdev->dev, sz, 16, 0);
	if (!mrioc->chain_buf_pool) {
		ioc_err(mrioc, "chain buf pool: dma_pool_create failed\n");
		goto out_failed;
	}

	for (i = 0; i < num_chains; i++) {
		mrioc->chain_sgl_list[i].addr =
		    dma_pool_zalloc(mrioc->chain_buf_pool, GFP_KERNEL,
		    &mrioc->chain_sgl_list[i].dma_addr);

		if (!mrioc->chain_sgl_list[i].addr)
			goto out_failed;
	}
	mrioc->chain_bitmap_sz = num_chains / 8;
	if (num_chains % 8)
		mrioc->chain_bitmap_sz++;
	mrioc->chain_bitmap = kzalloc(mrioc->chain_bitmap_sz, GFP_KERNEL);
	if (!mrioc->chain_bitmap)
		goto out_failed;
	return retval;
out_failed:
	retval = -1;
	return retval;
}

/**
 * mpi3mr_port_enable_complete - Mark port enable complete
 * @mrioc: Adapter instance reference
 * @drv_cmd: Internal command tracker
 *
 * Call back for asynchronous port enable request sets the
 * driver command to indicate port enable request is complete.
 *
 * Return: Nothing
 */
static void mpi3mr_port_enable_complete(struct mpi3mr_ioc *mrioc,
	struct mpi3mr_drv_cmd *drv_cmd)
{
	drv_cmd->state = MPI3MR_CMD_NOTUSED;
	drv_cmd->callback = NULL;
	mrioc->scan_failed = drv_cmd->ioc_status;
	mrioc->scan_started = 0;
}

/**
 * mpi3mr_issue_port_enable - Issue Port Enable
 * @mrioc: Adapter instance reference
 * @async: Flag to wait for completion or not
 *
 * Issue Port Enable MPI request through admin queue and if the
 * async flag is not set wait for the completion of the port
 * enable or time out.
 *
 * Return: 0 on success, non-zero on failures.
 */
int mpi3mr_issue_port_enable(struct mpi3mr_ioc *mrioc, u8 async)
{
	struct mpi3_port_enable_request pe_req;
	int retval = 0;
	u32 pe_timeout = MPI3MR_PORTENABLE_TIMEOUT;

	memset(&pe_req, 0, sizeof(pe_req));
	mutex_lock(&mrioc->init_cmds.mutex);
	if (mrioc->init_cmds.state & MPI3MR_CMD_PENDING) {
		retval = -1;
		ioc_err(mrioc, "Issue PortEnable: Init command is in use\n");
		mutex_unlock(&mrioc->init_cmds.mutex);
		goto out;
	}
	mrioc->init_cmds.state = MPI3MR_CMD_PENDING;
	if (async) {
		mrioc->init_cmds.is_waiting = 0;
		mrioc->init_cmds.callback = mpi3mr_port_enable_complete;
	} else {
		mrioc->init_cmds.is_waiting = 1;
		mrioc->init_cmds.callback = NULL;
		init_completion(&mrioc->init_cmds.done);
	}
	pe_req.host_tag = cpu_to_le16(MPI3MR_HOSTTAG_INITCMDS);
	pe_req.function = MPI3_FUNCTION_PORT_ENABLE;

	retval = mpi3mr_admin_request_post(mrioc, &pe_req, sizeof(pe_req), 1);
	if (retval) {
		ioc_err(mrioc, "Issue PortEnable: Admin Post failed\n");
		goto out_unlock;
	}
	if (async) {
		mutex_unlock(&mrioc->init_cmds.mutex);
		goto out;
	}

	wait_for_completion_timeout(&mrioc->init_cmds.done, (pe_timeout * HZ));
	if (!(mrioc->init_cmds.state & MPI3MR_CMD_COMPLETE)) {
		ioc_err(mrioc, "port enable timed out\n");
		retval = -1;
		mpi3mr_check_rh_fault_ioc(mrioc, MPI3MR_RESET_FROM_PE_TIMEOUT);
		goto out_unlock;
	}
	mpi3mr_port_enable_complete(mrioc, &mrioc->init_cmds);

out_unlock:
	mrioc->init_cmds.state = MPI3MR_CMD_NOTUSED;
	mutex_unlock(&mrioc->init_cmds.mutex);
out:
	return retval;
}

/* Protocol type to name mapper structure */
static const struct {
	u8 protocol;
	char *name;
} mpi3mr_protocols[] = {
	{ MPI3_IOCFACTS_PROTOCOL_SCSI_INITIATOR, "Initiator" },
	{ MPI3_IOCFACTS_PROTOCOL_SCSI_TARGET, "Target" },
	{ MPI3_IOCFACTS_PROTOCOL_NVME, "NVMe attachment" },
};

/* Capability to name mapper structure*/
static const struct {
	u32 capability;
	char *name;
} mpi3mr_capabilities[] = {
	{ MPI3_IOCFACTS_CAPABILITY_RAID_CAPABLE, "RAID" },
};

/**
 * mpi3mr_print_ioc_info - Display controller information
 * @mrioc: Adapter instance reference
 *
 * Display controller personalit, capability, supported
 * protocols etc.
 *
 * Return: Nothing
 */
static void
mpi3mr_print_ioc_info(struct mpi3mr_ioc *mrioc)
{
	int i = 0, bytes_written = 0;
	char personality[16];
	char protocol[50] = {0};
	char capabilities[100] = {0};
	struct mpi3mr_compimg_ver *fwver = &mrioc->facts.fw_ver;

	switch (mrioc->facts.personality) {
	case MPI3_IOCFACTS_FLAGS_PERSONALITY_EHBA:
		strncpy(personality, "Enhanced HBA", sizeof(personality));
		break;
	case MPI3_IOCFACTS_FLAGS_PERSONALITY_RAID_DDR:
		strncpy(personality, "RAID", sizeof(personality));
		break;
	default:
		strncpy(personality, "Unknown", sizeof(personality));
		break;
	}

	ioc_info(mrioc, "Running in %s Personality", personality);

	ioc_info(mrioc, "FW version(%d.%d.%d.%d.%d.%d)\n",
	    fwver->gen_major, fwver->gen_minor, fwver->ph_major,
	    fwver->ph_minor, fwver->cust_id, fwver->build_num);

	for (i = 0; i < ARRAY_SIZE(mpi3mr_protocols); i++) {
		if (mrioc->facts.protocol_flags &
		    mpi3mr_protocols[i].protocol) {
			bytes_written += scnprintf(protocol + bytes_written,
				    sizeof(protocol) - bytes_written, "%s%s",
				    bytes_written ? "," : "",
				    mpi3mr_protocols[i].name);
		}
	}

	bytes_written = 0;
	for (i = 0; i < ARRAY_SIZE(mpi3mr_capabilities); i++) {
		if (mrioc->facts.protocol_flags &
		    mpi3mr_capabilities[i].capability) {
			bytes_written += scnprintf(capabilities + bytes_written,
				    sizeof(capabilities) - bytes_written, "%s%s",
				    bytes_written ? "," : "",
				    mpi3mr_capabilities[i].name);
		}
	}

	ioc_info(mrioc, "Protocol=(%s), Capabilities=(%s)\n",
		 protocol, capabilities);
}

/**
 * mpi3mr_cleanup_resources - Free PCI resources
 * @mrioc: Adapter instance reference
 *
 * Unmap PCI device memory and disable PCI device.
 *
 * Return: 0 on success and non-zero on failure.
 */
void mpi3mr_cleanup_resources(struct mpi3mr_ioc *mrioc)
{
	struct pci_dev *pdev = mrioc->pdev;

	mpi3mr_cleanup_isr(mrioc);

	if (mrioc->sysif_regs) {
		iounmap((void __iomem *)mrioc->sysif_regs);
		mrioc->sysif_regs = NULL;
	}

	if (pci_is_enabled(pdev)) {
		if (mrioc->bars)
			pci_release_selected_regions(pdev, mrioc->bars);
		pci_disable_device(pdev);
	}
}

/**
 * mpi3mr_setup_resources - Enable PCI resources
 * @mrioc: Adapter instance reference
 *
 * Enable PCI device memory, MSI-x registers and set DMA mask.
 *
 * Return: 0 on success and non-zero on failure.
 */
int mpi3mr_setup_resources(struct mpi3mr_ioc *mrioc)
{
	struct pci_dev *pdev = mrioc->pdev;
	u32 memap_sz = 0;
	int i, retval = 0, capb = 0;
	u16 message_control;
	u64 dma_mask = mrioc->dma_mask ? mrioc->dma_mask :
	    (((dma_get_required_mask(&pdev->dev) > DMA_BIT_MASK(32)) &&
	    (sizeof(dma_addr_t) > 4)) ? DMA_BIT_MASK(64) : DMA_BIT_MASK(32));

	if (pci_enable_device_mem(pdev)) {
		ioc_err(mrioc, "pci_enable_device_mem: failed\n");
		retval = -ENODEV;
		goto out_failed;
	}

	capb = pci_find_capability(pdev, PCI_CAP_ID_MSIX);
	if (!capb) {
		ioc_err(mrioc, "Unable to find MSI-X Capabilities\n");
		retval = -ENODEV;
		goto out_failed;
	}
	mrioc->bars = pci_select_bars(pdev, IORESOURCE_MEM);

	if (pci_request_selected_regions(pdev, mrioc->bars,
	    mrioc->driver_name)) {
		ioc_err(mrioc, "pci_request_selected_regions: failed\n");
		retval = -ENODEV;
		goto out_failed;
	}

	for (i = 0; (i < DEVICE_COUNT_RESOURCE); i++) {
		if (pci_resource_flags(pdev, i) & IORESOURCE_MEM) {
			mrioc->sysif_regs_phys = pci_resource_start(pdev, i);
			memap_sz = pci_resource_len(pdev, i);
			mrioc->sysif_regs =
			    ioremap(mrioc->sysif_regs_phys, memap_sz);
			break;
		}
	}

	pci_set_master(pdev);

	retval = dma_set_mask_and_coherent(&pdev->dev, dma_mask);
	if (retval) {
		if (dma_mask != DMA_BIT_MASK(32)) {
			ioc_warn(mrioc, "Setting 64 bit DMA mask failed\n");
			dma_mask = DMA_BIT_MASK(32);
			retval = dma_set_mask_and_coherent(&pdev->dev,
			    dma_mask);
		}
		if (retval) {
			mrioc->dma_mask = 0;
			ioc_err(mrioc, "Setting 32 bit DMA mask also failed\n");
			goto out_failed;
		}
	}
	mrioc->dma_mask = dma_mask;

	if (!mrioc->sysif_regs) {
		ioc_err(mrioc,
		    "Unable to map adapter memory or resource not found\n");
		retval = -EINVAL;
		goto out_failed;
	}

	pci_read_config_word(pdev, capb + 2, &message_control);
	mrioc->msix_count = (message_control & 0x3FF) + 1;

	pci_save_state(pdev);

	pci_set_drvdata(pdev, mrioc->shost);

	mpi3mr_ioc_disable_intr(mrioc);

	ioc_info(mrioc, "iomem(0x%016llx), mapped(0x%p), size(%d)\n",
	    (unsigned long long)mrioc->sysif_regs_phys,
	    mrioc->sysif_regs, memap_sz);
	ioc_info(mrioc, "Number of MSI-X vectors found in capabilities: (%d)\n",
	    mrioc->msix_count);

	if (!reset_devices && poll_queues > 0)
		mrioc->requested_poll_qcount = min_t(int, poll_queues,
				mrioc->msix_count - 2);
	return retval;

out_failed:
	mpi3mr_cleanup_resources(mrioc);
	return retval;
}

/**
 * mpi3mr_enable_events - Enable required events
 * @mrioc: Adapter instance reference
 *
 * This routine unmasks the events required by the driver by
 * sennding appropriate event mask bitmapt through an event
 * notification request.
 *
 * Return: 0 on success and non-zero on failure.
 */
static int mpi3mr_enable_events(struct mpi3mr_ioc *mrioc)
{
	int retval = 0;
	u32  i;

	for (i = 0; i < MPI3_EVENT_NOTIFY_EVENTMASK_WORDS; i++)
		mrioc->event_masks[i] = -1;

	mpi3mr_unmask_events(mrioc, MPI3_EVENT_DEVICE_ADDED);
	mpi3mr_unmask_events(mrioc, MPI3_EVENT_DEVICE_INFO_CHANGED);
	mpi3mr_unmask_events(mrioc, MPI3_EVENT_DEVICE_STATUS_CHANGE);
	mpi3mr_unmask_events(mrioc, MPI3_EVENT_ENCL_DEVICE_STATUS_CHANGE);
	mpi3mr_unmask_events(mrioc, MPI3_EVENT_SAS_TOPOLOGY_CHANGE_LIST);
	mpi3mr_unmask_events(mrioc, MPI3_EVENT_SAS_DISCOVERY);
	mpi3mr_unmask_events(mrioc, MPI3_EVENT_SAS_DEVICE_DISCOVERY_ERROR);
	mpi3mr_unmask_events(mrioc, MPI3_EVENT_SAS_BROADCAST_PRIMITIVE);
	mpi3mr_unmask_events(mrioc, MPI3_EVENT_PCIE_TOPOLOGY_CHANGE_LIST);
	mpi3mr_unmask_events(mrioc, MPI3_EVENT_PCIE_ENUMERATION);
	mpi3mr_unmask_events(mrioc, MPI3_EVENT_PREPARE_FOR_RESET);
	mpi3mr_unmask_events(mrioc, MPI3_EVENT_CABLE_MGMT);
	mpi3mr_unmask_events(mrioc, MPI3_EVENT_ENERGY_PACK_CHANGE);
	mpi3mr_unmask_events(mrioc, MPI3_EVENT_TEMP_THRESHOLD);

	retval = mpi3mr_issue_event_notification(mrioc);
	if (retval)
		ioc_err(mrioc, "failed to issue event notification %d\n",
		    retval);
	return retval;
}

/**
 * mpi3mr_init_ioc - Initialize the controller
 * @mrioc: Adapter instance reference
 *
 * This the controller initialization routine, executed either
 * after soft reset or from pci probe callback.
 * Setup the required resources, memory map the controller
 * registers, create admin and operational reply queue pairs,
 * allocate required memory for reply pool, sense buffer pool,
 * issue IOC init request to the firmware, unmask the events and
 * issue port enable to discover SAS/SATA/NVMe devies and RAID
 * volumes.
 *
 * Return: 0 on success and non-zero on failure.
 */
int mpi3mr_init_ioc(struct mpi3mr_ioc *mrioc)
{
	int retval = 0;
	u8 retry = 0;
	struct mpi3_ioc_facts_data facts_data;

retry_init:
	retval = mpi3mr_bring_ioc_ready(mrioc);
	if (retval) {
		ioc_err(mrioc, "Failed to bring ioc ready: error %d\n",
		    retval);
		goto out_failed_noretry;
	}

	retval = mpi3mr_setup_isr(mrioc, 1);
	if (retval) {
		ioc_err(mrioc, "Failed to setup ISR error %d\n",
		    retval);
		goto out_failed_noretry;
	}

	retval = mpi3mr_issue_iocfacts(mrioc, &facts_data);
	if (retval) {
		ioc_err(mrioc, "Failed to Issue IOC Facts %d\n",
		    retval);
		goto out_failed;
	}

	mrioc->max_host_ios = mrioc->facts.max_reqs - MPI3MR_INTERNAL_CMDS_RESVD;

	if (reset_devices)
		mrioc->max_host_ios = min_t(int, mrioc->max_host_ios,
		    MPI3MR_HOST_IOS_KDUMP);

	mrioc->reply_sz = mrioc->facts.reply_sz;

	retval = mpi3mr_check_reset_dma_mask(mrioc);
	if (retval) {
		ioc_err(mrioc, "Resetting dma mask failed %d\n",
		    retval);
		goto out_failed_noretry;
	}

	mpi3mr_print_ioc_info(mrioc);

	retval = mpi3mr_alloc_reply_sense_bufs(mrioc);
	if (retval) {
		ioc_err(mrioc,
		    "%s :Failed to allocated reply sense buffers %d\n",
		    __func__, retval);
		goto out_failed_noretry;
	}

	retval = mpi3mr_alloc_chain_bufs(mrioc);
	if (retval) {
		ioc_err(mrioc, "Failed to allocated chain buffers %d\n",
		    retval);
		goto out_failed_noretry;
	}

	retval = mpi3mr_issue_iocinit(mrioc);
	if (retval) {
		ioc_err(mrioc, "Failed to Issue IOC Init %d\n",
		    retval);
		goto out_failed;
	}

	retval = mpi3mr_print_pkg_ver(mrioc);
	if (retval) {
		ioc_err(mrioc, "failed to get package version\n");
		goto out_failed;
	}

	retval = mpi3mr_setup_isr(mrioc, 0);
	if (retval) {
		ioc_err(mrioc, "Failed to re-setup ISR, error %d\n",
		    retval);
		goto out_failed_noretry;
	}

	retval = mpi3mr_create_op_queues(mrioc);
	if (retval) {
		ioc_err(mrioc, "Failed to create OpQueues error %d\n",
		    retval);
		goto out_failed;
	}

	retval = mpi3mr_enable_events(mrioc);
	if (retval) {
		ioc_err(mrioc, "failed to enable events %d\n",
		    retval);
		goto out_failed;
	}

	ioc_info(mrioc, "controller initialization completed successfully\n");
	return retval;
out_failed:
	if (retry < 2) {
		retry++;
		ioc_warn(mrioc, "retrying controller initialization, retry_count:%d\n",
		    retry);
		mpi3mr_memset_buffers(mrioc);
		goto retry_init;
	}
out_failed_noretry:
	ioc_err(mrioc, "controller initialization failed\n");
	mpi3mr_issue_reset(mrioc, MPI3_SYSIF_HOST_DIAG_RESET_ACTION_DIAG_FAULT,
	    MPI3MR_RESET_FROM_CTLR_CLEANUP);
	mrioc->unrecoverable = 1;
	return retval;
}

/**
 * mpi3mr_reinit_ioc - Re-Initialize the controller
 * @mrioc: Adapter instance reference
 * @is_resume: Called from resume or reset path
 *
 * This the controller re-initialization routine, executed from
 * the soft reset handler or resume callback. Creates
 * operational reply queue pairs, allocate required memory for
 * reply pool, sense buffer pool, issue IOC init request to the
 * firmware, unmask the events and issue port enable to discover
 * SAS/SATA/NVMe devices and RAID volumes.
 *
 * Return: 0 on success and non-zero on failure.
 */
int mpi3mr_reinit_ioc(struct mpi3mr_ioc *mrioc, u8 is_resume)
{
	int retval = 0;
	u8 retry = 0;
	struct mpi3_ioc_facts_data facts_data;

retry_init:
	dprint_reset(mrioc, "bringing up the controller to ready state\n");
	retval = mpi3mr_bring_ioc_ready(mrioc);
	if (retval) {
		ioc_err(mrioc, "failed to bring to ready state\n");
		goto out_failed_noretry;
	}

	if (is_resume) {
		dprint_reset(mrioc, "setting up single ISR\n");
		retval = mpi3mr_setup_isr(mrioc, 1);
		if (retval) {
			ioc_err(mrioc, "failed to setup ISR\n");
			goto out_failed_noretry;
		}
	} else
		mpi3mr_ioc_enable_intr(mrioc);

	dprint_reset(mrioc, "getting ioc_facts\n");
	retval = mpi3mr_issue_iocfacts(mrioc, &facts_data);
	if (retval) {
		ioc_err(mrioc, "failed to get ioc_facts\n");
		goto out_failed;
	}

	dprint_reset(mrioc, "validating ioc_facts\n");
	retval = mpi3mr_revalidate_factsdata(mrioc);
	if (retval) {
		ioc_err(mrioc, "failed to revalidate ioc_facts data\n");
		goto out_failed_noretry;
	}

	mpi3mr_print_ioc_info(mrioc);

	dprint_reset(mrioc, "sending ioc_init\n");
	retval = mpi3mr_issue_iocinit(mrioc);
	if (retval) {
		ioc_err(mrioc, "failed to send ioc_init\n");
		goto out_failed;
	}

	dprint_reset(mrioc, "getting package version\n");
	retval = mpi3mr_print_pkg_ver(mrioc);
	if (retval) {
		ioc_err(mrioc, "failed to get package version\n");
		goto out_failed;
	}

	if (is_resume) {
		dprint_reset(mrioc, "setting up multiple ISR\n");
		retval = mpi3mr_setup_isr(mrioc, 0);
		if (retval) {
			ioc_err(mrioc, "failed to re-setup ISR\n");
			goto out_failed_noretry;
		}
	}

	dprint_reset(mrioc, "creating operational queue pairs\n");
	retval = mpi3mr_create_op_queues(mrioc);
	if (retval) {
		ioc_err(mrioc, "failed to create operational queue pairs\n");
		goto out_failed;
	}

	if (mrioc->shost->nr_hw_queues > mrioc->num_op_reply_q) {
		ioc_err(mrioc,
<<<<<<< HEAD
		    "cannot create minimum number of operatioanl queues expected:%d created:%d\n",
=======
		    "cannot create minimum number of operational queues expected:%d created:%d\n",
>>>>>>> 044fa816
		    mrioc->shost->nr_hw_queues, mrioc->num_op_reply_q);
		goto out_failed_noretry;
	}

	dprint_reset(mrioc, "enabling events\n");
	retval = mpi3mr_enable_events(mrioc);
	if (retval) {
		ioc_err(mrioc, "failed to enable events\n");
		goto out_failed;
	}

	ioc_info(mrioc, "sending port enable\n");
	retval = mpi3mr_issue_port_enable(mrioc, 0);
	if (retval) {
		ioc_err(mrioc, "failed to issue port enable\n");
		goto out_failed;
	}

	ioc_info(mrioc, "controller %s completed successfully\n",
	    (is_resume)?"resume":"re-initialization");
	return retval;
out_failed:
	if (retry < 2) {
		retry++;
		ioc_warn(mrioc, "retrying controller %s, retry_count:%d\n",
		    (is_resume)?"resume":"re-initialization", retry);
		mpi3mr_memset_buffers(mrioc);
		goto retry_init;
	}
out_failed_noretry:
	ioc_err(mrioc, "controller %s is failed\n",
	    (is_resume)?"resume":"re-initialization");
	mpi3mr_issue_reset(mrioc, MPI3_SYSIF_HOST_DIAG_RESET_ACTION_DIAG_FAULT,
	    MPI3MR_RESET_FROM_CTLR_CLEANUP);
	mrioc->unrecoverable = 1;
	return retval;
}

/**
 * mpi3mr_memset_op_reply_q_buffers - memset the operational reply queue's
 *					segments
 * @mrioc: Adapter instance reference
 * @qidx: Operational reply queue index
 *
 * Return: Nothing.
 */
static void mpi3mr_memset_op_reply_q_buffers(struct mpi3mr_ioc *mrioc, u16 qidx)
{
	struct op_reply_qinfo *op_reply_q = mrioc->op_reply_qinfo + qidx;
	struct segments *segments;
	int i, size;

	if (!op_reply_q->q_segments)
		return;

	size = op_reply_q->segment_qd * mrioc->op_reply_desc_sz;
	segments = op_reply_q->q_segments;
	for (i = 0; i < op_reply_q->num_segments; i++)
		memset(segments[i].segment, 0, size);
}

/**
 * mpi3mr_memset_op_req_q_buffers - memset the operational request queue's
 *					segments
 * @mrioc: Adapter instance reference
 * @qidx: Operational request queue index
 *
 * Return: Nothing.
 */
static void mpi3mr_memset_op_req_q_buffers(struct mpi3mr_ioc *mrioc, u16 qidx)
{
	struct op_req_qinfo *op_req_q = mrioc->req_qinfo + qidx;
	struct segments *segments;
	int i, size;

	if (!op_req_q->q_segments)
		return;

	size = op_req_q->segment_qd * mrioc->facts.op_req_sz;
	segments = op_req_q->q_segments;
	for (i = 0; i < op_req_q->num_segments; i++)
		memset(segments[i].segment, 0, size);
}

/**
 * mpi3mr_memset_buffers - memset memory for a controller
 * @mrioc: Adapter instance reference
 *
 * clear all the memory allocated for a controller, typically
 * called post reset to reuse the memory allocated during the
 * controller init.
 *
 * Return: Nothing.
 */
void mpi3mr_memset_buffers(struct mpi3mr_ioc *mrioc)
{
	u16 i;

	mrioc->change_count = 0;
	mrioc->active_poll_qcount = 0;
	mrioc->default_qcount = 0;
	if (mrioc->admin_req_base)
		memset(mrioc->admin_req_base, 0, mrioc->admin_req_q_sz);
	if (mrioc->admin_reply_base)
		memset(mrioc->admin_reply_base, 0, mrioc->admin_reply_q_sz);

	if (mrioc->init_cmds.reply) {
		memset(mrioc->init_cmds.reply, 0, sizeof(*mrioc->init_cmds.reply));
		memset(mrioc->host_tm_cmds.reply, 0,
		    sizeof(*mrioc->host_tm_cmds.reply));
		for (i = 0; i < MPI3MR_NUM_DEVRMCMD; i++)
			memset(mrioc->dev_rmhs_cmds[i].reply, 0,
			    sizeof(*mrioc->dev_rmhs_cmds[i].reply));
		for (i = 0; i < MPI3MR_NUM_EVTACKCMD; i++)
			memset(mrioc->evtack_cmds[i].reply, 0,
			    sizeof(*mrioc->evtack_cmds[i].reply));
		memset(mrioc->removepend_bitmap, 0, mrioc->dev_handle_bitmap_sz);
		memset(mrioc->devrem_bitmap, 0, mrioc->devrem_bitmap_sz);
		memset(mrioc->evtack_cmds_bitmap, 0,
		    mrioc->evtack_cmds_bitmap_sz);
	}

	for (i = 0; i < mrioc->num_queues; i++) {
		mrioc->op_reply_qinfo[i].qid = 0;
		mrioc->op_reply_qinfo[i].ci = 0;
		mrioc->op_reply_qinfo[i].num_replies = 0;
		mrioc->op_reply_qinfo[i].ephase = 0;
		atomic_set(&mrioc->op_reply_qinfo[i].pend_ios, 0);
		atomic_set(&mrioc->op_reply_qinfo[i].in_use, 0);
		mpi3mr_memset_op_reply_q_buffers(mrioc, i);

		mrioc->req_qinfo[i].ci = 0;
		mrioc->req_qinfo[i].pi = 0;
		mrioc->req_qinfo[i].num_requests = 0;
		mrioc->req_qinfo[i].qid = 0;
		mrioc->req_qinfo[i].reply_qid = 0;
		spin_lock_init(&mrioc->req_qinfo[i].q_lock);
		mpi3mr_memset_op_req_q_buffers(mrioc, i);
	}
}

/**
 * mpi3mr_free_mem - Free memory allocated for a controller
 * @mrioc: Adapter instance reference
 *
 * Free all the memory allocated for a controller.
 *
 * Return: Nothing.
 */
void mpi3mr_free_mem(struct mpi3mr_ioc *mrioc)
{
	u16 i;
	struct mpi3mr_intr_info *intr_info;

	if (mrioc->sense_buf_pool) {
		if (mrioc->sense_buf)
			dma_pool_free(mrioc->sense_buf_pool, mrioc->sense_buf,
			    mrioc->sense_buf_dma);
		dma_pool_destroy(mrioc->sense_buf_pool);
		mrioc->sense_buf = NULL;
		mrioc->sense_buf_pool = NULL;
	}
	if (mrioc->sense_buf_q_pool) {
		if (mrioc->sense_buf_q)
			dma_pool_free(mrioc->sense_buf_q_pool,
			    mrioc->sense_buf_q, mrioc->sense_buf_q_dma);
		dma_pool_destroy(mrioc->sense_buf_q_pool);
		mrioc->sense_buf_q = NULL;
		mrioc->sense_buf_q_pool = NULL;
	}

	if (mrioc->reply_buf_pool) {
		if (mrioc->reply_buf)
			dma_pool_free(mrioc->reply_buf_pool, mrioc->reply_buf,
			    mrioc->reply_buf_dma);
		dma_pool_destroy(mrioc->reply_buf_pool);
		mrioc->reply_buf = NULL;
		mrioc->reply_buf_pool = NULL;
	}
	if (mrioc->reply_free_q_pool) {
		if (mrioc->reply_free_q)
			dma_pool_free(mrioc->reply_free_q_pool,
			    mrioc->reply_free_q, mrioc->reply_free_q_dma);
		dma_pool_destroy(mrioc->reply_free_q_pool);
		mrioc->reply_free_q = NULL;
		mrioc->reply_free_q_pool = NULL;
	}

	for (i = 0; i < mrioc->num_op_req_q; i++)
		mpi3mr_free_op_req_q_segments(mrioc, i);

	for (i = 0; i < mrioc->num_op_reply_q; i++)
		mpi3mr_free_op_reply_q_segments(mrioc, i);

	for (i = 0; i < mrioc->intr_info_count; i++) {
		intr_info = mrioc->intr_info + i;
		intr_info->op_reply_q = NULL;
	}

	kfree(mrioc->req_qinfo);
	mrioc->req_qinfo = NULL;
	mrioc->num_op_req_q = 0;

	kfree(mrioc->op_reply_qinfo);
	mrioc->op_reply_qinfo = NULL;
	mrioc->num_op_reply_q = 0;

	kfree(mrioc->init_cmds.reply);
	mrioc->init_cmds.reply = NULL;

	kfree(mrioc->host_tm_cmds.reply);
	mrioc->host_tm_cmds.reply = NULL;

	for (i = 0; i < MPI3MR_NUM_EVTACKCMD; i++) {
		kfree(mrioc->evtack_cmds[i].reply);
		mrioc->evtack_cmds[i].reply = NULL;
	}

	kfree(mrioc->removepend_bitmap);
	mrioc->removepend_bitmap = NULL;

	kfree(mrioc->devrem_bitmap);
	mrioc->devrem_bitmap = NULL;

	kfree(mrioc->evtack_cmds_bitmap);
	mrioc->evtack_cmds_bitmap = NULL;

	kfree(mrioc->chain_bitmap);
	mrioc->chain_bitmap = NULL;

	for (i = 0; i < MPI3MR_NUM_DEVRMCMD; i++) {
		kfree(mrioc->dev_rmhs_cmds[i].reply);
		mrioc->dev_rmhs_cmds[i].reply = NULL;
	}

	if (mrioc->chain_buf_pool) {
		for (i = 0; i < mrioc->chain_buf_count; i++) {
			if (mrioc->chain_sgl_list[i].addr) {
				dma_pool_free(mrioc->chain_buf_pool,
				    mrioc->chain_sgl_list[i].addr,
				    mrioc->chain_sgl_list[i].dma_addr);
				mrioc->chain_sgl_list[i].addr = NULL;
			}
		}
		dma_pool_destroy(mrioc->chain_buf_pool);
		mrioc->chain_buf_pool = NULL;
	}

	kfree(mrioc->chain_sgl_list);
	mrioc->chain_sgl_list = NULL;

	if (mrioc->admin_reply_base) {
		dma_free_coherent(&mrioc->pdev->dev, mrioc->admin_reply_q_sz,
		    mrioc->admin_reply_base, mrioc->admin_reply_dma);
		mrioc->admin_reply_base = NULL;
	}
	if (mrioc->admin_req_base) {
		dma_free_coherent(&mrioc->pdev->dev, mrioc->admin_req_q_sz,
		    mrioc->admin_req_base, mrioc->admin_req_dma);
		mrioc->admin_req_base = NULL;
	}
}

/**
 * mpi3mr_issue_ioc_shutdown - shutdown controller
 * @mrioc: Adapter instance reference
 *
 * Send shutodwn notification to the controller and wait for the
 * shutdown_timeout for it to be completed.
 *
 * Return: Nothing.
 */
static void mpi3mr_issue_ioc_shutdown(struct mpi3mr_ioc *mrioc)
{
	u32 ioc_config, ioc_status;
	u8 retval = 1;
	u32 timeout = MPI3MR_DEFAULT_SHUTDOWN_TIME * 10;

	ioc_info(mrioc, "Issuing shutdown Notification\n");
	if (mrioc->unrecoverable) {
		ioc_warn(mrioc,
		    "IOC is unrecoverable shutdown is not issued\n");
		return;
	}
	ioc_status = readl(&mrioc->sysif_regs->ioc_status);
	if ((ioc_status & MPI3_SYSIF_IOC_STATUS_SHUTDOWN_MASK)
	    == MPI3_SYSIF_IOC_STATUS_SHUTDOWN_IN_PROGRESS) {
		ioc_info(mrioc, "shutdown already in progress\n");
		return;
	}

	ioc_config = readl(&mrioc->sysif_regs->ioc_configuration);
	ioc_config |= MPI3_SYSIF_IOC_CONFIG_SHUTDOWN_NORMAL;
	ioc_config |= MPI3_SYSIF_IOC_CONFIG_DEVICE_SHUTDOWN_SEND_REQ;

	writel(ioc_config, &mrioc->sysif_regs->ioc_configuration);

	if (mrioc->facts.shutdown_timeout)
		timeout = mrioc->facts.shutdown_timeout * 10;

	do {
		ioc_status = readl(&mrioc->sysif_regs->ioc_status);
		if ((ioc_status & MPI3_SYSIF_IOC_STATUS_SHUTDOWN_MASK)
		    == MPI3_SYSIF_IOC_STATUS_SHUTDOWN_COMPLETE) {
			retval = 0;
			break;
		}
		msleep(100);
	} while (--timeout);

	ioc_status = readl(&mrioc->sysif_regs->ioc_status);
	ioc_config = readl(&mrioc->sysif_regs->ioc_configuration);

	if (retval) {
		if ((ioc_status & MPI3_SYSIF_IOC_STATUS_SHUTDOWN_MASK)
		    == MPI3_SYSIF_IOC_STATUS_SHUTDOWN_IN_PROGRESS)
			ioc_warn(mrioc,
			    "shutdown still in progress after timeout\n");
	}

	ioc_info(mrioc,
	    "Base IOC Sts/Config after %s shutdown is (0x%x)/(0x%x)\n",
	    (!retval) ? "successful" : "failed", ioc_status,
	    ioc_config);
}

/**
 * mpi3mr_cleanup_ioc - Cleanup controller
 * @mrioc: Adapter instance reference
<<<<<<< HEAD

=======
 *
>>>>>>> 044fa816
 * controller cleanup handler, Message unit reset or soft reset
 * and shutdown notification is issued to the controller.
 *
 * Return: Nothing.
 */
void mpi3mr_cleanup_ioc(struct mpi3mr_ioc *mrioc)
{
	enum mpi3mr_iocstate ioc_state;

	dprint_exit(mrioc, "cleaning up the controller\n");
	mpi3mr_ioc_disable_intr(mrioc);

	ioc_state = mpi3mr_get_iocstate(mrioc);

	if ((!mrioc->unrecoverable) && (!mrioc->reset_in_progress) &&
	    (ioc_state == MRIOC_STATE_READY)) {
		if (mpi3mr_issue_and_process_mur(mrioc,
		    MPI3MR_RESET_FROM_CTLR_CLEANUP))
			mpi3mr_issue_reset(mrioc,
			    MPI3_SYSIF_HOST_DIAG_RESET_ACTION_SOFT_RESET,
			    MPI3MR_RESET_FROM_MUR_FAILURE);
		mpi3mr_issue_ioc_shutdown(mrioc);
	}
	dprint_exit(mrioc, "controller cleanup completed\n");
}

/**
 * mpi3mr_drv_cmd_comp_reset - Flush a internal driver command
 * @mrioc: Adapter instance reference
 * @cmdptr: Internal command tracker
 *
 * Complete an internal driver commands with state indicating it
 * is completed due to reset.
 *
 * Return: Nothing.
 */
static inline void mpi3mr_drv_cmd_comp_reset(struct mpi3mr_ioc *mrioc,
	struct mpi3mr_drv_cmd *cmdptr)
{
	if (cmdptr->state & MPI3MR_CMD_PENDING) {
		cmdptr->state |= MPI3MR_CMD_RESET;
		cmdptr->state &= ~MPI3MR_CMD_PENDING;
		if (cmdptr->is_waiting) {
			complete(&cmdptr->done);
			cmdptr->is_waiting = 0;
		} else if (cmdptr->callback)
			cmdptr->callback(mrioc, cmdptr);
	}
}

/**
 * mpi3mr_flush_drv_cmds - Flush internaldriver commands
 * @mrioc: Adapter instance reference
 *
 * Flush all internal driver commands post reset
 *
 * Return: Nothing.
 */
static void mpi3mr_flush_drv_cmds(struct mpi3mr_ioc *mrioc)
{
	struct mpi3mr_drv_cmd *cmdptr;
	u8 i;

	cmdptr = &mrioc->init_cmds;
	mpi3mr_drv_cmd_comp_reset(mrioc, cmdptr);
	cmdptr = &mrioc->host_tm_cmds;
	mpi3mr_drv_cmd_comp_reset(mrioc, cmdptr);

	for (i = 0; i < MPI3MR_NUM_DEVRMCMD; i++) {
		cmdptr = &mrioc->dev_rmhs_cmds[i];
		mpi3mr_drv_cmd_comp_reset(mrioc, cmdptr);
	}

	for (i = 0; i < MPI3MR_NUM_EVTACKCMD; i++) {
		cmdptr = &mrioc->evtack_cmds[i];
		mpi3mr_drv_cmd_comp_reset(mrioc, cmdptr);
	}
}

/**
 * mpi3mr_soft_reset_handler - Reset the controller
 * @mrioc: Adapter instance reference
 * @reset_reason: Reset reason code
 * @snapdump: Flag to generate snapdump in firmware or not
 *
 * This is an handler for recovering controller by issuing soft
 * reset are diag fault reset.  This is a blocking function and
 * when one reset is executed if any other resets they will be
 * blocked. All IOCTLs/IO will be blocked during the reset. If
 * controller reset is successful then the controller will be
 * reinitalized, otherwise the controller will be marked as not
 * recoverable
 *
 * In snapdump bit is set, the controller is issued with diag
 * fault reset so that the firmware can create a snap dump and
 * post that the firmware will result in F000 fault and the
 * driver will issue soft reset to recover from that.
 *
 * Return: 0 on success, non-zero on failure.
 */
int mpi3mr_soft_reset_handler(struct mpi3mr_ioc *mrioc,
	u32 reset_reason, u8 snapdump)
{
	int retval = 0, i;
	unsigned long flags;
	u32 host_diagnostic, timeout = MPI3_SYSIF_DIAG_SAVE_TIMEOUT * 10;

	/* Block the reset handler until diag save in progress*/
	dprint_reset(mrioc,
	    "soft_reset_handler: check and block on diagsave_timeout(%d)\n",
	    mrioc->diagsave_timeout);
	while (mrioc->diagsave_timeout)
		ssleep(1);
	/*
	 * Block new resets until the currently executing one is finished and
	 * return the status of the existing reset for all blocked resets
	 */
	dprint_reset(mrioc, "soft_reset_handler: acquiring reset_mutex\n");
	if (!mutex_trylock(&mrioc->reset_mutex)) {
		ioc_info(mrioc,
		    "controller reset triggered by %s is blocked due to another reset in progress\n",
		    mpi3mr_reset_rc_name(reset_reason));
		do {
			ssleep(1);
		} while (mrioc->reset_in_progress == 1);
		ioc_info(mrioc,
		    "returning previous reset result(%d) for the reset triggered by %s\n",
		    mrioc->prev_reset_result,
		    mpi3mr_reset_rc_name(reset_reason));
		return mrioc->prev_reset_result;
	}
	ioc_info(mrioc, "controller reset is triggered by %s\n",
	    mpi3mr_reset_rc_name(reset_reason));

	mrioc->reset_in_progress = 1;
	mrioc->prev_reset_result = -1;

	if ((!snapdump) && (reset_reason != MPI3MR_RESET_FROM_FAULT_WATCH) &&
	    (reset_reason != MPI3MR_RESET_FROM_FIRMWARE) &&
	    (reset_reason != MPI3MR_RESET_FROM_CIACTIV_FAULT)) {
		for (i = 0; i < MPI3_EVENT_NOTIFY_EVENTMASK_WORDS; i++)
			mrioc->event_masks[i] = -1;

		dprint_reset(mrioc, "soft_reset_handler: masking events\n");
		mpi3mr_issue_event_notification(mrioc);
	}

	mpi3mr_wait_for_host_io(mrioc, MPI3MR_RESET_HOST_IOWAIT_TIMEOUT);

	mpi3mr_ioc_disable_intr(mrioc);

	if (snapdump) {
		mpi3mr_set_diagsave(mrioc);
		retval = mpi3mr_issue_reset(mrioc,
		    MPI3_SYSIF_HOST_DIAG_RESET_ACTION_DIAG_FAULT, reset_reason);
		if (!retval) {
			do {
				host_diagnostic =
				    readl(&mrioc->sysif_regs->host_diagnostic);
				if (!(host_diagnostic &
				    MPI3_SYSIF_HOST_DIAG_SAVE_IN_PROGRESS))
					break;
				msleep(100);
			} while (--timeout);
		}
	}

	retval = mpi3mr_issue_reset(mrioc,
	    MPI3_SYSIF_HOST_DIAG_RESET_ACTION_SOFT_RESET, reset_reason);
	if (retval) {
		ioc_err(mrioc, "Failed to issue soft reset to the ioc\n");
		goto out;
	}

	mpi3mr_flush_delayed_cmd_lists(mrioc);
	mpi3mr_flush_drv_cmds(mrioc);
	memset(mrioc->devrem_bitmap, 0, mrioc->devrem_bitmap_sz);
	memset(mrioc->removepend_bitmap, 0, mrioc->dev_handle_bitmap_sz);
	memset(mrioc->evtack_cmds_bitmap, 0, mrioc->evtack_cmds_bitmap_sz);
	mpi3mr_cleanup_fwevt_list(mrioc);
	mpi3mr_flush_host_io(mrioc);
	mpi3mr_invalidate_devhandles(mrioc);
	if (mrioc->prepare_for_reset) {
		mrioc->prepare_for_reset = 0;
		mrioc->prepare_for_reset_timeout_counter = 0;
	}
	mpi3mr_memset_buffers(mrioc);
	retval = mpi3mr_reinit_ioc(mrioc, 0);
	if (retval) {
		pr_err(IOCNAME "reinit after soft reset failed: reason %d\n",
		    mrioc->name, reset_reason);
		goto out;
	}
	ssleep(10);

out:
	if (!retval) {
		mrioc->diagsave_timeout = 0;
		mrioc->reset_in_progress = 0;
		mpi3mr_rfresh_tgtdevs(mrioc);
		mrioc->ts_update_counter = 0;
		spin_lock_irqsave(&mrioc->watchdog_lock, flags);
		if (mrioc->watchdog_work_q)
			queue_delayed_work(mrioc->watchdog_work_q,
			    &mrioc->watchdog_work,
			    msecs_to_jiffies(MPI3MR_WATCHDOG_INTERVAL));
		spin_unlock_irqrestore(&mrioc->watchdog_lock, flags);
	} else {
		mpi3mr_issue_reset(mrioc,
		    MPI3_SYSIF_HOST_DIAG_RESET_ACTION_DIAG_FAULT, reset_reason);
		mrioc->unrecoverable = 1;
		mrioc->reset_in_progress = 0;
		retval = -1;
	}
	mrioc->prev_reset_result = retval;
	mutex_unlock(&mrioc->reset_mutex);
	ioc_info(mrioc, "controller reset is %s\n",
	    ((retval == 0) ? "successful" : "failed"));
	return retval;
}<|MERGE_RESOLUTION|>--- conflicted
+++ resolved
@@ -901,11 +901,7 @@
 	},
 	{ MPI3MR_RESET_FROM_SYSFS, "sysfs invocation" },
 	{ MPI3MR_RESET_FROM_SYSFS_TIMEOUT, "sysfs TM timeout" },
-<<<<<<< HEAD
-	{ MPI3MR_RESET_FROM_FIRMWARE, "firmware asynchronus reset" },
-=======
 	{ MPI3MR_RESET_FROM_FIRMWARE, "firmware asynchronous reset" },
->>>>>>> 044fa816
 };
 
 /**
@@ -1246,11 +1242,7 @@
 		ioc_state = mpi3mr_get_iocstate(mrioc);
 		if (ioc_state == MRIOC_STATE_READY) {
 			ioc_info(mrioc,
-<<<<<<< HEAD
-			    "successfully transistioned to %s state\n",
-=======
 			    "successfully transitioned to %s state\n",
->>>>>>> 044fa816
 			    mpi3mr_iocstate_name(ioc_state));
 			return 0;
 		}
@@ -2182,11 +2174,7 @@
  * mpi3mr_check_rh_fault_ioc - check reset history and fault
  * controller
  * @mrioc: Adapter instance reference
-<<<<<<< HEAD
- * @reason_code, reason code for the fault.
-=======
  * @reason_code: reason code for the fault.
->>>>>>> 044fa816
  *
  * This routine will save snapdump and fault the controller with
  * the given reason code if it is not already in the fault or
@@ -3855,11 +3843,7 @@
 
 	if (mrioc->shost->nr_hw_queues > mrioc->num_op_reply_q) {
 		ioc_err(mrioc,
-<<<<<<< HEAD
-		    "cannot create minimum number of operatioanl queues expected:%d created:%d\n",
-=======
 		    "cannot create minimum number of operational queues expected:%d created:%d\n",
->>>>>>> 044fa816
 		    mrioc->shost->nr_hw_queues, mrioc->num_op_reply_q);
 		goto out_failed_noretry;
 	}
@@ -4189,11 +4173,7 @@
 /**
  * mpi3mr_cleanup_ioc - Cleanup controller
  * @mrioc: Adapter instance reference
-<<<<<<< HEAD
-
-=======
- *
->>>>>>> 044fa816
+ *
  * controller cleanup handler, Message unit reset or soft reset
  * and shutdown notification is issued to the controller.
  *
