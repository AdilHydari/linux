--- conflicted
+++ resolved
@@ -63,13 +63,7 @@
 static struct lock_class_key qdio_out_skb_queue_key;
 
 static void qeth_issue_next_read_cb(struct qeth_card *card,
-<<<<<<< HEAD
-				    struct qeth_channel *channel,
 				    struct qeth_cmd_buffer *iob);
-static struct qeth_cmd_buffer *qeth_get_buffer(struct qeth_channel *);
-=======
-				    struct qeth_cmd_buffer *iob);
->>>>>>> 4ff96fb5
 static void qeth_free_buffer_pool(struct qeth_card *);
 static int qeth_qdio_establish(struct qeth_card *);
 static void qeth_free_qdio_queues(struct qeth_card *card);
@@ -510,19 +504,6 @@
 	QETH_CARD_TEXT(card, 5, "issnxrd");
 	if (channel->state != CH_STATE_UP)
 		return -EIO;
-<<<<<<< HEAD
-	iob = qeth_get_buffer(channel);
-	if (!iob) {
-		dev_warn(&card->gdev->dev, "The qeth device driver "
-			"failed to recover an error on the device\n");
-		QETH_DBF_MESSAGE(2, "issue_next_read on device %x failed: no iob available\n",
-				 CARD_DEVID(card));
-		return -ENOMEM;
-	}
-
-	qeth_setup_ccw(channel->ccw, CCW_CMD_READ, QETH_BUFSIZE, iob->data);
-	iob->callback = qeth_issue_next_read_cb;
-=======
 
 	memset(iob->data, 0, iob->length);
 	qeth_setup_ccw(ccw, CCW_CMD_READ, 0, iob->length, iob->data);
@@ -530,7 +511,6 @@
 	/* keep the cmd alive after completion: */
 	qeth_get_cmd(iob);
 
->>>>>>> 4ff96fb5
 	QETH_CARD_TEXT(card, 6, "noirqpnd");
 	rc = ccw_device_start(channel->ccwdev, ccw, (addr_t) iob, 0, 0);
 	if (rc) {
@@ -593,11 +573,7 @@
 	spin_unlock_irq(&card->lock);
 }
 
-<<<<<<< HEAD
-static void qeth_notify_reply(struct qeth_reply *reply, int reason)
-=======
 void qeth_notify_reply(struct qeth_reply *reply, int reason)
->>>>>>> 4ff96fb5
 {
 	reply->rc = reason;
 	complete(&reply->received);
@@ -713,39 +689,6 @@
 	return 0;
 }
 
-<<<<<<< HEAD
-static struct qeth_cmd_buffer *__qeth_get_buffer(struct qeth_channel *channel)
-{
-	__u8 index;
-
-	index = channel->io_buf_no;
-	do {
-		if (channel->iob[index].state == BUF_STATE_FREE) {
-			channel->iob[index].state = BUF_STATE_LOCKED;
-			channel->iob[index].timeout = QETH_TIMEOUT;
-			channel->io_buf_no = (channel->io_buf_no + 1) %
-				QETH_CMD_BUFFER_NO;
-			memset(channel->iob[index].data, 0, QETH_BUFSIZE);
-			return channel->iob + index;
-		}
-		index = (index + 1) % QETH_CMD_BUFFER_NO;
-	} while (index != channel->io_buf_no);
-
-	return NULL;
-}
-
-void qeth_release_buffer(struct qeth_channel *channel,
-		struct qeth_cmd_buffer *iob)
-{
-	unsigned long flags;
-
-	spin_lock_irqsave(&channel->iob_lock, flags);
-	iob->state = BUF_STATE_FREE;
-	iob->callback = NULL;
-	if (iob->reply) {
-		qeth_put_reply(iob->reply);
-		iob->reply = NULL;
-=======
 void qeth_put_cmd(struct qeth_cmd_buffer *iob)
 {
 	if (refcount_dec_and_test(&iob->ref_count)) {
@@ -753,7 +696,6 @@
 			qeth_put_reply(iob->reply);
 		kfree(iob->data);
 		kfree(iob);
->>>>>>> 4ff96fb5
 	}
 }
 EXPORT_SYMBOL_GPL(qeth_put_cmd);
@@ -770,11 +712,7 @@
 
 	if (reply)
 		qeth_notify_reply(reply, rc);
-<<<<<<< HEAD
-	qeth_release_buffer(iob->channel, iob);
-=======
 	qeth_put_cmd(iob);
->>>>>>> 4ff96fb5
 }
 
 struct qeth_cmd_buffer *qeth_alloc_cmd(struct qeth_channel *channel,
@@ -806,10 +744,6 @@
 EXPORT_SYMBOL_GPL(qeth_alloc_cmd);
 
 static void qeth_issue_next_read_cb(struct qeth_card *card,
-<<<<<<< HEAD
-				    struct qeth_channel *channel,
-=======
->>>>>>> 4ff96fb5
 				    struct qeth_cmd_buffer *iob)
 {
 	struct qeth_ipa_cmd *cmd = NULL;
@@ -1259,51 +1193,13 @@
 	unsigned int count = single ? 1 : card->dev->num_tx_queues;
 	int rc;
 
-<<<<<<< HEAD
-	for (cnt = 0; cnt < QETH_CMD_BUFFER_NO; cnt++) {
-		channel->iob[cnt].data = kmalloc(QETH_BUFSIZE,
-						 GFP_KERNEL | GFP_DMA);
-		if (channel->iob[cnt].data == NULL)
-			break;
-		channel->iob[cnt].state = BUF_STATE_FREE;
-		channel->iob[cnt].channel = channel;
-	}
-	if (cnt < QETH_CMD_BUFFER_NO) {
-		qeth_clean_channel(channel);
-		return -ENOMEM;
-	}
-	channel->io_buf_no = 0;
-	spin_lock_init(&channel->iob_lock);
-=======
 	rtnl_lock();
 	rc = netif_set_real_num_tx_queues(card->dev, count);
 	rtnl_unlock();
->>>>>>> 4ff96fb5
 
 	if (rc)
 		return rc;
 
-<<<<<<< HEAD
-static void qeth_osa_set_output_queues(struct qeth_card *card, bool single)
-{
-	unsigned int count = single ? 1 : card->dev->num_tx_queues;
-
-	rtnl_lock();
-	netif_set_real_num_tx_queues(card->dev, count);
-	rtnl_unlock();
-
-	if (card->qdio.no_out_queues == count)
-		return;
-
-	if (atomic_read(&card->qdio.state) != QETH_QDIO_UNINITIALIZED)
-		qeth_free_qdio_queues(card);
-
-	if (count == 1)
-		dev_info(&card->gdev->dev, "Priority Queueing not supported\n");
-
-	card->qdio.default_out_queue = single ? 0 : QETH_DEFAULT_QUEUE;
-	card->qdio.no_out_queues = count;
-=======
 	if (card->qdio.no_out_queues == count)
 		return 0;
 
@@ -1316,7 +1212,6 @@
 	card->qdio.default_out_queue = single ? 0 : QETH_DEFAULT_QUEUE;
 	card->qdio.no_out_queues = count;
 	return 0;
->>>>>>> 4ff96fb5
 }
 
 static int qeth_update_from_chp_desc(struct qeth_card *card)
@@ -1336,21 +1231,12 @@
 
 	if (IS_OSD(card) || IS_OSX(card))
 		/* CHPP field bit 6 == 1 -> single queue */
-<<<<<<< HEAD
-		qeth_osa_set_output_queues(card, chp_dsc->chpp & 0x02);
-
-	kfree(chp_dsc);
-	QETH_DBF_TEXT_(SETUP, 2, "nr:%x", card->qdio.no_out_queues);
-	QETH_DBF_TEXT_(SETUP, 2, "lvl:%02x", card->info.func_level);
-	return 0;
-=======
 		rc = qeth_osa_set_output_queues(card, chp_dsc->chpp & 0x02);
 
 	kfree(chp_dsc);
 	QETH_CARD_TEXT_(card, 2, "nr:%x", card->qdio.no_out_queues);
 	QETH_CARD_TEXT_(card, 2, "lvl:%02x", card->info.func_level);
 	return rc;
->>>>>>> 4ff96fb5
 }
 
 static void qeth_init_qdio_info(struct qeth_card *card)
@@ -1607,63 +1493,6 @@
 }
 EXPORT_SYMBOL_GPL(qeth_qdio_clear_card);
 
-<<<<<<< HEAD
-static int qeth_read_conf_data(struct qeth_card *card, void **buffer,
-			       int *length)
-{
-	struct ciw *ciw;
-	char *rcd_buf;
-	int ret;
-	struct qeth_channel *channel = &card->data;
-
-	/*
-	 * scan for RCD command in extended SenseID data
-	 */
-	ciw = ccw_device_get_ciw(channel->ccwdev, CIW_TYPE_RCD);
-	if (!ciw || ciw->cmd == 0)
-		return -EOPNOTSUPP;
-	rcd_buf = kzalloc(ciw->count, GFP_KERNEL | GFP_DMA);
-	if (!rcd_buf)
-		return -ENOMEM;
-
-	qeth_setup_ccw(channel->ccw, ciw->cmd, ciw->count, rcd_buf);
-	channel->state = CH_STATE_RCD;
-	spin_lock_irq(get_ccwdev_lock(channel->ccwdev));
-	ret = ccw_device_start_timeout(channel->ccwdev, channel->ccw,
-				       QETH_RCD_PARM, LPM_ANYPATH, 0,
-				       QETH_RCD_TIMEOUT);
-	spin_unlock_irq(get_ccwdev_lock(channel->ccwdev));
-	if (!ret)
-		wait_event(card->wait_q,
-			   (channel->state == CH_STATE_RCD_DONE ||
-			    channel->state == CH_STATE_DOWN));
-	if (channel->state == CH_STATE_DOWN)
-		ret = -EIO;
-	else
-		channel->state = CH_STATE_DOWN;
-	if (ret) {
-		kfree(rcd_buf);
-		*buffer = NULL;
-		*length = 0;
-	} else {
-		*length = ciw->count;
-		*buffer = rcd_buf;
-	}
-	return ret;
-}
-
-static void qeth_configure_unitaddr(struct qeth_card *card, char *prcd)
-{
-	QETH_DBF_TEXT(SETUP, 2, "cfgunit");
-	card->info.chpid = prcd[30];
-	card->info.unit_addr2 = prcd[31];
-	card->info.cula = prcd[63];
-	card->info.is_vm_nic = ((prcd[0x10] == _ascebc['V']) &&
-				(prcd[0x11] == _ascebc['M']));
-}
-
-=======
->>>>>>> 4ff96fb5
 static enum qeth_discipline_id qeth_vm_detect_layer(struct qeth_card *card)
 {
 	enum qeth_discipline_id disc = QETH_DISCIPLINE_UNDETERMINED;
@@ -1785,17 +1614,6 @@
 }
 
 static void qeth_idx_finalize_cmd(struct qeth_card *card,
-<<<<<<< HEAD
-				  struct qeth_cmd_buffer *iob,
-				  unsigned int length)
-{
-	qeth_setup_ccw(iob->channel->ccw, CCW_CMD_WRITE, length, iob->data);
-
-	memcpy(QETH_TRANSPORT_HEADER_SEQ_NO(iob->data), &card->seqno.trans_hdr,
-	       QETH_SEQ_NO_LENGTH);
-	if (iob->channel == &card->write)
-		card->seqno.trans_hdr++;
-=======
 				  struct qeth_cmd_buffer *iob)
 {
 	memcpy(QETH_TRANSPORT_HEADER_SEQ_NO(iob->data), &card->seqno.trans_hdr,
@@ -2009,36 +1827,11 @@
 				 CCW_DEVID(channel->ccwdev));
 		return -EIO;
 	}
->>>>>>> 4ff96fb5
 }
 
 static void qeth_idx_activate_read_channel_cb(struct qeth_card *card,
 					      struct qeth_cmd_buffer *iob)
 {
-<<<<<<< HEAD
-	if ((level & 0xff) == 8)
-		return (level & 0xff) + 0x400;
-	if (((level >> 8) & 3) == 1)
-		return (level & 0xff) + 0x200;
-	return level;
-}
-
-static void qeth_mpc_finalize_cmd(struct qeth_card *card,
-				  struct qeth_cmd_buffer *iob,
-				  unsigned int length)
-{
-	qeth_idx_finalize_cmd(card, iob, length);
-
-	memcpy(QETH_PDU_HEADER_SEQ_NO(iob->data),
-	       &card->seqno.pdu_hdr, QETH_SEQ_NO_LENGTH);
-	card->seqno.pdu_hdr++;
-	memcpy(QETH_PDU_HEADER_ACK_SEQ_NO(iob->data),
-	       &card->seqno.pdu_hdr_ack, QETH_SEQ_NO_LENGTH);
-
-	iob->reply->seqno = QETH_IDX_COMMAND_SEQNO;
-	iob->callback = qeth_release_buffer_cb;
-}
-=======
 	struct qeth_channel *channel = iob->channel;
 	u16 peer_level;
 	int rc;
@@ -2109,7 +1902,6 @@
 	qeth_setup_ccw(&ccw[1], CCW_CMD_READ, 0, iob->length, iob->data);
 	ccw_device_get_id(CARD_DDEV(card), &dev_id);
 	iob->finalize = qeth_idx_finalize_cmd;
->>>>>>> 4ff96fb5
 
 	memcpy(QETH_IDX_ACT_PNO(iob->data), &port, 1);
 	memcpy(QETH_IDX_ACT_ISSUER_RM_TOKEN(iob->data),
@@ -2122,232 +1914,21 @@
 
 static int qeth_idx_activate_read_channel(struct qeth_card *card)
 {
-<<<<<<< HEAD
-	struct qeth_channel *channel = iob->channel;
-	long timeout = iob->timeout;
-	int rc;
-	struct qeth_reply *reply = NULL;
-=======
 	struct qeth_channel *channel = &card->read;
 	struct qeth_cmd_buffer *iob;
 	int rc;
->>>>>>> 4ff96fb5
 
 	QETH_CARD_TEXT(card, 2, "idxread");
 
-<<<<<<< HEAD
-	reply = qeth_alloc_reply(card);
-	if (!reply) {
-		qeth_release_buffer(channel, iob);
-=======
 	iob = qeth_alloc_cmd(channel, QETH_BUFSIZE, 2, QETH_TIMEOUT);
 	if (!iob)
->>>>>>> 4ff96fb5
 		return -ENOMEM;
 
 	memcpy(iob->data, IDX_ACTIVATE_READ, IDX_ACTIVATE_SIZE);
 	qeth_idx_setup_activate_cmd(card, iob);
 	iob->callback = qeth_idx_activate_read_channel_cb;
 
-<<<<<<< HEAD
-	timeout = wait_event_interruptible_timeout(card->wait_q,
-						   qeth_trylock_channel(channel),
-						   timeout);
-	if (timeout <= 0) {
-		qeth_put_reply(reply);
-		qeth_release_buffer(channel, iob);
-		return (timeout == -ERESTARTSYS) ? -EINTR : -ETIME;
-	}
-
-	iob->finalize(card, iob, len);
-	QETH_DBF_HEX(CTRL, 2, iob->data, min(len, QETH_DBF_CTRL_LEN));
-
-	qeth_enqueue_reply(card, reply);
-
-	QETH_CARD_TEXT(card, 6, "noirqpnd");
-	spin_lock_irq(get_ccwdev_lock(channel->ccwdev));
-	rc = ccw_device_start_timeout(channel->ccwdev, channel->ccw,
-				      (addr_t) iob, 0, 0, timeout);
-	spin_unlock_irq(get_ccwdev_lock(channel->ccwdev));
-	if (rc) {
-		QETH_DBF_MESSAGE(2, "qeth_send_control_data on device %x: ccw_device_start rc = %i\n",
-				 CARD_DEVID(card), rc);
-		QETH_CARD_TEXT_(card, 2, " err%d", rc);
-		qeth_dequeue_reply(card, reply);
-		qeth_put_reply(reply);
-		qeth_release_buffer(channel, iob);
-		atomic_set(&channel->irq_pending, 0);
-		wake_up(&card->wait_q);
-		return rc;
-	}
-
-	timeout = wait_for_completion_interruptible_timeout(&reply->received,
-							    timeout);
-	if (timeout <= 0)
-		rc = (timeout == -ERESTARTSYS) ? -EINTR : -ETIME;
-
-	qeth_dequeue_reply(card, reply);
-	if (!rc)
-		rc = reply->rc;
-	qeth_put_reply(reply);
-	return rc;
-}
-
-static int qeth_idx_check_activate_response(struct qeth_card *card,
-					    struct qeth_channel *channel,
-					    struct qeth_cmd_buffer *iob)
-{
-	int rc;
-
-	rc = qeth_check_idx_response(card, iob->data);
-	if (rc)
-		return rc;
-
-	if (QETH_IS_IDX_ACT_POS_REPLY(iob->data))
-		return 0;
-
-	/* negative reply: */
-	QETH_DBF_TEXT_(SETUP, 2, "idxneg%c",
-		       QETH_IDX_ACT_CAUSE_CODE(iob->data));
-
-	switch (QETH_IDX_ACT_CAUSE_CODE(iob->data)) {
-	case QETH_IDX_ACT_ERR_EXCL:
-		dev_err(&channel->ccwdev->dev,
-			"The adapter is used exclusively by another host\n");
-		return -EBUSY;
-	case QETH_IDX_ACT_ERR_AUTH:
-	case QETH_IDX_ACT_ERR_AUTH_USER:
-		dev_err(&channel->ccwdev->dev,
-			"Setting the device online failed because of insufficient authorization\n");
-		return -EPERM;
-	default:
-		QETH_DBF_MESSAGE(2, "IDX_ACTIVATE on channel %x: negative reply\n",
-				 CCW_DEVID(channel->ccwdev));
-		return -EIO;
-	}
-}
-
-static void qeth_idx_query_read_cb(struct qeth_card *card,
-				   struct qeth_channel *channel,
-				   struct qeth_cmd_buffer *iob)
-{
-	u16 peer_level;
-	int rc;
-
-	QETH_DBF_TEXT(SETUP, 2, "idxrdcb");
-
-	rc = qeth_idx_check_activate_response(card, channel, iob);
-	if (rc)
-		goto out;
-
-	memcpy(&peer_level, QETH_IDX_ACT_FUNC_LEVEL(iob->data), 2);
-	if (peer_level != qeth_peer_func_level(card->info.func_level)) {
-		QETH_DBF_MESSAGE(2, "IDX_ACTIVATE on channel %x: function level mismatch (sent: %#x, received: %#x)\n",
-				 CCW_DEVID(channel->ccwdev),
-				 card->info.func_level, peer_level);
-		rc = -EINVAL;
-		goto out;
-	}
-
-	memcpy(&card->token.issuer_rm_r,
-	       QETH_IDX_ACT_ISSUER_RM_TOKEN(iob->data),
-	       QETH_MPC_TOKEN_LENGTH);
-	memcpy(&card->info.mcl_level[0],
-	       QETH_IDX_REPLY_LEVEL(iob->data), QETH_MCL_LENGTH);
-
-out:
-	qeth_notify_reply(iob->reply, rc);
-	qeth_release_buffer(channel, iob);
-}
-
-static void qeth_idx_query_write_cb(struct qeth_card *card,
-				    struct qeth_channel *channel,
-				    struct qeth_cmd_buffer *iob)
-{
-	u16 peer_level;
-	int rc;
-
-	QETH_DBF_TEXT(SETUP, 2, "idxwrcb");
-
-	rc = qeth_idx_check_activate_response(card, channel, iob);
-	if (rc)
-		goto out;
-
-	memcpy(&peer_level, QETH_IDX_ACT_FUNC_LEVEL(iob->data), 2);
-	if ((peer_level & ~0x0100) !=
-	    qeth_peer_func_level(card->info.func_level)) {
-		QETH_DBF_MESSAGE(2, "IDX_ACTIVATE on channel %x: function level mismatch (sent: %#x, received: %#x)\n",
-				 CCW_DEVID(channel->ccwdev),
-				 card->info.func_level, peer_level);
-		rc = -EINVAL;
-	}
-
-out:
-	qeth_notify_reply(iob->reply, rc);
-	qeth_release_buffer(channel, iob);
-}
-
-static void qeth_idx_finalize_query_cmd(struct qeth_card *card,
-					struct qeth_cmd_buffer *iob,
-					unsigned int length)
-{
-	qeth_setup_ccw(iob->channel->ccw, CCW_CMD_READ, length, iob->data);
-}
-
-static void qeth_idx_activate_cb(struct qeth_card *card,
-				 struct qeth_channel *channel,
-				 struct qeth_cmd_buffer *iob)
-{
-	qeth_notify_reply(iob->reply, 0);
-	qeth_release_buffer(channel, iob);
-}
-
-static void qeth_idx_setup_activate_cmd(struct qeth_card *card,
-					struct qeth_cmd_buffer *iob)
-{
-	u16 addr = (card->info.cula << 8) + card->info.unit_addr2;
-	u8 port = ((u8)card->dev->dev_port) | 0x80;
-	struct ccw_dev_id dev_id;
-
-	ccw_device_get_id(CARD_DDEV(card), &dev_id);
-	iob->finalize = qeth_idx_finalize_cmd;
-	iob->callback = qeth_idx_activate_cb;
-
-	memcpy(QETH_IDX_ACT_PNO(iob->data), &port, 1);
-	memcpy(QETH_IDX_ACT_ISSUER_RM_TOKEN(iob->data),
-	       &card->token.issuer_rm_w, QETH_MPC_TOKEN_LENGTH);
-	memcpy(QETH_IDX_ACT_FUNC_LEVEL(iob->data),
-	       &card->info.func_level, 2);
-	memcpy(QETH_IDX_ACT_QDIO_DEV_CUA(iob->data), &dev_id.devno, 2);
-	memcpy(QETH_IDX_ACT_QDIO_DEV_REALADDR(iob->data), &addr, 2);
-}
-
-static int qeth_idx_activate_read_channel(struct qeth_card *card)
-{
-	struct qeth_channel *channel = &card->read;
-	struct qeth_cmd_buffer *iob;
-	int rc;
-
-	QETH_DBF_TEXT(SETUP, 2, "idxread");
-
-	iob = qeth_get_buffer(channel);
-	if (!iob)
-		return -ENOMEM;
-
-	memcpy(iob->data, IDX_ACTIVATE_READ, IDX_ACTIVATE_SIZE);
-	qeth_idx_setup_activate_cmd(card, iob);
-
-	rc = qeth_send_control_data(card, IDX_ACTIVATE_SIZE, iob, NULL, NULL);
-	if (rc)
-		return rc;
-
-	iob = qeth_get_buffer(channel);
-	if (!iob)
-		return -ENOMEM;
-
-	iob->finalize = qeth_idx_finalize_query_cmd;
-	iob->callback = qeth_idx_query_read_cb;
-	rc = qeth_send_control_data(card, QETH_BUFSIZE, iob, NULL, NULL);
+	rc = qeth_send_control_data(card, iob, NULL, NULL);
 	if (rc)
 		return rc;
 
@@ -2361,59 +1942,20 @@
 	struct qeth_cmd_buffer *iob;
 	int rc;
 
-	QETH_DBF_TEXT(SETUP, 2, "idxwrite");
-
-	iob = qeth_get_buffer(channel);
+	QETH_CARD_TEXT(card, 2, "idxwrite");
+
+	iob = qeth_alloc_cmd(channel, QETH_BUFSIZE, 2, QETH_TIMEOUT);
 	if (!iob)
 		return -ENOMEM;
 
 	memcpy(iob->data, IDX_ACTIVATE_WRITE, IDX_ACTIVATE_SIZE);
 	qeth_idx_setup_activate_cmd(card, iob);
-
-	rc = qeth_send_control_data(card, IDX_ACTIVATE_SIZE, iob, NULL, NULL);
-	if (rc)
-		return rc;
-
-	iob = qeth_get_buffer(channel);
-	if (!iob)
-		return -ENOMEM;
-
-	iob->finalize = qeth_idx_finalize_query_cmd;
-	iob->callback = qeth_idx_query_write_cb;
-	rc = qeth_send_control_data(card, QETH_BUFSIZE, iob, NULL, NULL);
-	if (rc)
-		return rc;
-
-=======
+	iob->callback = qeth_idx_activate_write_channel_cb;
+
 	rc = qeth_send_control_data(card, iob, NULL, NULL);
 	if (rc)
 		return rc;
 
-	channel->state = CH_STATE_UP;
-	return 0;
-}
-
-static int qeth_idx_activate_write_channel(struct qeth_card *card)
-{
-	struct qeth_channel *channel = &card->write;
-	struct qeth_cmd_buffer *iob;
-	int rc;
-
-	QETH_CARD_TEXT(card, 2, "idxwrite");
-
-	iob = qeth_alloc_cmd(channel, QETH_BUFSIZE, 2, QETH_TIMEOUT);
-	if (!iob)
-		return -ENOMEM;
-
-	memcpy(iob->data, IDX_ACTIVATE_WRITE, IDX_ACTIVATE_SIZE);
-	qeth_idx_setup_activate_cmd(card, iob);
-	iob->callback = qeth_idx_activate_write_channel_cb;
-
-	rc = qeth_send_control_data(card, iob, NULL, NULL);
-	if (rc)
-		return rc;
-
->>>>>>> 4ff96fb5
 	channel->state = CH_STATE_UP;
 	return 0;
 }
@@ -2442,13 +1984,6 @@
 	if (!iob)
 		return -ENOMEM;
 
-<<<<<<< HEAD
-	iob = qeth_wait_for_buffer(&card->write);
-	iob->finalize = qeth_mpc_finalize_cmd;
-	memcpy(iob->data, CM_ENABLE, CM_ENABLE_SIZE);
-
-=======
->>>>>>> 4ff96fb5
 	memcpy(QETH_CM_ENABLE_ISSUER_RM_TOKEN(iob->data),
 	       &card->token.issuer_rm_r, QETH_MPC_TOKEN_LENGTH);
 	memcpy(QETH_CM_ENABLE_FILTER_TOKEN(iob->data),
@@ -2481,13 +2016,6 @@
 	if (!iob)
 		return -ENOMEM;
 
-<<<<<<< HEAD
-	iob = qeth_wait_for_buffer(&card->write);
-	iob->finalize = qeth_mpc_finalize_cmd;
-	memcpy(iob->data, CM_SETUP, CM_SETUP_SIZE);
-
-=======
->>>>>>> 4ff96fb5
 	memcpy(QETH_CM_SETUP_DEST_ADDR(iob->data),
 	       &card->token.issuer_rm_r, QETH_MPC_TOKEN_LENGTH);
 	memcpy(QETH_CM_SETUP_CONNECTION_TOKEN(iob->data),
@@ -2600,15 +2128,9 @@
 
 	QETH_CARD_TEXT(card, 2, "ulpenabl");
 
-<<<<<<< HEAD
-	iob = qeth_wait_for_buffer(&card->write);
-	iob->finalize = qeth_mpc_finalize_cmd;
-	memcpy(iob->data, ULP_ENABLE, ULP_ENABLE_SIZE);
-=======
 	iob = qeth_mpc_alloc_cmd(card, ULP_ENABLE, ULP_ENABLE_SIZE);
 	if (!iob)
 		return -ENOMEM;
->>>>>>> 4ff96fb5
 
 	*(QETH_ULP_ENABLE_LINKNUM(iob->data)) = (u8) card->dev->dev_port;
 	memcpy(QETH_ULP_ENABLE_PROT_TYPE(iob->data), &prot_type, 1);
@@ -2651,15 +2173,9 @@
 
 	QETH_CARD_TEXT(card, 2, "ulpsetup");
 
-<<<<<<< HEAD
-	iob = qeth_wait_for_buffer(&card->write);
-	iob->finalize = qeth_mpc_finalize_cmd;
-	memcpy(iob->data, ULP_SETUP, ULP_SETUP_SIZE);
-=======
 	iob = qeth_mpc_alloc_cmd(card, ULP_SETUP, ULP_SETUP_SIZE);
 	if (!iob)
 		return -ENOMEM;
->>>>>>> 4ff96fb5
 
 	memcpy(QETH_ULP_SETUP_DEST_ADDR(iob->data),
 	       &card->token.cm_connection_r, QETH_MPC_TOKEN_LENGTH);
@@ -2741,13 +2257,8 @@
 		card->qdio.out_qs[i] = qeth_alloc_output_queue();
 		if (!card->qdio.out_qs[i])
 			goto out_freeoutq;
-<<<<<<< HEAD
-		QETH_DBF_TEXT_(SETUP, 2, "outq %i", i);
-		QETH_DBF_HEX(SETUP, 2, &card->qdio.out_qs[i], sizeof(void *));
-=======
 		QETH_CARD_TEXT_(card, 2, "outq %i", i);
 		QETH_CARD_HEX(card, 2, &card->qdio.out_qs[i], sizeof(void *));
->>>>>>> 4ff96fb5
 		card->qdio.out_qs[i]->card = card;
 		card->qdio.out_qs[i]->queue_no = i;
 		/* give outbound qeth_qdio_buffers their qdio_buffers */
@@ -2848,15 +2359,9 @@
 
 	QETH_CARD_TEXT(card, 2, "dmact");
 
-<<<<<<< HEAD
-	iob = qeth_wait_for_buffer(&card->write);
-	iob->finalize = qeth_mpc_finalize_cmd;
-	memcpy(iob->data, DM_ACT, DM_ACT_SIZE);
-=======
 	iob = qeth_mpc_alloc_cmd(card, DM_ACT, DM_ACT_SIZE);
 	if (!iob)
 		return -ENOMEM;
->>>>>>> 4ff96fb5
 
 	memcpy(QETH_DM_ACT_DEST_ADDR(iob->data),
 	       &card->token.cm_connection_r, QETH_MPC_TOKEN_LENGTH);
@@ -2903,11 +2408,7 @@
 	}
 	rc = qeth_qdio_establish(card);
 	if (rc) {
-<<<<<<< HEAD
-		QETH_DBF_TEXT_(SETUP, 2, "6err%d", rc);
-=======
 		QETH_CARD_TEXT_(card, 2, "6err%d", rc);
->>>>>>> 4ff96fb5
 		qeth_free_qdio_queues(card);
 		goto out_qdio;
 	}
@@ -3121,17 +2622,6 @@
 	iob->reply->seqno = card->seqno.ipa++;
 }
 
-static void qeth_ipa_finalize_cmd(struct qeth_card *card,
-				  struct qeth_cmd_buffer *iob,
-				  unsigned int length)
-{
-	qeth_mpc_finalize_cmd(card, iob, length);
-
-	/* override with IPA-specific values: */
-	__ipa_cmd(iob)->hdr.seqno = card->seqno.ipa;
-	iob->reply->seqno = card->seqno.ipa++;
-}
-
 void qeth_prepare_ipa_cmd(struct qeth_card *card, struct qeth_cmd_buffer *iob,
 			  u16 cmd_length)
 {
@@ -3141,9 +2631,6 @@
 	qeth_setup_ccw(__ccw_from_cmd(iob), CCW_CMD_WRITE, 0, total_length,
 		       iob->data);
 	iob->finalize = qeth_ipa_finalize_cmd;
-
-	iob->finalize = qeth_ipa_finalize_cmd;
-	iob->timeout = QETH_IPA_TIMEOUT;
 
 	memcpy(iob->data, IPA_PDU_HEADER, IPA_PDU_HEADER_SIZE);
 	memcpy(QETH_IPA_PDU_LEN_TOTAL(iob->data), &total_length, 2);
@@ -3210,11 +2697,7 @@
 	QETH_CARD_TEXT(card, 4, "sendipa");
 
 	if (card->read_or_write_problem) {
-<<<<<<< HEAD
-		qeth_release_buffer(iob->channel, iob);
-=======
 		qeth_put_cmd(iob);
->>>>>>> 4ff96fb5
 		return -EIO;
 	}
 
@@ -3617,16 +3100,6 @@
 	int sbalf15 = buffer->buffer->element[15].sflags;
 
 	QETH_CARD_TEXT(card, 6, "hdsnderr");
-<<<<<<< HEAD
-	if (IS_IQD(card)) {
-		if (sbalf15 == 0) {
-			qdio_err = 0;
-		} else {
-			qdio_err = 1;
-		}
-	}
-=======
->>>>>>> 4ff96fb5
 	qeth_check_qdio_errors(card, buffer->buffer, qdio_err, "qouterr");
 
 	if (!qdio_err)
@@ -5377,11 +4850,7 @@
 
 	rc = qeth_idx_activate_read_channel(card);
 	if (rc == -EINTR) {
-<<<<<<< HEAD
-		QETH_DBF_TEXT(SETUP, 2, "break2");
-=======
 		QETH_CARD_TEXT(card, 2, "break2");
->>>>>>> 4ff96fb5
 		return rc;
 	} else if (rc) {
 		QETH_CARD_TEXT_(card, 2, "3err%d", rc);
@@ -5393,11 +4862,7 @@
 
 	rc = qeth_idx_activate_write_channel(card);
 	if (rc == -EINTR) {
-<<<<<<< HEAD
-		QETH_DBF_TEXT(SETUP, 2, "break3");
-=======
 		QETH_CARD_TEXT(card, 2, "break3");
->>>>>>> 4ff96fb5
 		return rc;
 	} else if (rc) {
 		QETH_CARD_TEXT_(card, 2, "4err%d", rc);
@@ -5965,17 +5430,12 @@
 		dev->hw_features |= NETIF_F_SG;
 		dev->vlan_features |= NETIF_F_SG;
 		if (IS_IQD(card)) {
-<<<<<<< HEAD
-			netif_set_real_num_tx_queues(dev, QETH_IQD_MIN_TXQ);
-			dev->features |= NETIF_F_SG;
-=======
 			dev->features |= NETIF_F_SG;
 			if (netif_set_real_num_tx_queues(dev,
 							 QETH_IQD_MIN_TXQ)) {
 				free_netdev(dev);
 				return NULL;
 			}
->>>>>>> 4ff96fb5
 		}
 	}
 
