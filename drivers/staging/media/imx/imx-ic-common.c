// SPDX-License-Identifier: GPL-2.0+
/*
 * V4L2 Image Converter Subdev for Freescale i.MX5/6 SOC
 *
 * Copyright (c) 2014-2016 Mentor Graphics Inc.
 */
#include <media/v4l2-device.h>
#include <media/v4l2-subdev.h>
#include "imx-media.h"
#include "imx-ic.h"

#define IC_TASK_PRP IC_NUM_TASKS
#define IC_NUM_OPS  (IC_NUM_TASKS + 1)

static struct imx_ic_ops *ic_ops[IC_NUM_OPS] = {
	[IC_TASK_PRP]            = &imx_ic_prp_ops,
	[IC_TASK_ENCODER]        = &imx_ic_prpencvf_ops,
	[IC_TASK_VIEWFINDER]     = &imx_ic_prpencvf_ops,
};

struct v4l2_subdev *imx_media_ic_register(struct v4l2_device *v4l2_dev,
					  struct device *ipu_dev,
					  struct ipu_soc *ipu,
					  u32 grp_id)
{
<<<<<<< HEAD
	struct imx_media_ipu_internal_sd_pdata *pdata;
=======
>>>>>>> 4ff96fb5
	struct imx_ic_priv *priv;
	int ret;

	priv = devm_kzalloc(ipu_dev, sizeof(*priv), GFP_KERNEL);
	if (!priv)
		return ERR_PTR(-ENOMEM);

	priv->ipu_dev = ipu_dev;
	priv->ipu = ipu;

	/* get our IC task id */
	switch (grp_id) {
	case IMX_MEDIA_GRP_ID_IPU_IC_PRP:
		priv->task_id = IC_TASK_PRP;
		break;
	case IMX_MEDIA_GRP_ID_IPU_IC_PRPENC:
		priv->task_id = IC_TASK_ENCODER;
		break;
	case IMX_MEDIA_GRP_ID_IPU_IC_PRPVF:
		priv->task_id = IC_TASK_VIEWFINDER;
		break;
	default:
		return ERR_PTR(-EINVAL);
	}

	v4l2_subdev_init(&priv->sd, ic_ops[priv->task_id]->subdev_ops);
	v4l2_set_subdevdata(&priv->sd, priv);
	priv->sd.internal_ops = ic_ops[priv->task_id]->internal_ops;
	priv->sd.entity.ops = ic_ops[priv->task_id]->entity_ops;
	priv->sd.entity.function = MEDIA_ENT_F_PROC_VIDEO_SCALER;
	priv->sd.owner = ipu_dev->driver->owner;
	priv->sd.flags = V4L2_SUBDEV_FL_HAS_DEVNODE | V4L2_SUBDEV_FL_HAS_EVENTS;
<<<<<<< HEAD
	priv->sd.grp_id = pdata->grp_id;
	strscpy(priv->sd.name, pdata->sd_name, sizeof(priv->sd.name));
=======
	priv->sd.grp_id = grp_id;
	imx_media_grp_id_to_sd_name(priv->sd.name, sizeof(priv->sd.name),
				    priv->sd.grp_id, ipu_get_num(ipu));
>>>>>>> 4ff96fb5

	ret = ic_ops[priv->task_id]->init(priv);
	if (ret)
		return ERR_PTR(ret);

	ret = v4l2_device_register_subdev(v4l2_dev, &priv->sd);
	if (ret) {
		ic_ops[priv->task_id]->remove(priv);
		return ERR_PTR(ret);
	}

	return &priv->sd;
}

int imx_media_ic_unregister(struct v4l2_subdev *sd)
{
	struct imx_ic_priv *priv = container_of(sd, struct imx_ic_priv, sd);

	v4l2_info(sd, "Removing\n");

	ic_ops[priv->task_id]->remove(priv);

	v4l2_device_unregister_subdev(sd);
	media_entity_cleanup(&sd->entity);

	return 0;
}<|MERGE_RESOLUTION|>--- conflicted
+++ resolved
@@ -23,10 +23,6 @@
 					  struct ipu_soc *ipu,
 					  u32 grp_id)
 {
-<<<<<<< HEAD
-	struct imx_media_ipu_internal_sd_pdata *pdata;
-=======
->>>>>>> 4ff96fb5
 	struct imx_ic_priv *priv;
 	int ret;
 
@@ -59,14 +55,9 @@
 	priv->sd.entity.function = MEDIA_ENT_F_PROC_VIDEO_SCALER;
 	priv->sd.owner = ipu_dev->driver->owner;
 	priv->sd.flags = V4L2_SUBDEV_FL_HAS_DEVNODE | V4L2_SUBDEV_FL_HAS_EVENTS;
-<<<<<<< HEAD
-	priv->sd.grp_id = pdata->grp_id;
-	strscpy(priv->sd.name, pdata->sd_name, sizeof(priv->sd.name));
-=======
 	priv->sd.grp_id = grp_id;
 	imx_media_grp_id_to_sd_name(priv->sd.name, sizeof(priv->sd.name),
 				    priv->sd.grp_id, ipu_get_num(ipu));
->>>>>>> 4ff96fb5
 
 	ret = ic_ops[priv->task_id]->init(priv);
 	if (ret)
