--- conflicted
+++ resolved
@@ -78,12 +78,8 @@
 {
 	int ret, len;
 
-<<<<<<< HEAD
 	len = skb->len + ETH_HLEN;
-	ret = netif_rx_ni(skb);
-=======
 	ret = netif_rx(skb);
->>>>>>> 24055bb8
 	if (ret == NET_RX_DROP) {
 		nic->stats.rx_dropped++;
 	} else {
