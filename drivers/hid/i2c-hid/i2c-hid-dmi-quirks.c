--- conflicted
+++ resolved
@@ -354,8 +354,6 @@
 		},
 		.driver_data = (void *)&sipodev_desc
 	},
-<<<<<<< HEAD
-=======
 	{
 		.ident = "iBall Aer3",
 		.matches = {
@@ -364,7 +362,6 @@
 		},
 		.driver_data = (void *)&sipodev_desc
 	},
->>>>>>> 0ecfebd2
 	{ }	/* Terminate list */
 };
 
