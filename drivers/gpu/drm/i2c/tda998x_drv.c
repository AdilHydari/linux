/*
 * Copyright (C) 2012 Texas Instruments
 * Author: Rob Clark <robdclark@gmail.com>
 *
 * This program is free software; you can redistribute it and/or modify it
 * under the terms of the GNU General Public License version 2 as published by
 * the Free Software Foundation.
 *
 * This program is distributed in the hope that it will be useful, but WITHOUT
 * ANY WARRANTY; without even the implied warranty of MERCHANTABILITY or
 * FITNESS FOR A PARTICULAR PURPOSE.  See the GNU General Public License for
 * more details.
 *
 * You should have received a copy of the GNU General Public License along with
 * this program.  If not, see <http://www.gnu.org/licenses/>.
 */

#include <linux/component.h>
#include <linux/hdmi.h>
#include <linux/module.h>
#include <linux/irq.h>
#include <sound/asoundef.h>

#include <drm/drmP.h>
#include <drm/drm_crtc_helper.h>
#include <drm/drm_encoder_slave.h>
#include <drm/drm_edid.h>
#include <drm/i2c/tda998x.h>

#define DBG(fmt, ...) DRM_DEBUG(fmt"\n", ##__VA_ARGS__)

struct tda998x_priv {
	struct i2c_client *cec;
	struct i2c_client *hdmi;
	uint16_t rev;
	uint8_t current_page;
	int dpms;
	bool is_hdmi_sink;
	u8 vip_cntrl_0;
	u8 vip_cntrl_1;
	u8 vip_cntrl_2;
	struct tda998x_encoder_params params;

	wait_queue_head_t wq_edid;
	volatile int wq_edid_wait;
	struct drm_encoder *encoder;
};

#define to_tda998x_priv(x)  ((struct tda998x_priv *)to_encoder_slave(x)->slave_priv)

/* The TDA9988 series of devices use a paged register scheme.. to simplify
 * things we encode the page # in upper bits of the register #.  To read/
 * write a given register, we need to make sure CURPAGE register is set
 * appropriately.  Which implies reads/writes are not atomic.  Fun!
 */

#define REG(page, addr) (((page) << 8) | (addr))
#define REG2ADDR(reg)   ((reg) & 0xff)
#define REG2PAGE(reg)   (((reg) >> 8) & 0xff)

#define REG_CURPAGE               0xff                /* write */


/* Page 00h: General Control */
#define REG_VERSION_LSB           REG(0x00, 0x00)     /* read */
#define REG_MAIN_CNTRL0           REG(0x00, 0x01)     /* read/write */
# define MAIN_CNTRL0_SR           (1 << 0)
# define MAIN_CNTRL0_DECS         (1 << 1)
# define MAIN_CNTRL0_DEHS         (1 << 2)
# define MAIN_CNTRL0_CECS         (1 << 3)
# define MAIN_CNTRL0_CEHS         (1 << 4)
# define MAIN_CNTRL0_SCALER       (1 << 7)
#define REG_VERSION_MSB           REG(0x00, 0x02)     /* read */
#define REG_SOFTRESET             REG(0x00, 0x0a)     /* write */
# define SOFTRESET_AUDIO          (1 << 0)
# define SOFTRESET_I2C_MASTER     (1 << 1)
#define REG_DDC_DISABLE           REG(0x00, 0x0b)     /* read/write */
#define REG_CCLK_ON               REG(0x00, 0x0c)     /* read/write */
#define REG_I2C_MASTER            REG(0x00, 0x0d)     /* read/write */
# define I2C_MASTER_DIS_MM        (1 << 0)
# define I2C_MASTER_DIS_FILT      (1 << 1)
# define I2C_MASTER_APP_STRT_LAT  (1 << 2)
#define REG_FEAT_POWERDOWN        REG(0x00, 0x0e)     /* read/write */
# define FEAT_POWERDOWN_SPDIF     (1 << 3)
#define REG_INT_FLAGS_0           REG(0x00, 0x0f)     /* read/write */
#define REG_INT_FLAGS_1           REG(0x00, 0x10)     /* read/write */
#define REG_INT_FLAGS_2           REG(0x00, 0x11)     /* read/write */
# define INT_FLAGS_2_EDID_BLK_RD  (1 << 1)
#define REG_ENA_ACLK              REG(0x00, 0x16)     /* read/write */
#define REG_ENA_VP_0              REG(0x00, 0x18)     /* read/write */
#define REG_ENA_VP_1              REG(0x00, 0x19)     /* read/write */
#define REG_ENA_VP_2              REG(0x00, 0x1a)     /* read/write */
#define REG_ENA_AP                REG(0x00, 0x1e)     /* read/write */
#define REG_VIP_CNTRL_0           REG(0x00, 0x20)     /* write */
# define VIP_CNTRL_0_MIRR_A       (1 << 7)
# define VIP_CNTRL_0_SWAP_A(x)    (((x) & 7) << 4)
# define VIP_CNTRL_0_MIRR_B       (1 << 3)
# define VIP_CNTRL_0_SWAP_B(x)    (((x) & 7) << 0)
#define REG_VIP_CNTRL_1           REG(0x00, 0x21)     /* write */
# define VIP_CNTRL_1_MIRR_C       (1 << 7)
# define VIP_CNTRL_1_SWAP_C(x)    (((x) & 7) << 4)
# define VIP_CNTRL_1_MIRR_D       (1 << 3)
# define VIP_CNTRL_1_SWAP_D(x)    (((x) & 7) << 0)
#define REG_VIP_CNTRL_2           REG(0x00, 0x22)     /* write */
# define VIP_CNTRL_2_MIRR_E       (1 << 7)
# define VIP_CNTRL_2_SWAP_E(x)    (((x) & 7) << 4)
# define VIP_CNTRL_2_MIRR_F       (1 << 3)
# define VIP_CNTRL_2_SWAP_F(x)    (((x) & 7) << 0)
#define REG_VIP_CNTRL_3           REG(0x00, 0x23)     /* write */
# define VIP_CNTRL_3_X_TGL        (1 << 0)
# define VIP_CNTRL_3_H_TGL        (1 << 1)
# define VIP_CNTRL_3_V_TGL        (1 << 2)
# define VIP_CNTRL_3_EMB          (1 << 3)
# define VIP_CNTRL_3_SYNC_DE      (1 << 4)
# define VIP_CNTRL_3_SYNC_HS      (1 << 5)
# define VIP_CNTRL_3_DE_INT       (1 << 6)
# define VIP_CNTRL_3_EDGE         (1 << 7)
#define REG_VIP_CNTRL_4           REG(0x00, 0x24)     /* write */
# define VIP_CNTRL_4_BLC(x)       (((x) & 3) << 0)
# define VIP_CNTRL_4_BLANKIT(x)   (((x) & 3) << 2)
# define VIP_CNTRL_4_CCIR656      (1 << 4)
# define VIP_CNTRL_4_656_ALT      (1 << 5)
# define VIP_CNTRL_4_TST_656      (1 << 6)
# define VIP_CNTRL_4_TST_PAT      (1 << 7)
#define REG_VIP_CNTRL_5           REG(0x00, 0x25)     /* write */
# define VIP_CNTRL_5_CKCASE       (1 << 0)
# define VIP_CNTRL_5_SP_CNT(x)    (((x) & 3) << 1)
#define REG_MUX_AP                REG(0x00, 0x26)     /* read/write */
# define MUX_AP_SELECT_I2S	  0x64
# define MUX_AP_SELECT_SPDIF	  0x40
#define REG_MUX_VP_VIP_OUT        REG(0x00, 0x27)     /* read/write */
#define REG_MAT_CONTRL            REG(0x00, 0x80)     /* write */
# define MAT_CONTRL_MAT_SC(x)     (((x) & 3) << 0)
# define MAT_CONTRL_MAT_BP        (1 << 2)
#define REG_VIDFORMAT             REG(0x00, 0xa0)     /* write */
#define REG_REFPIX_MSB            REG(0x00, 0xa1)     /* write */
#define REG_REFPIX_LSB            REG(0x00, 0xa2)     /* write */
#define REG_REFLINE_MSB           REG(0x00, 0xa3)     /* write */
#define REG_REFLINE_LSB           REG(0x00, 0xa4)     /* write */
#define REG_NPIX_MSB              REG(0x00, 0xa5)     /* write */
#define REG_NPIX_LSB              REG(0x00, 0xa6)     /* write */
#define REG_NLINE_MSB             REG(0x00, 0xa7)     /* write */
#define REG_NLINE_LSB             REG(0x00, 0xa8)     /* write */
#define REG_VS_LINE_STRT_1_MSB    REG(0x00, 0xa9)     /* write */
#define REG_VS_LINE_STRT_1_LSB    REG(0x00, 0xaa)     /* write */
#define REG_VS_PIX_STRT_1_MSB     REG(0x00, 0xab)     /* write */
#define REG_VS_PIX_STRT_1_LSB     REG(0x00, 0xac)     /* write */
#define REG_VS_LINE_END_1_MSB     REG(0x00, 0xad)     /* write */
#define REG_VS_LINE_END_1_LSB     REG(0x00, 0xae)     /* write */
#define REG_VS_PIX_END_1_MSB      REG(0x00, 0xaf)     /* write */
#define REG_VS_PIX_END_1_LSB      REG(0x00, 0xb0)     /* write */
#define REG_VS_LINE_STRT_2_MSB    REG(0x00, 0xb1)     /* write */
#define REG_VS_LINE_STRT_2_LSB    REG(0x00, 0xb2)     /* write */
#define REG_VS_PIX_STRT_2_MSB     REG(0x00, 0xb3)     /* write */
#define REG_VS_PIX_STRT_2_LSB     REG(0x00, 0xb4)     /* write */
#define REG_VS_LINE_END_2_MSB     REG(0x00, 0xb5)     /* write */
#define REG_VS_LINE_END_2_LSB     REG(0x00, 0xb6)     /* write */
#define REG_VS_PIX_END_2_MSB      REG(0x00, 0xb7)     /* write */
#define REG_VS_PIX_END_2_LSB      REG(0x00, 0xb8)     /* write */
#define REG_HS_PIX_START_MSB      REG(0x00, 0xb9)     /* write */
#define REG_HS_PIX_START_LSB      REG(0x00, 0xba)     /* write */
#define REG_HS_PIX_STOP_MSB       REG(0x00, 0xbb)     /* write */
#define REG_HS_PIX_STOP_LSB       REG(0x00, 0xbc)     /* write */
#define REG_VWIN_START_1_MSB      REG(0x00, 0xbd)     /* write */
#define REG_VWIN_START_1_LSB      REG(0x00, 0xbe)     /* write */
#define REG_VWIN_END_1_MSB        REG(0x00, 0xbf)     /* write */
#define REG_VWIN_END_1_LSB        REG(0x00, 0xc0)     /* write */
#define REG_VWIN_START_2_MSB      REG(0x00, 0xc1)     /* write */
#define REG_VWIN_START_2_LSB      REG(0x00, 0xc2)     /* write */
#define REG_VWIN_END_2_MSB        REG(0x00, 0xc3)     /* write */
#define REG_VWIN_END_2_LSB        REG(0x00, 0xc4)     /* write */
#define REG_DE_START_MSB          REG(0x00, 0xc5)     /* write */
#define REG_DE_START_LSB          REG(0x00, 0xc6)     /* write */
#define REG_DE_STOP_MSB           REG(0x00, 0xc7)     /* write */
#define REG_DE_STOP_LSB           REG(0x00, 0xc8)     /* write */
#define REG_TBG_CNTRL_0           REG(0x00, 0xca)     /* write */
# define TBG_CNTRL_0_TOP_TGL      (1 << 0)
# define TBG_CNTRL_0_TOP_SEL      (1 << 1)
# define TBG_CNTRL_0_DE_EXT       (1 << 2)
# define TBG_CNTRL_0_TOP_EXT      (1 << 3)
# define TBG_CNTRL_0_FRAME_DIS    (1 << 5)
# define TBG_CNTRL_0_SYNC_MTHD    (1 << 6)
# define TBG_CNTRL_0_SYNC_ONCE    (1 << 7)
#define REG_TBG_CNTRL_1           REG(0x00, 0xcb)     /* write */
# define TBG_CNTRL_1_H_TGL        (1 << 0)
# define TBG_CNTRL_1_V_TGL        (1 << 1)
# define TBG_CNTRL_1_TGL_EN       (1 << 2)
# define TBG_CNTRL_1_X_EXT        (1 << 3)
# define TBG_CNTRL_1_H_EXT        (1 << 4)
# define TBG_CNTRL_1_V_EXT        (1 << 5)
# define TBG_CNTRL_1_DWIN_DIS     (1 << 6)
#define REG_ENABLE_SPACE          REG(0x00, 0xd6)     /* write */
#define REG_HVF_CNTRL_0           REG(0x00, 0xe4)     /* write */
# define HVF_CNTRL_0_SM           (1 << 7)
# define HVF_CNTRL_0_RWB          (1 << 6)
# define HVF_CNTRL_0_PREFIL(x)    (((x) & 3) << 2)
# define HVF_CNTRL_0_INTPOL(x)    (((x) & 3) << 0)
#define REG_HVF_CNTRL_1           REG(0x00, 0xe5)     /* write */
# define HVF_CNTRL_1_FOR          (1 << 0)
# define HVF_CNTRL_1_YUVBLK       (1 << 1)
# define HVF_CNTRL_1_VQR(x)       (((x) & 3) << 2)
# define HVF_CNTRL_1_PAD(x)       (((x) & 3) << 4)
# define HVF_CNTRL_1_SEMI_PLANAR  (1 << 6)
#define REG_RPT_CNTRL             REG(0x00, 0xf0)     /* write */
#define REG_I2S_FORMAT            REG(0x00, 0xfc)     /* read/write */
# define I2S_FORMAT(x)            (((x) & 3) << 0)
#define REG_AIP_CLKSEL            REG(0x00, 0xfd)     /* write */
# define AIP_CLKSEL_AIP_SPDIF	  (0 << 3)
# define AIP_CLKSEL_AIP_I2S	  (1 << 3)
# define AIP_CLKSEL_FS_ACLK	  (0 << 0)
# define AIP_CLKSEL_FS_MCLK	  (1 << 0)
# define AIP_CLKSEL_FS_FS64SPDIF  (2 << 0)

/* Page 02h: PLL settings */
#define REG_PLL_SERIAL_1          REG(0x02, 0x00)     /* read/write */
# define PLL_SERIAL_1_SRL_FDN     (1 << 0)
# define PLL_SERIAL_1_SRL_IZ(x)   (((x) & 3) << 1)
# define PLL_SERIAL_1_SRL_MAN_IZ  (1 << 6)
#define REG_PLL_SERIAL_2          REG(0x02, 0x01)     /* read/write */
# define PLL_SERIAL_2_SRL_NOSC(x) ((x) << 0)
# define PLL_SERIAL_2_SRL_PR(x)   (((x) & 0xf) << 4)
#define REG_PLL_SERIAL_3          REG(0x02, 0x02)     /* read/write */
# define PLL_SERIAL_3_SRL_CCIR    (1 << 0)
# define PLL_SERIAL_3_SRL_DE      (1 << 2)
# define PLL_SERIAL_3_SRL_PXIN_SEL (1 << 4)
#define REG_SERIALIZER            REG(0x02, 0x03)     /* read/write */
#define REG_BUFFER_OUT            REG(0x02, 0x04)     /* read/write */
#define REG_PLL_SCG1              REG(0x02, 0x05)     /* read/write */
#define REG_PLL_SCG2              REG(0x02, 0x06)     /* read/write */
#define REG_PLL_SCGN1             REG(0x02, 0x07)     /* read/write */
#define REG_PLL_SCGN2             REG(0x02, 0x08)     /* read/write */
#define REG_PLL_SCGR1             REG(0x02, 0x09)     /* read/write */
#define REG_PLL_SCGR2             REG(0x02, 0x0a)     /* read/write */
#define REG_AUDIO_DIV             REG(0x02, 0x0e)     /* read/write */
# define AUDIO_DIV_SERCLK_1       0
# define AUDIO_DIV_SERCLK_2       1
# define AUDIO_DIV_SERCLK_4       2
# define AUDIO_DIV_SERCLK_8       3
# define AUDIO_DIV_SERCLK_16      4
# define AUDIO_DIV_SERCLK_32      5
#define REG_SEL_CLK               REG(0x02, 0x11)     /* read/write */
# define SEL_CLK_SEL_CLK1         (1 << 0)
# define SEL_CLK_SEL_VRF_CLK(x)   (((x) & 3) << 1)
# define SEL_CLK_ENA_SC_CLK       (1 << 3)
#define REG_ANA_GENERAL           REG(0x02, 0x12)     /* read/write */


/* Page 09h: EDID Control */
#define REG_EDID_DATA_0           REG(0x09, 0x00)     /* read */
/* next 127 successive registers are the EDID block */
#define REG_EDID_CTRL             REG(0x09, 0xfa)     /* read/write */
#define REG_DDC_ADDR              REG(0x09, 0xfb)     /* read/write */
#define REG_DDC_OFFS              REG(0x09, 0xfc)     /* read/write */
#define REG_DDC_SEGM_ADDR         REG(0x09, 0xfd)     /* read/write */
#define REG_DDC_SEGM              REG(0x09, 0xfe)     /* read/write */


/* Page 10h: information frames and packets */
#define REG_IF1_HB0               REG(0x10, 0x20)     /* read/write */
#define REG_IF2_HB0               REG(0x10, 0x40)     /* read/write */
#define REG_IF3_HB0               REG(0x10, 0x60)     /* read/write */
#define REG_IF4_HB0               REG(0x10, 0x80)     /* read/write */
#define REG_IF5_HB0               REG(0x10, 0xa0)     /* read/write */


/* Page 11h: audio settings and content info packets */
#define REG_AIP_CNTRL_0           REG(0x11, 0x00)     /* read/write */
# define AIP_CNTRL_0_RST_FIFO     (1 << 0)
# define AIP_CNTRL_0_SWAP         (1 << 1)
# define AIP_CNTRL_0_LAYOUT       (1 << 2)
# define AIP_CNTRL_0_ACR_MAN      (1 << 5)
# define AIP_CNTRL_0_RST_CTS      (1 << 6)
#define REG_CA_I2S                REG(0x11, 0x01)     /* read/write */
# define CA_I2S_CA_I2S(x)         (((x) & 31) << 0)
# define CA_I2S_HBR_CHSTAT        (1 << 6)
#define REG_LATENCY_RD            REG(0x11, 0x04)     /* read/write */
#define REG_ACR_CTS_0             REG(0x11, 0x05)     /* read/write */
#define REG_ACR_CTS_1             REG(0x11, 0x06)     /* read/write */
#define REG_ACR_CTS_2             REG(0x11, 0x07)     /* read/write */
#define REG_ACR_N_0               REG(0x11, 0x08)     /* read/write */
#define REG_ACR_N_1               REG(0x11, 0x09)     /* read/write */
#define REG_ACR_N_2               REG(0x11, 0x0a)     /* read/write */
#define REG_CTS_N                 REG(0x11, 0x0c)     /* read/write */
# define CTS_N_K(x)               (((x) & 7) << 0)
# define CTS_N_M(x)               (((x) & 3) << 4)
#define REG_ENC_CNTRL             REG(0x11, 0x0d)     /* read/write */
# define ENC_CNTRL_RST_ENC        (1 << 0)
# define ENC_CNTRL_RST_SEL        (1 << 1)
# define ENC_CNTRL_CTL_CODE(x)    (((x) & 3) << 2)
#define REG_DIP_FLAGS             REG(0x11, 0x0e)     /* read/write */
# define DIP_FLAGS_ACR            (1 << 0)
# define DIP_FLAGS_GC             (1 << 1)
#define REG_DIP_IF_FLAGS          REG(0x11, 0x0f)     /* read/write */
# define DIP_IF_FLAGS_IF1         (1 << 1)
# define DIP_IF_FLAGS_IF2         (1 << 2)
# define DIP_IF_FLAGS_IF3         (1 << 3)
# define DIP_IF_FLAGS_IF4         (1 << 4)
# define DIP_IF_FLAGS_IF5         (1 << 5)
#define REG_CH_STAT_B(x)          REG(0x11, 0x14 + (x)) /* read/write */


/* Page 12h: HDCP and OTP */
#define REG_TX3                   REG(0x12, 0x9a)     /* read/write */
#define REG_TX4                   REG(0x12, 0x9b)     /* read/write */
# define TX4_PD_RAM               (1 << 1)
#define REG_TX33                  REG(0x12, 0xb8)     /* read/write */
# define TX33_HDMI                (1 << 1)


/* Page 13h: Gamut related metadata packets */



/* CEC registers: (not paged)
 */
#define REG_CEC_INTSTATUS	  0xee		      /* read */
# define CEC_INTSTATUS_CEC	  (1 << 0)
# define CEC_INTSTATUS_HDMI	  (1 << 1)
#define REG_CEC_FRO_IM_CLK_CTRL   0xfb                /* read/write */
# define CEC_FRO_IM_CLK_CTRL_GHOST_DIS (1 << 7)
# define CEC_FRO_IM_CLK_CTRL_ENA_OTP   (1 << 6)
# define CEC_FRO_IM_CLK_CTRL_IMCLK_SEL (1 << 1)
# define CEC_FRO_IM_CLK_CTRL_FRO_DIV   (1 << 0)
#define REG_CEC_RXSHPDINTENA	  0xfc		      /* read/write */
#define REG_CEC_RXSHPDINT	  0xfd		      /* read */
#define REG_CEC_RXSHPDLEV         0xfe                /* read */
# define CEC_RXSHPDLEV_RXSENS     (1 << 0)
# define CEC_RXSHPDLEV_HPD        (1 << 1)

#define REG_CEC_ENAMODS           0xff                /* read/write */
# define CEC_ENAMODS_DIS_FRO      (1 << 6)
# define CEC_ENAMODS_DIS_CCLK     (1 << 5)
# define CEC_ENAMODS_EN_RXSENS    (1 << 2)
# define CEC_ENAMODS_EN_HDMI      (1 << 1)
# define CEC_ENAMODS_EN_CEC       (1 << 0)


/* Device versions: */
#define TDA9989N2                 0x0101
#define TDA19989                  0x0201
#define TDA19989N2                0x0202
#define TDA19988                  0x0301

static void
cec_write(struct tda998x_priv *priv, uint16_t addr, uint8_t val)
{
	struct i2c_client *client = priv->cec;
	uint8_t buf[] = {addr, val};
	int ret;

	ret = i2c_master_send(client, buf, sizeof(buf));
	if (ret < 0)
		dev_err(&client->dev, "Error %d writing to cec:0x%x\n", ret, addr);
}

static uint8_t
cec_read(struct tda998x_priv *priv, uint8_t addr)
{
	struct i2c_client *client = priv->cec;
	uint8_t val;
	int ret;

	ret = i2c_master_send(client, &addr, sizeof(addr));
	if (ret < 0)
		goto fail;

	ret = i2c_master_recv(client, &val, sizeof(val));
	if (ret < 0)
		goto fail;

	return val;

fail:
	dev_err(&client->dev, "Error %d reading from cec:0x%x\n", ret, addr);
	return 0;
}

static int
set_page(struct tda998x_priv *priv, uint16_t reg)
{
	if (REG2PAGE(reg) != priv->current_page) {
		struct i2c_client *client = priv->hdmi;
		uint8_t buf[] = {
				REG_CURPAGE, REG2PAGE(reg)
		};
		int ret = i2c_master_send(client, buf, sizeof(buf));
		if (ret < 0) {
			dev_err(&client->dev, "setpage %04x err %d\n",
					reg, ret);
			return ret;
		}

		priv->current_page = REG2PAGE(reg);
	}
	return 0;
}

static int
reg_read_range(struct tda998x_priv *priv, uint16_t reg, char *buf, int cnt)
{
	struct i2c_client *client = priv->hdmi;
	uint8_t addr = REG2ADDR(reg);
	int ret;

	ret = set_page(priv, reg);
	if (ret < 0)
		return ret;

	ret = i2c_master_send(client, &addr, sizeof(addr));
	if (ret < 0)
		goto fail;

	ret = i2c_master_recv(client, buf, cnt);
	if (ret < 0)
		goto fail;

	return ret;

fail:
	dev_err(&client->dev, "Error %d reading from 0x%x\n", ret, reg);
	return ret;
}

static void
reg_write_range(struct tda998x_priv *priv, uint16_t reg, uint8_t *p, int cnt)
{
	struct i2c_client *client = priv->hdmi;
	uint8_t buf[cnt+1];
	int ret;

	buf[0] = REG2ADDR(reg);
	memcpy(&buf[1], p, cnt);

	ret = set_page(priv, reg);
	if (ret < 0)
		return;

	ret = i2c_master_send(client, buf, cnt + 1);
	if (ret < 0)
		dev_err(&client->dev, "Error %d writing to 0x%x\n", ret, reg);
}

static int
reg_read(struct tda998x_priv *priv, uint16_t reg)
{
	uint8_t val = 0;
	int ret;

	ret = reg_read_range(priv, reg, &val, sizeof(val));
	if (ret < 0)
		return ret;
	return val;
}

static void
reg_write(struct tda998x_priv *priv, uint16_t reg, uint8_t val)
{
	struct i2c_client *client = priv->hdmi;
	uint8_t buf[] = {REG2ADDR(reg), val};
	int ret;

	ret = set_page(priv, reg);
	if (ret < 0)
		return;

	ret = i2c_master_send(client, buf, sizeof(buf));
	if (ret < 0)
		dev_err(&client->dev, "Error %d writing to 0x%x\n", ret, reg);
}

static void
reg_write16(struct tda998x_priv *priv, uint16_t reg, uint16_t val)
{
	struct i2c_client *client = priv->hdmi;
	uint8_t buf[] = {REG2ADDR(reg), val >> 8, val};
	int ret;

	ret = set_page(priv, reg);
	if (ret < 0)
		return;

	ret = i2c_master_send(client, buf, sizeof(buf));
	if (ret < 0)
		dev_err(&client->dev, "Error %d writing to 0x%x\n", ret, reg);
}

static void
reg_set(struct tda998x_priv *priv, uint16_t reg, uint8_t val)
{
	int old_val;

	old_val = reg_read(priv, reg);
	if (old_val >= 0)
		reg_write(priv, reg, old_val | val);
}

static void
reg_clear(struct tda998x_priv *priv, uint16_t reg, uint8_t val)
{
	int old_val;

	old_val = reg_read(priv, reg);
	if (old_val >= 0)
		reg_write(priv, reg, old_val & ~val);
}

static void
tda998x_reset(struct tda998x_priv *priv)
{
	/* reset audio and i2c master: */
	reg_write(priv, REG_SOFTRESET, SOFTRESET_AUDIO | SOFTRESET_I2C_MASTER);
	msleep(50);
	reg_write(priv, REG_SOFTRESET, 0);
	msleep(50);

	/* reset transmitter: */
	reg_set(priv, REG_MAIN_CNTRL0, MAIN_CNTRL0_SR);
	reg_clear(priv, REG_MAIN_CNTRL0, MAIN_CNTRL0_SR);

	/* PLL registers common configuration */
	reg_write(priv, REG_PLL_SERIAL_1, 0x00);
	reg_write(priv, REG_PLL_SERIAL_2, PLL_SERIAL_2_SRL_NOSC(1));
	reg_write(priv, REG_PLL_SERIAL_3, 0x00);
	reg_write(priv, REG_SERIALIZER,   0x00);
	reg_write(priv, REG_BUFFER_OUT,   0x00);
	reg_write(priv, REG_PLL_SCG1,     0x00);
	reg_write(priv, REG_AUDIO_DIV,    AUDIO_DIV_SERCLK_8);
	reg_write(priv, REG_SEL_CLK,      SEL_CLK_SEL_CLK1 | SEL_CLK_ENA_SC_CLK);
	reg_write(priv, REG_PLL_SCGN1,    0xfa);
	reg_write(priv, REG_PLL_SCGN2,    0x00);
	reg_write(priv, REG_PLL_SCGR1,    0x5b);
	reg_write(priv, REG_PLL_SCGR2,    0x00);
	reg_write(priv, REG_PLL_SCG2,     0x10);

	/* Write the default value MUX register */
	reg_write(priv, REG_MUX_VP_VIP_OUT, 0x24);
}

/*
 * only 2 interrupts may occur: screen plug/unplug and EDID read
 */
static irqreturn_t tda998x_irq_thread(int irq, void *data)
{
	struct tda998x_priv *priv = data;
	u8 sta, cec, lvl, flag0, flag1, flag2;

	if (!priv)
		return IRQ_HANDLED;
	sta = cec_read(priv, REG_CEC_INTSTATUS);
	cec = cec_read(priv, REG_CEC_RXSHPDINT);
	lvl = cec_read(priv, REG_CEC_RXSHPDLEV);
	flag0 = reg_read(priv, REG_INT_FLAGS_0);
	flag1 = reg_read(priv, REG_INT_FLAGS_1);
	flag2 = reg_read(priv, REG_INT_FLAGS_2);
	DRM_DEBUG_DRIVER(
		"tda irq sta %02x cec %02x lvl %02x f0 %02x f1 %02x f2 %02x\n",
		sta, cec, lvl, flag0, flag1, flag2);
	if ((flag2 & INT_FLAGS_2_EDID_BLK_RD) && priv->wq_edid_wait) {
		priv->wq_edid_wait = 0;
		wake_up(&priv->wq_edid);
	} else if (cec != 0) {			/* HPD change */
		if (priv->encoder && priv->encoder->dev)
			drm_helper_hpd_irq_event(priv->encoder->dev);
	}
	return IRQ_HANDLED;
}

static uint8_t tda998x_cksum(uint8_t *buf, size_t bytes)
{
	int sum = 0;

	while (bytes--)
		sum -= *buf++;
	return sum;
}

#define HB(x) (x)
#define PB(x) (HB(2) + 1 + (x))

static void
tda998x_write_if(struct tda998x_priv *priv, uint8_t bit, uint16_t addr,
		 uint8_t *buf, size_t size)
{
	buf[PB(0)] = tda998x_cksum(buf, size);

	reg_clear(priv, REG_DIP_IF_FLAGS, bit);
	reg_write_range(priv, addr, buf, size);
	reg_set(priv, REG_DIP_IF_FLAGS, bit);
}

static void
tda998x_write_aif(struct tda998x_priv *priv, struct tda998x_encoder_params *p)
{
	u8 buf[PB(HDMI_AUDIO_INFOFRAME_SIZE) + 1];

	memset(buf, 0, sizeof(buf));
	buf[HB(0)] = HDMI_INFOFRAME_TYPE_AUDIO;
	buf[HB(1)] = 0x01;
	buf[HB(2)] = HDMI_AUDIO_INFOFRAME_SIZE;
	buf[PB(1)] = p->audio_frame[1] & 0x07; /* CC */
	buf[PB(2)] = p->audio_frame[2] & 0x1c; /* SF */
	buf[PB(4)] = p->audio_frame[4];
	buf[PB(5)] = p->audio_frame[5] & 0xf8; /* DM_INH + LSV */

	tda998x_write_if(priv, DIP_IF_FLAGS_IF4, REG_IF4_HB0, buf,
			 sizeof(buf));
}

static void
tda998x_write_avi(struct tda998x_priv *priv, struct drm_display_mode *mode)
{
	u8 buf[PB(HDMI_AVI_INFOFRAME_SIZE) + 1];

	memset(buf, 0, sizeof(buf));
	buf[HB(0)] = HDMI_INFOFRAME_TYPE_AVI;
	buf[HB(1)] = 0x02;
	buf[HB(2)] = HDMI_AVI_INFOFRAME_SIZE;
	buf[PB(1)] = HDMI_SCAN_MODE_UNDERSCAN;
	buf[PB(2)] = HDMI_ACTIVE_ASPECT_PICTURE;
	buf[PB(3)] = HDMI_QUANTIZATION_RANGE_FULL << 2;
	buf[PB(4)] = drm_match_cea_mode(mode);

	tda998x_write_if(priv, DIP_IF_FLAGS_IF2, REG_IF2_HB0, buf,
			 sizeof(buf));
}

static void tda998x_audio_mute(struct tda998x_priv *priv, bool on)
{
	if (on) {
		reg_set(priv, REG_SOFTRESET, SOFTRESET_AUDIO);
		reg_clear(priv, REG_SOFTRESET, SOFTRESET_AUDIO);
		reg_set(priv, REG_AIP_CNTRL_0, AIP_CNTRL_0_RST_FIFO);
	} else {
		reg_clear(priv, REG_AIP_CNTRL_0, AIP_CNTRL_0_RST_FIFO);
	}
}

static void
tda998x_configure_audio(struct tda998x_priv *priv,
		struct drm_display_mode *mode, struct tda998x_encoder_params *p)
{
	uint8_t buf[6], clksel_aip, clksel_fs, cts_n, adiv;
	uint32_t n;

	/* Enable audio ports */
	reg_write(priv, REG_ENA_AP, p->audio_cfg);
	reg_write(priv, REG_ENA_ACLK, p->audio_clk_cfg);

	/* Set audio input source */
	switch (p->audio_format) {
	case AFMT_SPDIF:
		reg_write(priv, REG_MUX_AP, MUX_AP_SELECT_SPDIF);
		clksel_aip = AIP_CLKSEL_AIP_SPDIF;
		clksel_fs = AIP_CLKSEL_FS_FS64SPDIF;
		cts_n = CTS_N_M(3) | CTS_N_K(3);
		break;

	case AFMT_I2S:
		reg_write(priv, REG_MUX_AP, MUX_AP_SELECT_I2S);
		clksel_aip = AIP_CLKSEL_AIP_I2S;
		clksel_fs = AIP_CLKSEL_FS_ACLK;
		cts_n = CTS_N_M(3) | CTS_N_K(3);
		break;

	default:
		BUG();
		return;
	}

	reg_write(priv, REG_AIP_CLKSEL, clksel_aip);
	reg_clear(priv, REG_AIP_CNTRL_0, AIP_CNTRL_0_LAYOUT |
					AIP_CNTRL_0_ACR_MAN);	/* auto CTS */
	reg_write(priv, REG_CTS_N, cts_n);

	/*
	 * Audio input somehow depends on HDMI line rate which is
	 * related to pixclk. Testing showed that modes with pixclk
	 * >100MHz need a larger divider while <40MHz need the default.
	 * There is no detailed info in the datasheet, so we just
	 * assume 100MHz requires larger divider.
	 */
	adiv = AUDIO_DIV_SERCLK_8;
	if (mode->clock > 100000)
		adiv++;			/* AUDIO_DIV_SERCLK_16 */

	/* S/PDIF asks for a larger divider */
	if (p->audio_format == AFMT_SPDIF)
		adiv++;			/* AUDIO_DIV_SERCLK_16 or _32 */

	reg_write(priv, REG_AUDIO_DIV, adiv);

	/*
	 * This is the approximate value of N, which happens to be
	 * the recommended values for non-coherent clocks.
	 */
	n = 128 * p->audio_sample_rate / 1000;

	/* Write the CTS and N values */
	buf[0] = 0x44;
	buf[1] = 0x42;
	buf[2] = 0x01;
	buf[3] = n;
	buf[4] = n >> 8;
	buf[5] = n >> 16;
	reg_write_range(priv, REG_ACR_CTS_0, buf, 6);

	/* Set CTS clock reference */
	reg_write(priv, REG_AIP_CLKSEL, clksel_aip | clksel_fs);

	/* Reset CTS generator */
	reg_set(priv, REG_AIP_CNTRL_0, AIP_CNTRL_0_RST_CTS);
	reg_clear(priv, REG_AIP_CNTRL_0, AIP_CNTRL_0_RST_CTS);

	/* Write the channel status */
	buf[0] = IEC958_AES0_CON_NOT_COPYRIGHT;
	buf[1] = 0x00;
	buf[2] = IEC958_AES3_CON_FS_NOTID;
	buf[3] = IEC958_AES4_CON_ORIGFS_NOTID |
			IEC958_AES4_CON_MAX_WORDLEN_24;
	reg_write_range(priv, REG_CH_STAT_B(0), buf, 4);

	tda998x_audio_mute(priv, true);
	msleep(20);
	tda998x_audio_mute(priv, false);

	/* Write the audio information packet */
	tda998x_write_aif(priv, p);
}

/* DRM encoder functions */

static void tda998x_encoder_set_config(struct tda998x_priv *priv,
				       const struct tda998x_encoder_params *p)
{
	priv->vip_cntrl_0 = VIP_CNTRL_0_SWAP_A(p->swap_a) |
			    (p->mirr_a ? VIP_CNTRL_0_MIRR_A : 0) |
			    VIP_CNTRL_0_SWAP_B(p->swap_b) |
			    (p->mirr_b ? VIP_CNTRL_0_MIRR_B : 0);
	priv->vip_cntrl_1 = VIP_CNTRL_1_SWAP_C(p->swap_c) |
			    (p->mirr_c ? VIP_CNTRL_1_MIRR_C : 0) |
			    VIP_CNTRL_1_SWAP_D(p->swap_d) |
			    (p->mirr_d ? VIP_CNTRL_1_MIRR_D : 0);
	priv->vip_cntrl_2 = VIP_CNTRL_2_SWAP_E(p->swap_e) |
			    (p->mirr_e ? VIP_CNTRL_2_MIRR_E : 0) |
			    VIP_CNTRL_2_SWAP_F(p->swap_f) |
			    (p->mirr_f ? VIP_CNTRL_2_MIRR_F : 0);

	priv->params = *p;
}

static void tda998x_encoder_dpms(struct tda998x_priv *priv, int mode)
{
	/* we only care about on or off: */
	if (mode != DRM_MODE_DPMS_ON)
		mode = DRM_MODE_DPMS_OFF;

	if (mode == priv->dpms)
		return;

	switch (mode) {
	case DRM_MODE_DPMS_ON:
		/* enable video ports, audio will be enabled later */
		reg_write(priv, REG_ENA_VP_0, 0xff);
		reg_write(priv, REG_ENA_VP_1, 0xff);
		reg_write(priv, REG_ENA_VP_2, 0xff);
		/* set muxing after enabling ports: */
		reg_write(priv, REG_VIP_CNTRL_0, priv->vip_cntrl_0);
		reg_write(priv, REG_VIP_CNTRL_1, priv->vip_cntrl_1);
		reg_write(priv, REG_VIP_CNTRL_2, priv->vip_cntrl_2);
		break;
	case DRM_MODE_DPMS_OFF:
		/* disable video ports */
		reg_write(priv, REG_ENA_VP_0, 0x00);
		reg_write(priv, REG_ENA_VP_1, 0x00);
		reg_write(priv, REG_ENA_VP_2, 0x00);
		break;
	}

	priv->dpms = mode;
}

static void
tda998x_encoder_save(struct drm_encoder *encoder)
{
	DBG("");
}

static void
tda998x_encoder_restore(struct drm_encoder *encoder)
{
	DBG("");
}

static bool
tda998x_encoder_mode_fixup(struct drm_encoder *encoder,
			  const struct drm_display_mode *mode,
			  struct drm_display_mode *adjusted_mode)
{
	return true;
}

static int tda998x_encoder_mode_valid(struct tda998x_priv *priv,
				      struct drm_display_mode *mode)
{
	if (mode->clock > 150000)
		return MODE_CLOCK_HIGH;
	if (mode->htotal >= BIT(13))
		return MODE_BAD_HVALUE;
	if (mode->vtotal >= BIT(11))
		return MODE_BAD_VVALUE;
	return MODE_OK;
}

static void
tda998x_encoder_mode_set(struct tda998x_priv *priv,
			 struct drm_display_mode *mode,
			 struct drm_display_mode *adjusted_mode)
{
	uint16_t ref_pix, ref_line, n_pix, n_line;
	uint16_t hs_pix_s, hs_pix_e;
	uint16_t vs1_pix_s, vs1_pix_e, vs1_line_s, vs1_line_e;
	uint16_t vs2_pix_s, vs2_pix_e, vs2_line_s, vs2_line_e;
	uint16_t vwin1_line_s, vwin1_line_e;
	uint16_t vwin2_line_s, vwin2_line_e;
	uint16_t de_pix_s, de_pix_e;
	uint8_t reg, div, rep;

	/*
	 * Internally TDA998x is using ITU-R BT.656 style sync but
	 * we get VESA style sync. TDA998x is using a reference pixel
	 * relative to ITU to sync to the input frame and for output
	 * sync generation. Currently, we are using reference detection
	 * from HS/VS, i.e. REFPIX/REFLINE denote frame start sync point
	 * which is position of rising VS with coincident rising HS.
	 *
	 * Now there is some issues to take care of:
	 * - HDMI data islands require sync-before-active
	 * - TDA998x register values must be > 0 to be enabled
	 * - REFLINE needs an additional offset of +1
	 * - REFPIX needs an addtional offset of +1 for UYUV and +3 for RGB
	 *
	 * So we add +1 to all horizontal and vertical register values,
	 * plus an additional +3 for REFPIX as we are using RGB input only.
	 */
	n_pix        = mode->htotal;
	n_line       = mode->vtotal;

	hs_pix_e     = mode->hsync_end - mode->hdisplay;
	hs_pix_s     = mode->hsync_start - mode->hdisplay;
	de_pix_e     = mode->htotal;
	de_pix_s     = mode->htotal - mode->hdisplay;
	ref_pix      = 3 + hs_pix_s;

	/*
	 * Attached LCD controllers may generate broken sync. Allow
	 * those to adjust the position of the rising VS edge by adding
	 * HSKEW to ref_pix.
	 */
	if (adjusted_mode->flags & DRM_MODE_FLAG_HSKEW)
		ref_pix += adjusted_mode->hskew;

	if ((mode->flags & DRM_MODE_FLAG_INTERLACE) == 0) {
		ref_line     = 1 + mode->vsync_start - mode->vdisplay;
		vwin1_line_s = mode->vtotal - mode->vdisplay - 1;
		vwin1_line_e = vwin1_line_s + mode->vdisplay;
		vs1_pix_s    = vs1_pix_e = hs_pix_s;
		vs1_line_s   = mode->vsync_start - mode->vdisplay;
		vs1_line_e   = vs1_line_s +
			       mode->vsync_end - mode->vsync_start;
		vwin2_line_s = vwin2_line_e = 0;
		vs2_pix_s    = vs2_pix_e  = 0;
		vs2_line_s   = vs2_line_e = 0;
	} else {
		ref_line     = 1 + (mode->vsync_start - mode->vdisplay)/2;
		vwin1_line_s = (mode->vtotal - mode->vdisplay)/2;
		vwin1_line_e = vwin1_line_s + mode->vdisplay/2;
		vs1_pix_s    = vs1_pix_e = hs_pix_s;
		vs1_line_s   = (mode->vsync_start - mode->vdisplay)/2;
		vs1_line_e   = vs1_line_s +
			       (mode->vsync_end - mode->vsync_start)/2;
		vwin2_line_s = vwin1_line_s + mode->vtotal/2;
		vwin2_line_e = vwin2_line_s + mode->vdisplay/2;
		vs2_pix_s    = vs2_pix_e = hs_pix_s + mode->htotal/2;
		vs2_line_s   = vs1_line_s + mode->vtotal/2 ;
		vs2_line_e   = vs2_line_s +
			       (mode->vsync_end - mode->vsync_start)/2;
	}

	div = 148500 / mode->clock;
	if (div != 0) {
		div--;
		if (div > 3)
			div = 3;
	}

	/* mute the audio FIFO: */
	reg_set(priv, REG_AIP_CNTRL_0, AIP_CNTRL_0_RST_FIFO);

	/* set HDMI HDCP mode off: */
	reg_write(priv, REG_TBG_CNTRL_1, TBG_CNTRL_1_DWIN_DIS);
	reg_clear(priv, REG_TX33, TX33_HDMI);
	reg_write(priv, REG_ENC_CNTRL, ENC_CNTRL_CTL_CODE(0));

	/* no pre-filter or interpolator: */
	reg_write(priv, REG_HVF_CNTRL_0, HVF_CNTRL_0_PREFIL(0) |
			HVF_CNTRL_0_INTPOL(0));
	reg_write(priv, REG_VIP_CNTRL_5, VIP_CNTRL_5_SP_CNT(0));
	reg_write(priv, REG_VIP_CNTRL_4, VIP_CNTRL_4_BLANKIT(0) |
			VIP_CNTRL_4_BLC(0));

	reg_clear(priv, REG_PLL_SERIAL_1, PLL_SERIAL_1_SRL_MAN_IZ);
	reg_clear(priv, REG_PLL_SERIAL_3, PLL_SERIAL_3_SRL_CCIR |
					  PLL_SERIAL_3_SRL_DE);
	reg_write(priv, REG_SERIALIZER, 0);
	reg_write(priv, REG_HVF_CNTRL_1, HVF_CNTRL_1_VQR(0));

	/* TODO enable pixel repeat for pixel rates less than 25Msamp/s */
	rep = 0;
	reg_write(priv, REG_RPT_CNTRL, 0);
	reg_write(priv, REG_SEL_CLK, SEL_CLK_SEL_VRF_CLK(0) |
			SEL_CLK_SEL_CLK1 | SEL_CLK_ENA_SC_CLK);

	reg_write(priv, REG_PLL_SERIAL_2, PLL_SERIAL_2_SRL_NOSC(div) |
			PLL_SERIAL_2_SRL_PR(rep));

	/* set color matrix bypass flag: */
	reg_write(priv, REG_MAT_CONTRL, MAT_CONTRL_MAT_BP |
				MAT_CONTRL_MAT_SC(1));

	/* set BIAS tmds value: */
	reg_write(priv, REG_ANA_GENERAL, 0x09);

	/*
	 * Sync on rising HSYNC/VSYNC
	 */
	reg = VIP_CNTRL_3_SYNC_HS;

	/*
	 * TDA19988 requires high-active sync at input stage,
	 * so invert low-active sync provided by master encoder here
	 */
	if (mode->flags & DRM_MODE_FLAG_NHSYNC)
		reg |= VIP_CNTRL_3_H_TGL;
	if (mode->flags & DRM_MODE_FLAG_NVSYNC)
		reg |= VIP_CNTRL_3_V_TGL;
	reg_write(priv, REG_VIP_CNTRL_3, reg);

	reg_write(priv, REG_VIDFORMAT, 0x00);
	reg_write16(priv, REG_REFPIX_MSB, ref_pix);
	reg_write16(priv, REG_REFLINE_MSB, ref_line);
	reg_write16(priv, REG_NPIX_MSB, n_pix);
	reg_write16(priv, REG_NLINE_MSB, n_line);
	reg_write16(priv, REG_VS_LINE_STRT_1_MSB, vs1_line_s);
	reg_write16(priv, REG_VS_PIX_STRT_1_MSB, vs1_pix_s);
	reg_write16(priv, REG_VS_LINE_END_1_MSB, vs1_line_e);
	reg_write16(priv, REG_VS_PIX_END_1_MSB, vs1_pix_e);
	reg_write16(priv, REG_VS_LINE_STRT_2_MSB, vs2_line_s);
	reg_write16(priv, REG_VS_PIX_STRT_2_MSB, vs2_pix_s);
	reg_write16(priv, REG_VS_LINE_END_2_MSB, vs2_line_e);
	reg_write16(priv, REG_VS_PIX_END_2_MSB, vs2_pix_e);
	reg_write16(priv, REG_HS_PIX_START_MSB, hs_pix_s);
	reg_write16(priv, REG_HS_PIX_STOP_MSB, hs_pix_e);
	reg_write16(priv, REG_VWIN_START_1_MSB, vwin1_line_s);
	reg_write16(priv, REG_VWIN_END_1_MSB, vwin1_line_e);
	reg_write16(priv, REG_VWIN_START_2_MSB, vwin2_line_s);
	reg_write16(priv, REG_VWIN_END_2_MSB, vwin2_line_e);
	reg_write16(priv, REG_DE_START_MSB, de_pix_s);
	reg_write16(priv, REG_DE_STOP_MSB, de_pix_e);

	if (priv->rev == TDA19988) {
		/* let incoming pixels fill the active space (if any) */
		reg_write(priv, REG_ENABLE_SPACE, 0x00);
	}

	/*
	 * Always generate sync polarity relative to input sync and
	 * revert input stage toggled sync at output stage
	 */
	reg = TBG_CNTRL_1_DWIN_DIS | TBG_CNTRL_1_TGL_EN;
	if (mode->flags & DRM_MODE_FLAG_NHSYNC)
		reg |= TBG_CNTRL_1_H_TGL;
	if (mode->flags & DRM_MODE_FLAG_NVSYNC)
		reg |= TBG_CNTRL_1_V_TGL;
	reg_write(priv, REG_TBG_CNTRL_1, reg);

	/* must be last register set: */
	reg_write(priv, REG_TBG_CNTRL_0, 0);

	/* Only setup the info frames if the sink is HDMI */
	if (priv->is_hdmi_sink) {
		/* We need to turn HDMI HDCP stuff on to get audio through */
		reg &= ~TBG_CNTRL_1_DWIN_DIS;
		reg_write(priv, REG_TBG_CNTRL_1, reg);
		reg_write(priv, REG_ENC_CNTRL, ENC_CNTRL_CTL_CODE(1));
		reg_set(priv, REG_TX33, TX33_HDMI);

		tda998x_write_avi(priv, adjusted_mode);

		if (priv->params.audio_cfg)
			tda998x_configure_audio(priv, adjusted_mode,
						&priv->params);
	}
}

static enum drm_connector_status
tda998x_encoder_detect(struct tda998x_priv *priv)
{
	uint8_t val = cec_read(priv, REG_CEC_RXSHPDLEV);

	return (val & CEC_RXSHPDLEV_HPD) ? connector_status_connected :
			connector_status_disconnected;
}

static int read_edid_block(struct tda998x_priv *priv, uint8_t *buf, int blk)
{
	uint8_t offset, segptr;
	int ret, i;

	offset = (blk & 1) ? 128 : 0;
	segptr = blk / 2;

	reg_write(priv, REG_DDC_ADDR, 0xa0);
	reg_write(priv, REG_DDC_OFFS, offset);
	reg_write(priv, REG_DDC_SEGM_ADDR, 0x60);
	reg_write(priv, REG_DDC_SEGM, segptr);

	/* enable reading EDID: */
	priv->wq_edid_wait = 1;
	reg_write(priv, REG_EDID_CTRL, 0x1);

	/* flag must be cleared by sw: */
	reg_write(priv, REG_EDID_CTRL, 0x0);

	/* wait for block read to complete: */
	if (priv->hdmi->irq) {
		i = wait_event_timeout(priv->wq_edid,
					!priv->wq_edid_wait,
					msecs_to_jiffies(100));
		if (i < 0) {
			dev_err(&priv->hdmi->dev, "read edid wait err %d\n", i);
			return i;
		}
	} else {
		for (i = 100; i > 0; i--) {
			msleep(1);
			ret = reg_read(priv, REG_INT_FLAGS_2);
			if (ret < 0)
				return ret;
			if (ret & INT_FLAGS_2_EDID_BLK_RD)
				break;
		}
	}

	if (i == 0) {
		dev_err(&priv->hdmi->dev, "read edid timeout\n");
		return -ETIMEDOUT;
	}

	ret = reg_read_range(priv, REG_EDID_DATA_0, buf, EDID_LENGTH);
	if (ret != EDID_LENGTH) {
		dev_err(&priv->hdmi->dev, "failed to read edid block %d: %d\n",
			blk, ret);
		return ret;
	}

	return 0;
}

static uint8_t *do_get_edid(struct tda998x_priv *priv)
{
	int j, valid_extensions = 0;
	uint8_t *block, *new;
	bool print_bad_edid = drm_debug & DRM_UT_KMS;

	if ((block = kmalloc(EDID_LENGTH, GFP_KERNEL)) == NULL)
		return NULL;

	if (priv->rev == TDA19988)
		reg_clear(priv, REG_TX4, TX4_PD_RAM);

	/* base block fetch */
	if (read_edid_block(priv, block, 0))
		goto fail;

	if (!drm_edid_block_valid(block, 0, print_bad_edid))
		goto fail;

	/* if there's no extensions, we're done */
	if (block[0x7e] == 0)
		goto done;

	new = krealloc(block, (block[0x7e] + 1) * EDID_LENGTH, GFP_KERNEL);
	if (!new)
		goto fail;
	block = new;

	for (j = 1; j <= block[0x7e]; j++) {
		uint8_t *ext_block = block + (valid_extensions + 1) * EDID_LENGTH;
		if (read_edid_block(priv, ext_block, j))
			goto fail;

		if (!drm_edid_block_valid(ext_block, j, print_bad_edid))
			goto fail;

		valid_extensions++;
	}

	if (valid_extensions != block[0x7e]) {
		block[EDID_LENGTH-1] += block[0x7e] - valid_extensions;
		block[0x7e] = valid_extensions;
		new = krealloc(block, (valid_extensions + 1) * EDID_LENGTH, GFP_KERNEL);
		if (!new)
			goto fail;
		block = new;
	}

done:
	if (priv->rev == TDA19988)
		reg_set(priv, REG_TX4, TX4_PD_RAM);

	return block;

fail:
	if (priv->rev == TDA19988)
		reg_set(priv, REG_TX4, TX4_PD_RAM);
	dev_warn(&priv->hdmi->dev, "failed to read EDID\n");
	kfree(block);
	return NULL;
}

static int
tda998x_encoder_get_modes(struct tda998x_priv *priv,
			  struct drm_connector *connector)
{
	struct edid *edid = (struct edid *)do_get_edid(priv);
	int n = 0;

	if (edid) {
		drm_mode_connector_update_edid_property(connector, edid);
		n = drm_add_edid_modes(connector, edid);
		priv->is_hdmi_sink = drm_detect_hdmi_monitor(edid);
		kfree(edid);
	}

	return n;
}

static void tda998x_encoder_set_polling(struct tda998x_priv *priv,
					struct drm_connector *connector)
{
	if (priv->hdmi->irq)
		connector->polled = DRM_CONNECTOR_POLL_HPD;
	else
		connector->polled = DRM_CONNECTOR_POLL_CONNECT |
			DRM_CONNECTOR_POLL_DISCONNECT;
}

static int
tda998x_encoder_set_property(struct drm_encoder *encoder,
			    struct drm_connector *connector,
			    struct drm_property *property,
			    uint64_t val)
{
	DBG("");
	return 0;
}

static void tda998x_destroy(struct tda998x_priv *priv)
{
	/* disable all IRQs and free the IRQ handler */
	cec_write(priv, REG_CEC_RXSHPDINTENA, 0);
	reg_clear(priv, REG_INT_FLAGS_2, INT_FLAGS_2_EDID_BLK_RD);
	if (priv->hdmi->irq)
		free_irq(priv->hdmi->irq, priv);

<<<<<<< HEAD
	i2c_unregister_device(priv->cec);
=======
	if (priv->cec)
		i2c_unregister_device(priv->cec);
}

/* Slave encoder support */

static void
tda998x_encoder_slave_set_config(struct drm_encoder *encoder, void *params)
{
	tda998x_encoder_set_config(to_tda998x_priv(encoder), params);
}

static void tda998x_encoder_slave_destroy(struct drm_encoder *encoder)
{
	struct tda998x_priv *priv = to_tda998x_priv(encoder);

	tda998x_destroy(priv);
>>>>>>> c707c361
	drm_i2c_encoder_destroy(encoder);
	kfree(priv);
}

static void tda998x_encoder_slave_dpms(struct drm_encoder *encoder, int mode)
{
	tda998x_encoder_dpms(to_tda998x_priv(encoder), mode);
}

static int tda998x_encoder_slave_mode_valid(struct drm_encoder *encoder,
					    struct drm_display_mode *mode)
{
	return tda998x_encoder_mode_valid(to_tda998x_priv(encoder), mode);
}

static void
tda998x_encoder_slave_mode_set(struct drm_encoder *encoder,
			       struct drm_display_mode *mode,
			       struct drm_display_mode *adjusted_mode)
{
	tda998x_encoder_mode_set(to_tda998x_priv(encoder), mode, adjusted_mode);
}

static enum drm_connector_status
tda998x_encoder_slave_detect(struct drm_encoder *encoder,
			     struct drm_connector *connector)
{
	return tda998x_encoder_detect(to_tda998x_priv(encoder));
}

static int tda998x_encoder_slave_get_modes(struct drm_encoder *encoder,
					   struct drm_connector *connector)
{
	return tda998x_encoder_get_modes(to_tda998x_priv(encoder), connector);
}

static int
tda998x_encoder_slave_create_resources(struct drm_encoder *encoder,
				       struct drm_connector *connector)
{
	tda998x_encoder_set_polling(to_tda998x_priv(encoder), connector);
	return 0;
}

static struct drm_encoder_slave_funcs tda998x_encoder_slave_funcs = {
	.set_config = tda998x_encoder_slave_set_config,
	.destroy = tda998x_encoder_slave_destroy,
	.dpms = tda998x_encoder_slave_dpms,
	.save = tda998x_encoder_save,
	.restore = tda998x_encoder_restore,
	.mode_fixup = tda998x_encoder_mode_fixup,
	.mode_valid = tda998x_encoder_slave_mode_valid,
	.mode_set = tda998x_encoder_slave_mode_set,
	.detect = tda998x_encoder_slave_detect,
	.get_modes = tda998x_encoder_slave_get_modes,
	.create_resources = tda998x_encoder_slave_create_resources,
	.set_property = tda998x_encoder_set_property,
};

/* I2C driver functions */

static int tda998x_create(struct i2c_client *client, struct tda998x_priv *priv)
{
	struct device_node *np = client->dev.of_node;
	u32 video;
	int rev_lo, rev_hi, ret;

	priv->vip_cntrl_0 = VIP_CNTRL_0_SWAP_A(2) | VIP_CNTRL_0_SWAP_B(3);
	priv->vip_cntrl_1 = VIP_CNTRL_1_SWAP_C(0) | VIP_CNTRL_1_SWAP_D(1);
	priv->vip_cntrl_2 = VIP_CNTRL_2_SWAP_E(4) | VIP_CNTRL_2_SWAP_F(5);

	priv->current_page = 0xff;
	priv->hdmi = client;
	priv->cec = i2c_new_dummy(client->adapter, 0x34);
	if (!priv->cec)
		return -ENODEV;

	priv->dpms = DRM_MODE_DPMS_OFF;

	/* wake up the device: */
	cec_write(priv, REG_CEC_ENAMODS,
			CEC_ENAMODS_EN_RXSENS | CEC_ENAMODS_EN_HDMI);

	tda998x_reset(priv);

	/* read version: */
	rev_lo = reg_read(priv, REG_VERSION_LSB);
	rev_hi = reg_read(priv, REG_VERSION_MSB);
	if (rev_lo < 0 || rev_hi < 0) {
		ret = rev_lo < 0 ? rev_lo : rev_hi;
		goto fail;
	}

	priv->rev = rev_lo | rev_hi << 8;

	/* mask off feature bits: */
	priv->rev &= ~0x30; /* not-hdcp and not-scalar bit */

	switch (priv->rev) {
	case TDA9989N2:
		dev_info(&client->dev, "found TDA9989 n2");
		break;
	case TDA19989:
		dev_info(&client->dev, "found TDA19989");
		break;
	case TDA19989N2:
		dev_info(&client->dev, "found TDA19989 n2");
		break;
	case TDA19988:
		dev_info(&client->dev, "found TDA19988");
		break;
	default:
		dev_err(&client->dev, "found unsupported device: %04x\n",
			priv->rev);
		goto fail;
	}

	/* after reset, enable DDC: */
	reg_write(priv, REG_DDC_DISABLE, 0x00);

	/* set clock on DDC channel: */
	reg_write(priv, REG_TX3, 39);

	/* if necessary, disable multi-master: */
	if (priv->rev == TDA19989)
		reg_set(priv, REG_I2C_MASTER, I2C_MASTER_DIS_MM);

	cec_write(priv, REG_CEC_FRO_IM_CLK_CTRL,
			CEC_FRO_IM_CLK_CTRL_GHOST_DIS | CEC_FRO_IM_CLK_CTRL_IMCLK_SEL);

	/* initialize the optional IRQ */
	if (client->irq) {
		int irqf_trigger;

		/* init read EDID waitqueue */
		init_waitqueue_head(&priv->wq_edid);

		/* clear pending interrupts */
		reg_read(priv, REG_INT_FLAGS_0);
		reg_read(priv, REG_INT_FLAGS_1);
		reg_read(priv, REG_INT_FLAGS_2);

		irqf_trigger =
			irqd_get_trigger_type(irq_get_irq_data(client->irq));
		ret = request_threaded_irq(client->irq, NULL,
					   tda998x_irq_thread,
					   irqf_trigger | IRQF_ONESHOT,
					   "tda998x", priv);
		if (ret) {
			dev_err(&client->dev,
				"failed to request IRQ#%u: %d\n",
				client->irq, ret);
			goto fail;
		}

		/* enable HPD irq */
		cec_write(priv, REG_CEC_RXSHPDINTENA, CEC_RXSHPDLEV_HPD);
	}

	/* enable EDID read irq: */
	reg_set(priv, REG_INT_FLAGS_2, INT_FLAGS_2_EDID_BLK_RD);

	if (!np)
		return 0;		/* non-DT */

	/* get the optional video properties */
	ret = of_property_read_u32(np, "video-ports", &video);
	if (ret == 0) {
		priv->vip_cntrl_0 = video >> 16;
		priv->vip_cntrl_1 = video >> 8;
		priv->vip_cntrl_2 = video;
	}

	return 0;

fail:
	/* if encoder_init fails, the encoder slave is never registered,
	 * so cleanup here:
	 */
	if (priv->cec)
		i2c_unregister_device(priv->cec);
	return -ENXIO;
}

static int tda998x_encoder_init(struct i2c_client *client,
				struct drm_device *dev,
				struct drm_encoder_slave *encoder_slave)
{
	struct tda998x_priv *priv;
	int ret;

	priv = kzalloc(sizeof(*priv), GFP_KERNEL);
	if (!priv)
		return -ENOMEM;

	priv->encoder = &encoder_slave->base;

	ret = tda998x_create(client, priv);
	if (ret) {
		kfree(priv);
		return ret;
	}

	encoder_slave->slave_priv = priv;
	encoder_slave->slave_funcs = &tda998x_encoder_slave_funcs;

	return 0;
}

struct tda998x_priv2 {
	struct tda998x_priv base;
	struct drm_encoder encoder;
	struct drm_connector connector;
};

#define conn_to_tda998x_priv2(x) \
	container_of(x, struct tda998x_priv2, connector);

#define enc_to_tda998x_priv2(x) \
	container_of(x, struct tda998x_priv2, encoder);

static void tda998x_encoder2_dpms(struct drm_encoder *encoder, int mode)
{
	struct tda998x_priv2 *priv = enc_to_tda998x_priv2(encoder);

	tda998x_encoder_dpms(&priv->base, mode);
}

static void tda998x_encoder_prepare(struct drm_encoder *encoder)
{
	tda998x_encoder2_dpms(encoder, DRM_MODE_DPMS_OFF);
}

static void tda998x_encoder_commit(struct drm_encoder *encoder)
{
	tda998x_encoder2_dpms(encoder, DRM_MODE_DPMS_ON);
}

static void tda998x_encoder2_mode_set(struct drm_encoder *encoder,
				      struct drm_display_mode *mode,
				      struct drm_display_mode *adjusted_mode)
{
	struct tda998x_priv2 *priv = enc_to_tda998x_priv2(encoder);

	tda998x_encoder_mode_set(&priv->base, mode, adjusted_mode);
}

static const struct drm_encoder_helper_funcs tda998x_encoder_helper_funcs = {
	.dpms = tda998x_encoder2_dpms,
	.save = tda998x_encoder_save,
	.restore = tda998x_encoder_restore,
	.mode_fixup = tda998x_encoder_mode_fixup,
	.prepare = tda998x_encoder_prepare,
	.commit = tda998x_encoder_commit,
	.mode_set = tda998x_encoder2_mode_set,
};

static void tda998x_encoder_destroy(struct drm_encoder *encoder)
{
	struct tda998x_priv2 *priv = enc_to_tda998x_priv2(encoder);

	tda998x_destroy(&priv->base);
	drm_encoder_cleanup(encoder);
}

static const struct drm_encoder_funcs tda998x_encoder_funcs = {
	.destroy = tda998x_encoder_destroy,
};

static int tda998x_connector_get_modes(struct drm_connector *connector)
{
	struct tda998x_priv2 *priv = conn_to_tda998x_priv2(connector);

	return tda998x_encoder_get_modes(&priv->base, connector);
}

static int tda998x_connector_mode_valid(struct drm_connector *connector,
					struct drm_display_mode *mode)
{
	struct tda998x_priv2 *priv = conn_to_tda998x_priv2(connector);

	return tda998x_encoder_mode_valid(&priv->base, mode);
}

static struct drm_encoder *
tda998x_connector_best_encoder(struct drm_connector *connector)
{
	struct tda998x_priv2 *priv = conn_to_tda998x_priv2(connector);

	return &priv->encoder;
}

static
const struct drm_connector_helper_funcs tda998x_connector_helper_funcs = {
	.get_modes = tda998x_connector_get_modes,
	.mode_valid = tda998x_connector_mode_valid,
	.best_encoder = tda998x_connector_best_encoder,
};

static enum drm_connector_status
tda998x_connector_detect(struct drm_connector *connector, bool force)
{
	struct tda998x_priv2 *priv = conn_to_tda998x_priv2(connector);

	return tda998x_encoder_detect(&priv->base);
}

static void tda998x_connector_destroy(struct drm_connector *connector)
{
	drm_sysfs_connector_remove(connector);
	drm_connector_cleanup(connector);
}

static const struct drm_connector_funcs tda998x_connector_funcs = {
	.dpms = drm_helper_connector_dpms,
	.fill_modes = drm_helper_probe_single_connector_modes,
	.detect = tda998x_connector_detect,
	.destroy = tda998x_connector_destroy,
};

static int tda998x_bind(struct device *dev, struct device *master, void *data)
{
	struct tda998x_encoder_params *params = dev->platform_data;
	struct i2c_client *client = to_i2c_client(dev);
	struct drm_device *drm = data;
	struct tda998x_priv2 *priv;
	int ret;

	priv = devm_kzalloc(dev, sizeof(*priv), GFP_KERNEL);
	if (!priv)
		return -ENOMEM;

	dev_set_drvdata(dev, priv);

	priv->base.encoder = &priv->encoder;
	priv->connector.interlace_allowed = 1;
	priv->encoder.possible_crtcs = 1 << 0;

	ret = tda998x_create(client, &priv->base);
	if (ret)
		return ret;

	if (!dev->of_node && params)
		tda998x_encoder_set_config(&priv->base, params);

	tda998x_encoder_set_polling(&priv->base, &priv->connector);

	drm_encoder_helper_add(&priv->encoder, &tda998x_encoder_helper_funcs);
	ret = drm_encoder_init(drm, &priv->encoder, &tda998x_encoder_funcs,
			       DRM_MODE_ENCODER_TMDS);
	if (ret)
		goto err_encoder;

	drm_connector_helper_add(&priv->connector,
				 &tda998x_connector_helper_funcs);
	ret = drm_connector_init(drm, &priv->connector,
				 &tda998x_connector_funcs,
				 DRM_MODE_CONNECTOR_HDMIA);
	if (ret)
		goto err_connector;

	ret = drm_sysfs_connector_add(&priv->connector);
	if (ret)
		goto err_sysfs;

	priv->connector.encoder = &priv->encoder;
	drm_mode_connector_attach_encoder(&priv->connector, &priv->encoder);

	return 0;

err_sysfs:
	drm_connector_cleanup(&priv->connector);
err_connector:
	drm_encoder_cleanup(&priv->encoder);
err_encoder:
	tda998x_destroy(&priv->base);
	return ret;
}

static void tda998x_unbind(struct device *dev, struct device *master,
			   void *data)
{
	struct tda998x_priv2 *priv = dev_get_drvdata(dev);

	drm_connector_cleanup(&priv->connector);
	drm_encoder_cleanup(&priv->encoder);
	tda998x_destroy(&priv->base);
}

static const struct component_ops tda998x_ops = {
	.bind = tda998x_bind,
	.unbind = tda998x_unbind,
};

static int
tda998x_probe(struct i2c_client *client, const struct i2c_device_id *id)
{
	return component_add(&client->dev, &tda998x_ops);
}

static int tda998x_remove(struct i2c_client *client)
{
	component_del(&client->dev, &tda998x_ops);
	return 0;
}

#ifdef CONFIG_OF
static const struct of_device_id tda998x_dt_ids[] = {
	{ .compatible = "nxp,tda998x", },
	{ }
};
MODULE_DEVICE_TABLE(of, tda998x_dt_ids);
#endif

static struct i2c_device_id tda998x_ids[] = {
	{ "tda998x", 0 },
	{ }
};
MODULE_DEVICE_TABLE(i2c, tda998x_ids);

static struct drm_i2c_encoder_driver tda998x_driver = {
	.i2c_driver = {
		.probe = tda998x_probe,
		.remove = tda998x_remove,
		.driver = {
			.name = "tda998x",
			.of_match_table = of_match_ptr(tda998x_dt_ids),
		},
		.id_table = tda998x_ids,
	},
	.encoder_init = tda998x_encoder_init,
};

/* Module initialization */

static int __init
tda998x_init(void)
{
	DBG("");
	return drm_i2c_encoder_register(THIS_MODULE, &tda998x_driver);
}

static void __exit
tda998x_exit(void)
{
	DBG("");
	drm_i2c_encoder_unregister(&tda998x_driver);
}

MODULE_AUTHOR("Rob Clark <robdclark@gmail.com");
MODULE_DESCRIPTION("NXP Semiconductors TDA998X HDMI Encoder");
MODULE_LICENSE("GPL");

module_init(tda998x_init);
module_exit(tda998x_exit);<|MERGE_RESOLUTION|>--- conflicted
+++ resolved
@@ -1173,11 +1173,7 @@
 	if (priv->hdmi->irq)
 		free_irq(priv->hdmi->irq, priv);
 
-<<<<<<< HEAD
 	i2c_unregister_device(priv->cec);
-=======
-	if (priv->cec)
-		i2c_unregister_device(priv->cec);
 }
 
 /* Slave encoder support */
@@ -1193,7 +1189,6 @@
 	struct tda998x_priv *priv = to_tda998x_priv(encoder);
 
 	tda998x_destroy(priv);
->>>>>>> c707c361
 	drm_i2c_encoder_destroy(encoder);
 	kfree(priv);
 }
