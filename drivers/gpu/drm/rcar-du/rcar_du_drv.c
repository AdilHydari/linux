// SPDX-License-Identifier: GPL-2.0+
/*
 * rcar_du_drv.c  --  R-Car Display Unit DRM driver
 *
 * Copyright (C) 2013-2015 Renesas Electronics Corporation
 *
 * Contact: Laurent Pinchart (laurent.pinchart@ideasonboard.com)
 */

#include <linux/clk.h>
#include <linux/dma-mapping.h>
#include <linux/io.h>
#include <linux/mm.h>
#include <linux/module.h>
#include <linux/of_device.h>
#include <linux/platform_device.h>
#include <linux/pm.h>
#include <linux/slab.h>
#include <linux/wait.h>

#include <drm/drm_atomic_helper.h>
#include <drm/drm_drv.h>
#include <drm/drm_fb_cma_helper.h>
#include <drm/drm_fb_helper.h>
#include <drm/drm_gem_cma_helper.h>
#include <drm/drm_managed.h>
#include <drm/drm_probe_helper.h>

#include "rcar_du_drv.h"
#include "rcar_du_kms.h"
#include "rcar_du_of.h"
#include "rcar_du_regs.h"

/* -----------------------------------------------------------------------------
 * Device Information
 */

static const struct rcar_du_device_info rzg1_du_r8a7743_info = {
	.gen = 2,
	.features = RCAR_DU_FEATURE_CRTC_IRQ
		  | RCAR_DU_FEATURE_CRTC_CLOCK
		  | RCAR_DU_FEATURE_INTERLACED
		  | RCAR_DU_FEATURE_TVM_SYNC,
	.channels_mask = BIT(1) | BIT(0),
	.routes = {
		/*
		 * R8A774[34] has one RGB output and one LVDS output
		 */
		[RCAR_DU_OUTPUT_DPAD0] = {
			.possible_crtcs = BIT(1) | BIT(0),
			.port = 0,
		},
		[RCAR_DU_OUTPUT_LVDS0] = {
			.possible_crtcs = BIT(0),
			.port = 1,
		},
	},
	.num_lvds = 1,
};

static const struct rcar_du_device_info rzg1_du_r8a7745_info = {
	.gen = 2,
	.features = RCAR_DU_FEATURE_CRTC_IRQ
		  | RCAR_DU_FEATURE_CRTC_CLOCK
		  | RCAR_DU_FEATURE_INTERLACED
		  | RCAR_DU_FEATURE_TVM_SYNC,
	.channels_mask = BIT(1) | BIT(0),
	.routes = {
		/*
		 * R8A7745 has two RGB outputs
		 */
		[RCAR_DU_OUTPUT_DPAD0] = {
			.possible_crtcs = BIT(0),
			.port = 0,
		},
		[RCAR_DU_OUTPUT_DPAD1] = {
			.possible_crtcs = BIT(1),
			.port = 1,
		},
	},
};

static const struct rcar_du_device_info rzg1_du_r8a77470_info = {
	.gen = 2,
	.features = RCAR_DU_FEATURE_CRTC_IRQ
		  | RCAR_DU_FEATURE_CRTC_CLOCK
		  | RCAR_DU_FEATURE_INTERLACED
		  | RCAR_DU_FEATURE_TVM_SYNC,
	.channels_mask = BIT(1) | BIT(0),
	.routes = {
		/*
		 * R8A77470 has two RGB outputs, one LVDS output, and
		 * one (currently unsupported) analog video output
		 */
		[RCAR_DU_OUTPUT_DPAD0] = {
			.possible_crtcs = BIT(0),
			.port = 0,
		},
		[RCAR_DU_OUTPUT_DPAD1] = {
			.possible_crtcs = BIT(1),
			.port = 1,
		},
		[RCAR_DU_OUTPUT_LVDS0] = {
			.possible_crtcs = BIT(0) | BIT(1),
			.port = 2,
		},
	},
};

static const struct rcar_du_device_info rcar_du_r8a774a1_info = {
	.gen = 3,
	.features = RCAR_DU_FEATURE_CRTC_IRQ
		  | RCAR_DU_FEATURE_CRTC_CLOCK
		  | RCAR_DU_FEATURE_VSP1_SOURCE
		  | RCAR_DU_FEATURE_INTERLACED
		  | RCAR_DU_FEATURE_TVM_SYNC,
	.channels_mask = BIT(2) | BIT(1) | BIT(0),
	.routes = {
		/*
		 * R8A774A1 has one RGB output, one LVDS output and one HDMI
		 * output.
		 */
		[RCAR_DU_OUTPUT_DPAD0] = {
			.possible_crtcs = BIT(2),
			.port = 0,
		},
		[RCAR_DU_OUTPUT_HDMI0] = {
			.possible_crtcs = BIT(1),
			.port = 1,
		},
		[RCAR_DU_OUTPUT_LVDS0] = {
			.possible_crtcs = BIT(0),
			.port = 2,
		},
	},
	.num_lvds = 1,
	.dpll_mask =  BIT(1),
};

static const struct rcar_du_device_info rcar_du_r8a774b1_info = {
	.gen = 3,
	.features = RCAR_DU_FEATURE_CRTC_IRQ
		  | RCAR_DU_FEATURE_CRTC_CLOCK
		  | RCAR_DU_FEATURE_VSP1_SOURCE
		  | RCAR_DU_FEATURE_INTERLACED
		  | RCAR_DU_FEATURE_TVM_SYNC,
	.channels_mask = BIT(3) | BIT(1) | BIT(0),
	.routes = {
		/*
		 * R8A774B1 has one RGB output, one LVDS output and one HDMI
		 * output.
		 */
		[RCAR_DU_OUTPUT_DPAD0] = {
			.possible_crtcs = BIT(2),
			.port = 0,
		},
		[RCAR_DU_OUTPUT_HDMI0] = {
			.possible_crtcs = BIT(1),
			.port = 1,
		},
		[RCAR_DU_OUTPUT_LVDS0] = {
			.possible_crtcs = BIT(0),
			.port = 2,
		},
	},
	.num_lvds = 1,
	.dpll_mask =  BIT(1),
};

static const struct rcar_du_device_info rcar_du_r8a774c0_info = {
	.gen = 3,
	.features = RCAR_DU_FEATURE_CRTC_IRQ
		  | RCAR_DU_FEATURE_CRTC_CLOCK
		  | RCAR_DU_FEATURE_VSP1_SOURCE,
	.channels_mask = BIT(1) | BIT(0),
	.routes = {
		/*
		 * R8A774C0 has one RGB output and two LVDS outputs
		 */
		[RCAR_DU_OUTPUT_DPAD0] = {
			.possible_crtcs = BIT(0) | BIT(1),
			.port = 0,
		},
		[RCAR_DU_OUTPUT_LVDS0] = {
			.possible_crtcs = BIT(0),
			.port = 1,
		},
		[RCAR_DU_OUTPUT_LVDS1] = {
			.possible_crtcs = BIT(1),
			.port = 2,
		},
	},
	.num_lvds = 2,
	.lvds_clk_mask =  BIT(1) | BIT(0),
};

static const struct rcar_du_device_info rcar_du_r8a774e1_info = {
	.gen = 3,
	.features = RCAR_DU_FEATURE_CRTC_IRQ
		  | RCAR_DU_FEATURE_CRTC_CLOCK
		  | RCAR_DU_FEATURE_VSP1_SOURCE
		  | RCAR_DU_FEATURE_INTERLACED
		  | RCAR_DU_FEATURE_TVM_SYNC,
	.channels_mask = BIT(3) | BIT(1) | BIT(0),
	.routes = {
		/*
		 * R8A774E1 has one RGB output, one LVDS output and one HDMI
		 * output.
		 */
		[RCAR_DU_OUTPUT_DPAD0] = {
			.possible_crtcs = BIT(2),
			.port = 0,
		},
		[RCAR_DU_OUTPUT_HDMI0] = {
			.possible_crtcs = BIT(1),
			.port = 1,
		},
		[RCAR_DU_OUTPUT_LVDS0] = {
			.possible_crtcs = BIT(0),
			.port = 2,
		},
	},
	.num_lvds = 1,
	.dpll_mask =  BIT(1),
};

static const struct rcar_du_device_info rcar_du_r8a7779_info = {
	.gen = 1,
	.features = RCAR_DU_FEATURE_INTERLACED
		  | RCAR_DU_FEATURE_TVM_SYNC,
	.channels_mask = BIT(1) | BIT(0),
	.routes = {
		/*
		 * R8A7779 has two RGB outputs and one (currently unsupported)
		 * TCON output.
		 */
		[RCAR_DU_OUTPUT_DPAD0] = {
			.possible_crtcs = BIT(0),
			.port = 0,
		},
		[RCAR_DU_OUTPUT_DPAD1] = {
			.possible_crtcs = BIT(1) | BIT(0),
			.port = 1,
		},
	},
};

static const struct rcar_du_device_info rcar_du_r8a7790_info = {
	.gen = 2,
	.features = RCAR_DU_FEATURE_CRTC_IRQ
		  | RCAR_DU_FEATURE_CRTC_CLOCK
		  | RCAR_DU_FEATURE_INTERLACED
		  | RCAR_DU_FEATURE_TVM_SYNC,
	.quirks = RCAR_DU_QUIRK_ALIGN_128B,
	.channels_mask = BIT(2) | BIT(1) | BIT(0),
	.routes = {
		/*
		 * R8A7742 and R8A7790 each have one RGB output and two LVDS
		 * outputs. Additionally R8A7790 supports one TCON output
		 * (currently unsupported by the driver).
		 */
		[RCAR_DU_OUTPUT_DPAD0] = {
			.possible_crtcs = BIT(2) | BIT(1) | BIT(0),
			.port = 0,
		},
		[RCAR_DU_OUTPUT_LVDS0] = {
			.possible_crtcs = BIT(0),
			.port = 1,
		},
		[RCAR_DU_OUTPUT_LVDS1] = {
			.possible_crtcs = BIT(2) | BIT(1),
			.port = 2,
		},
	},
	.num_lvds = 2,
};

/* M2-W (r8a7791) and M2-N (r8a7793) are identical */
static const struct rcar_du_device_info rcar_du_r8a7791_info = {
	.gen = 2,
	.features = RCAR_DU_FEATURE_CRTC_IRQ
		  | RCAR_DU_FEATURE_CRTC_CLOCK
		  | RCAR_DU_FEATURE_INTERLACED
		  | RCAR_DU_FEATURE_TVM_SYNC,
	.channels_mask = BIT(1) | BIT(0),
	.routes = {
		/*
		 * R8A779[13] has one RGB output, one LVDS output and one
		 * (currently unsupported) TCON output.
		 */
		[RCAR_DU_OUTPUT_DPAD0] = {
			.possible_crtcs = BIT(1) | BIT(0),
			.port = 0,
		},
		[RCAR_DU_OUTPUT_LVDS0] = {
			.possible_crtcs = BIT(0),
			.port = 1,
		},
	},
	.num_lvds = 1,
};

static const struct rcar_du_device_info rcar_du_r8a7792_info = {
	.gen = 2,
	.features = RCAR_DU_FEATURE_CRTC_IRQ
		  | RCAR_DU_FEATURE_CRTC_CLOCK
		  | RCAR_DU_FEATURE_INTERLACED
		  | RCAR_DU_FEATURE_TVM_SYNC,
	.channels_mask = BIT(1) | BIT(0),
	.routes = {
		/* R8A7792 has two RGB outputs. */
		[RCAR_DU_OUTPUT_DPAD0] = {
			.possible_crtcs = BIT(0),
			.port = 0,
		},
		[RCAR_DU_OUTPUT_DPAD1] = {
			.possible_crtcs = BIT(1),
			.port = 1,
		},
	},
};

static const struct rcar_du_device_info rcar_du_r8a7794_info = {
	.gen = 2,
	.features = RCAR_DU_FEATURE_CRTC_IRQ
		  | RCAR_DU_FEATURE_CRTC_CLOCK
		  | RCAR_DU_FEATURE_INTERLACED
		  | RCAR_DU_FEATURE_TVM_SYNC,
	.channels_mask = BIT(1) | BIT(0),
	.routes = {
		/*
		 * R8A7794 has two RGB outputs and one (currently unsupported)
		 * TCON output.
		 */
		[RCAR_DU_OUTPUT_DPAD0] = {
			.possible_crtcs = BIT(0),
			.port = 0,
		},
		[RCAR_DU_OUTPUT_DPAD1] = {
			.possible_crtcs = BIT(1),
			.port = 1,
		},
	},
};

static const struct rcar_du_device_info rcar_du_r8a7795_info = {
	.gen = 3,
	.features = RCAR_DU_FEATURE_CRTC_IRQ
		  | RCAR_DU_FEATURE_CRTC_CLOCK
		  | RCAR_DU_FEATURE_VSP1_SOURCE
		  | RCAR_DU_FEATURE_INTERLACED
		  | RCAR_DU_FEATURE_TVM_SYNC,
	.channels_mask = BIT(3) | BIT(2) | BIT(1) | BIT(0),
	.routes = {
		/*
		 * R8A7795 has one RGB output, two HDMI outputs and one
		 * LVDS output.
		 */
		[RCAR_DU_OUTPUT_DPAD0] = {
			.possible_crtcs = BIT(3),
			.port = 0,
		},
		[RCAR_DU_OUTPUT_HDMI0] = {
			.possible_crtcs = BIT(1),
			.port = 1,
		},
		[RCAR_DU_OUTPUT_HDMI1] = {
			.possible_crtcs = BIT(2),
			.port = 2,
		},
		[RCAR_DU_OUTPUT_LVDS0] = {
			.possible_crtcs = BIT(0),
			.port = 3,
		},
	},
	.num_lvds = 1,
	.dpll_mask =  BIT(2) | BIT(1),
};

static const struct rcar_du_device_info rcar_du_r8a7796_info = {
	.gen = 3,
	.features = RCAR_DU_FEATURE_CRTC_IRQ
		  | RCAR_DU_FEATURE_CRTC_CLOCK
		  | RCAR_DU_FEATURE_VSP1_SOURCE
		  | RCAR_DU_FEATURE_INTERLACED
		  | RCAR_DU_FEATURE_TVM_SYNC,
	.channels_mask = BIT(2) | BIT(1) | BIT(0),
	.routes = {
		/*
		 * R8A7796 has one RGB output, one LVDS output and one HDMI
		 * output.
		 */
		[RCAR_DU_OUTPUT_DPAD0] = {
			.possible_crtcs = BIT(2),
			.port = 0,
		},
		[RCAR_DU_OUTPUT_HDMI0] = {
			.possible_crtcs = BIT(1),
			.port = 1,
		},
		[RCAR_DU_OUTPUT_LVDS0] = {
			.possible_crtcs = BIT(0),
			.port = 2,
		},
	},
	.num_lvds = 1,
	.dpll_mask =  BIT(1),
};

static const struct rcar_du_device_info rcar_du_r8a77965_info = {
	.gen = 3,
	.features = RCAR_DU_FEATURE_CRTC_IRQ
		  | RCAR_DU_FEATURE_CRTC_CLOCK
		  | RCAR_DU_FEATURE_VSP1_SOURCE
		  | RCAR_DU_FEATURE_INTERLACED
		  | RCAR_DU_FEATURE_TVM_SYNC,
	.channels_mask = BIT(3) | BIT(1) | BIT(0),
	.routes = {
		/*
		 * R8A77965 has one RGB output, one LVDS output and one HDMI
		 * output.
		 */
		[RCAR_DU_OUTPUT_DPAD0] = {
			.possible_crtcs = BIT(2),
			.port = 0,
		},
		[RCAR_DU_OUTPUT_HDMI0] = {
			.possible_crtcs = BIT(1),
			.port = 1,
		},
		[RCAR_DU_OUTPUT_LVDS0] = {
			.possible_crtcs = BIT(0),
			.port = 2,
		},
	},
	.num_lvds = 1,
	.dpll_mask =  BIT(1),
};

static const struct rcar_du_device_info rcar_du_r8a77970_info = {
	.gen = 3,
	.features = RCAR_DU_FEATURE_CRTC_IRQ
		  | RCAR_DU_FEATURE_CRTC_CLOCK
		  | RCAR_DU_FEATURE_VSP1_SOURCE
		  | RCAR_DU_FEATURE_INTERLACED
		  | RCAR_DU_FEATURE_TVM_SYNC,
	.channels_mask = BIT(0),
	.routes = {
		/*
		 * R8A77970 and R8A77980 have one RGB output and one LVDS
		 * output.
		 */
		[RCAR_DU_OUTPUT_DPAD0] = {
			.possible_crtcs = BIT(0),
			.port = 0,
		},
		[RCAR_DU_OUTPUT_LVDS0] = {
			.possible_crtcs = BIT(0),
			.port = 1,
		},
	},
	.num_lvds = 1,
};

static const struct rcar_du_device_info rcar_du_r8a7799x_info = {
	.gen = 3,
	.features = RCAR_DU_FEATURE_CRTC_IRQ
		  | RCAR_DU_FEATURE_CRTC_CLOCK
		  | RCAR_DU_FEATURE_VSP1_SOURCE,
	.channels_mask = BIT(1) | BIT(0),
	.routes = {
		/*
		 * R8A77990 and R8A77995 have one RGB output and two LVDS
		 * outputs.
		 */
		[RCAR_DU_OUTPUT_DPAD0] = {
			.possible_crtcs = BIT(0) | BIT(1),
			.port = 0,
		},
		[RCAR_DU_OUTPUT_LVDS0] = {
			.possible_crtcs = BIT(0),
			.port = 1,
		},
		[RCAR_DU_OUTPUT_LVDS1] = {
			.possible_crtcs = BIT(1),
			.port = 2,
		},
	},
	.num_lvds = 2,
	.lvds_clk_mask =  BIT(1) | BIT(0),
};

static const struct rcar_du_device_info rcar_du_r8a779a0_info = {
	.gen = 3,
	.features = RCAR_DU_FEATURE_CRTC_IRQ
		  | RCAR_DU_FEATURE_VSP1_SOURCE,
	.channels_mask = BIT(1) | BIT(0),
	.routes = {
		/* R8A779A0 has two MIPI DSI outputs. */
		[RCAR_DU_OUTPUT_DSI0] = {
			.possible_crtcs = BIT(0),
			.port = 0,
		},
		[RCAR_DU_OUTPUT_DSI1] = {
			.possible_crtcs = BIT(1),
			.port = 1,
		},
	},
	.dsi_clk_mask =  BIT(1) | BIT(0),
};

static const struct of_device_id rcar_du_of_table[] = {
	{ .compatible = "renesas,du-r8a7742", .data = &rcar_du_r8a7790_info },
	{ .compatible = "renesas,du-r8a7743", .data = &rzg1_du_r8a7743_info },
	{ .compatible = "renesas,du-r8a7744", .data = &rzg1_du_r8a7743_info },
	{ .compatible = "renesas,du-r8a7745", .data = &rzg1_du_r8a7745_info },
	{ .compatible = "renesas,du-r8a77470", .data = &rzg1_du_r8a77470_info },
	{ .compatible = "renesas,du-r8a774a1", .data = &rcar_du_r8a774a1_info },
	{ .compatible = "renesas,du-r8a774b1", .data = &rcar_du_r8a774b1_info },
	{ .compatible = "renesas,du-r8a774c0", .data = &rcar_du_r8a774c0_info },
	{ .compatible = "renesas,du-r8a774e1", .data = &rcar_du_r8a774e1_info },
	{ .compatible = "renesas,du-r8a7779", .data = &rcar_du_r8a7779_info },
	{ .compatible = "renesas,du-r8a7790", .data = &rcar_du_r8a7790_info },
	{ .compatible = "renesas,du-r8a7791", .data = &rcar_du_r8a7791_info },
	{ .compatible = "renesas,du-r8a7792", .data = &rcar_du_r8a7792_info },
	{ .compatible = "renesas,du-r8a7793", .data = &rcar_du_r8a7791_info },
	{ .compatible = "renesas,du-r8a7794", .data = &rcar_du_r8a7794_info },
	{ .compatible = "renesas,du-r8a7795", .data = &rcar_du_r8a7795_info },
	{ .compatible = "renesas,du-r8a7796", .data = &rcar_du_r8a7796_info },
	{ .compatible = "renesas,du-r8a77961", .data = &rcar_du_r8a7796_info },
	{ .compatible = "renesas,du-r8a77965", .data = &rcar_du_r8a77965_info },
	{ .compatible = "renesas,du-r8a77970", .data = &rcar_du_r8a77970_info },
	{ .compatible = "renesas,du-r8a77980", .data = &rcar_du_r8a77970_info },
	{ .compatible = "renesas,du-r8a77990", .data = &rcar_du_r8a7799x_info },
	{ .compatible = "renesas,du-r8a77995", .data = &rcar_du_r8a7799x_info },
	{ .compatible = "renesas,du-r8a779a0", .data = &rcar_du_r8a779a0_info },
	{ }
};

MODULE_DEVICE_TABLE(of, rcar_du_of_table);

const char *rcar_du_output_name(enum rcar_du_output output)
{
	static const char * const names[] = {
		[RCAR_DU_OUTPUT_DPAD0] = "DPAD0",
		[RCAR_DU_OUTPUT_DPAD1] = "DPAD1",
<<<<<<< HEAD
		[RCAR_DU_OUTPUT_LVDS0] = "LVDS0",
		[RCAR_DU_OUTPUT_LVDS1] = "LVDS1",
		[RCAR_DU_OUTPUT_HDMI0] = "HDMI0",
		[RCAR_DU_OUTPUT_HDMI1] = "HDMI1",
=======
		[RCAR_DU_OUTPUT_DSI0] = "DSI0",
		[RCAR_DU_OUTPUT_DSI1] = "DSI1",
		[RCAR_DU_OUTPUT_HDMI0] = "HDMI0",
		[RCAR_DU_OUTPUT_HDMI1] = "HDMI1",
		[RCAR_DU_OUTPUT_LVDS0] = "LVDS0",
		[RCAR_DU_OUTPUT_LVDS1] = "LVDS1",
>>>>>>> 754e0b0e
		[RCAR_DU_OUTPUT_TCON] = "TCON",
	};

	if (output >= ARRAY_SIZE(names) || !names[output])
		return "UNKNOWN";

	return names[output];
}

/* -----------------------------------------------------------------------------
 * DRM operations
 */

DEFINE_DRM_GEM_CMA_FOPS(rcar_du_fops);

static const struct drm_driver rcar_du_driver = {
	.driver_features	= DRIVER_GEM | DRIVER_MODESET | DRIVER_ATOMIC,
	.dumb_create		= rcar_du_dumb_create,
	.prime_handle_to_fd	= drm_gem_prime_handle_to_fd,
	.prime_fd_to_handle	= drm_gem_prime_fd_to_handle,
	.gem_prime_import_sg_table = rcar_du_gem_prime_import_sg_table,
	.gem_prime_mmap		= drm_gem_prime_mmap,
	.fops			= &rcar_du_fops,
	.name			= "rcar-du",
	.desc			= "Renesas R-Car Display Unit",
	.date			= "20130110",
	.major			= 1,
	.minor			= 0,
};

/* -----------------------------------------------------------------------------
 * Power management
 */

#ifdef CONFIG_PM_SLEEP
static int rcar_du_pm_suspend(struct device *dev)
{
	struct rcar_du_device *rcdu = dev_get_drvdata(dev);

	return drm_mode_config_helper_suspend(&rcdu->ddev);
}

static int rcar_du_pm_resume(struct device *dev)
{
	struct rcar_du_device *rcdu = dev_get_drvdata(dev);

	return drm_mode_config_helper_resume(&rcdu->ddev);
}
#endif

static const struct dev_pm_ops rcar_du_pm_ops = {
	SET_SYSTEM_SLEEP_PM_OPS(rcar_du_pm_suspend, rcar_du_pm_resume)
};

/* -----------------------------------------------------------------------------
 * Platform driver
 */

static int rcar_du_remove(struct platform_device *pdev)
{
	struct rcar_du_device *rcdu = platform_get_drvdata(pdev);
	struct drm_device *ddev = &rcdu->ddev;

	drm_dev_unregister(ddev);
	drm_atomic_helper_shutdown(ddev);

	drm_kms_helper_poll_fini(ddev);

	return 0;
}

static void rcar_du_shutdown(struct platform_device *pdev)
{
	struct rcar_du_device *rcdu = platform_get_drvdata(pdev);

	drm_atomic_helper_shutdown(&rcdu->ddev);
}

static int rcar_du_probe(struct platform_device *pdev)
{
	struct rcar_du_device *rcdu;
	unsigned int mask;
	int ret;

	/* Allocate and initialize the R-Car device structure. */
	rcdu = devm_drm_dev_alloc(&pdev->dev, &rcar_du_driver,
				  struct rcar_du_device, ddev);
	if (IS_ERR(rcdu))
		return PTR_ERR(rcdu);

	rcdu->dev = &pdev->dev;
	rcdu->info = of_device_get_match_data(rcdu->dev);

	platform_set_drvdata(pdev, rcdu);

	/* I/O resources */
	rcdu->mmio = devm_platform_ioremap_resource(pdev, 0);
	if (IS_ERR(rcdu->mmio))
		return PTR_ERR(rcdu->mmio);

	/*
	 * Set the DMA coherent mask to reflect the DU 32-bit DMA address space
	 * limitations. When sourcing frames from a VSP the DU doesn't perform
	 * any memory access so set the mask to 40 bits to accept all buffers.
	 */
	mask = rcar_du_has(rcdu, RCAR_DU_FEATURE_VSP1_SOURCE) ? 40 : 32;
	ret = dma_coerce_mask_and_coherent(&pdev->dev, DMA_BIT_MASK(mask));
	if (ret)
		return ret;

	/* DRM/KMS objects */
	ret = rcar_du_modeset_init(rcdu);
	if (ret < 0) {
		if (ret != -EPROBE_DEFER)
			dev_err(&pdev->dev,
				"failed to initialize DRM/KMS (%d)\n", ret);
		goto error;
	}

	/*
	 * Register the DRM device with the core and the connectors with
	 * sysfs.
	 */
	ret = drm_dev_register(&rcdu->ddev, 0);
	if (ret)
		goto error;

	DRM_INFO("Device %s probed\n", dev_name(&pdev->dev));

	drm_fbdev_generic_setup(&rcdu->ddev, 32);

	return 0;

error:
	drm_kms_helper_poll_fini(&rcdu->ddev);
	return ret;
}

static struct platform_driver rcar_du_platform_driver = {
	.probe		= rcar_du_probe,
	.remove		= rcar_du_remove,
	.shutdown	= rcar_du_shutdown,
	.driver		= {
		.name	= "rcar-du",
		.pm	= &rcar_du_pm_ops,
		.of_match_table = rcar_du_of_table,
	},
};

static int __init rcar_du_init(void)
{
	rcar_du_of_init(rcar_du_of_table);

	return platform_driver_register(&rcar_du_platform_driver);
}
module_init(rcar_du_init);

static void __exit rcar_du_exit(void)
{
	platform_driver_unregister(&rcar_du_platform_driver);
}
module_exit(rcar_du_exit);

MODULE_AUTHOR("Laurent Pinchart <laurent.pinchart@ideasonboard.com>");
MODULE_DESCRIPTION("Renesas R-Car Display Unit DRM Driver");
MODULE_LICENSE("GPL");<|MERGE_RESOLUTION|>--- conflicted
+++ resolved
@@ -544,19 +544,12 @@
 	static const char * const names[] = {
 		[RCAR_DU_OUTPUT_DPAD0] = "DPAD0",
 		[RCAR_DU_OUTPUT_DPAD1] = "DPAD1",
-<<<<<<< HEAD
-		[RCAR_DU_OUTPUT_LVDS0] = "LVDS0",
-		[RCAR_DU_OUTPUT_LVDS1] = "LVDS1",
-		[RCAR_DU_OUTPUT_HDMI0] = "HDMI0",
-		[RCAR_DU_OUTPUT_HDMI1] = "HDMI1",
-=======
 		[RCAR_DU_OUTPUT_DSI0] = "DSI0",
 		[RCAR_DU_OUTPUT_DSI1] = "DSI1",
 		[RCAR_DU_OUTPUT_HDMI0] = "HDMI0",
 		[RCAR_DU_OUTPUT_HDMI1] = "HDMI1",
 		[RCAR_DU_OUTPUT_LVDS0] = "LVDS0",
 		[RCAR_DU_OUTPUT_LVDS1] = "LVDS1",
->>>>>>> 754e0b0e
 		[RCAR_DU_OUTPUT_TCON] = "TCON",
 	};
 
