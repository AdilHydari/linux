# SPDX-License-Identifier: GPL-2.0-only
#
# Drm device configuration
#
# This driver provides support for the
# Direct Rendering Infrastructure (DRI) in XFree86 4.1.0 and higher.
#
menuconfig DRM
	tristate "Direct Rendering Manager (XFree86 4.1.0 and higher DRI support)"
	depends on (AGP || AGP=n) && !EMULATED_CMPXCHG && HAS_DMA
	select DRM_NOMODESET
	select DRM_PANEL_ORIENTATION_QUIRKS
	select HDMI
	select FB_CMDLINE
	select I2C
	select I2C_ALGOBIT
	select DMA_SHARED_BUFFER
	select SYNC_FILE
# gallium uses SYS_kcmp for os_same_file_description() to de-duplicate
# device and dmabuf fd. Let's make sure that is available for our userspace.
	select KCMP
	help
	  Kernel-level support for the Direct Rendering Infrastructure (DRI)
	  introduced in XFree86 4.0. If you say Y here, you need to select
	  the module that's right for your graphics card from the list below.
	  These modules provide support for synchronization, security, and
	  DMA transfers. Please see <http://dri.sourceforge.net/> for more
	  details.  You should also select and configure AGP
	  (/dev/agpgart) support if it is available for your platform.

config DRM_MIPI_DBI
	tristate
	depends on DRM
	select DRM_KMS_HELPER

config DRM_MIPI_DSI
	bool
	depends on DRM

config DRM_DEBUG_MM
	bool "Insert extra checks and debug info into the DRM range managers"
	default n
	depends on DRM=y
	depends on STACKTRACE_SUPPORT
	select STACKDEPOT
	help
	  Enable allocation tracking of memory manager and leak detection on
	  shutdown.

	  Recommended for driver developers only.

	  If in doubt, say "N".

config DRM_USE_DYNAMIC_DEBUG
	bool "use dynamic debug to implement drm.debug"
	default y
	depends on DRM
	depends on DYNAMIC_DEBUG || DYNAMIC_DEBUG_CORE
	depends on JUMP_LABEL
	help
	  Use dynamic-debug to avoid drm_debug_enabled() runtime overheads.
	  Due to callsite counts in DRM drivers (~4k in amdgpu) and 56
	  bytes per callsite, the .data costs can be substantial, and
	  are therefore configurable.

config DRM_KUNIT_TEST
	tristate "KUnit tests for DRM" if !KUNIT_ALL_TESTS
	depends on DRM && KUNIT
	select PRIME_NUMBERS
	select DRM_DISPLAY_DP_HELPER
	select DRM_DISPLAY_HELPER
	select DRM_LIB_RANDOM
	select DRM_KMS_HELPER
	select DRM_BUDDY
	select DRM_EXPORT_FOR_TESTS if m
	default KUNIT_ALL_TESTS
	help
	  This builds unit tests for DRM. This option is not useful for
	  distributions or general kernels, but only for kernel
	  developers working on DRM and associated drivers.

	  For more information on KUnit and unit tests in general,
	  please refer to the KUnit documentation in
	  Documentation/dev-tools/kunit/.

	  If in doubt, say "N".

config DRM_KMS_HELPER
	tristate
	depends on DRM
	help
	  CRTC helpers for KMS drivers.

config DRM_DEBUG_DP_MST_TOPOLOGY_REFS
        bool "Enable refcount backtrace history in the DP MST helpers"
	depends on STACKTRACE_SUPPORT
        select STACKDEPOT
        depends on DRM_KMS_HELPER
        depends on DEBUG_KERNEL
        depends on EXPERT
        help
          Enables debug tracing for topology refs in DRM's DP MST helpers. A
          history of each topology reference/dereference will be printed to the
          kernel log once a port or branch device's topology refcount reaches 0.

          This has the potential to use a lot of memory and print some very
          large kernel messages. If in doubt, say "N".

config DRM_DEBUG_MODESET_LOCK
	bool "Enable backtrace history for lock contention"
	depends on STACKTRACE_SUPPORT
	depends on DEBUG_KERNEL
	depends on EXPERT
	select STACKDEPOT
	default y if DEBUG_WW_MUTEX_SLOWPATH
	help
	  Enable debug tracing of failures to gracefully handle drm modeset lock
	  contention. A history of each drm modeset lock path hitting -EDEADLK
	  will be saved until gracefully handled, and the backtrace will be
	  printed when attempting to lock a contended lock.

	  If in doubt, say "N".

config DRM_FBDEV_EMULATION
	bool "Enable legacy fbdev support for your modesetting driver"
	depends on DRM_KMS_HELPER
	depends on FB=y || FB=DRM_KMS_HELPER
	select FB_CFB_FILLRECT
	select FB_CFB_COPYAREA
	select FB_CFB_IMAGEBLIT
	select FB_DEFERRED_IO
	select FB_SYS_FOPS
	select FB_SYS_FILLRECT
	select FB_SYS_COPYAREA
	select FB_SYS_IMAGEBLIT
	select FRAMEBUFFER_CONSOLE if !EXPERT
	select FRAMEBUFFER_CONSOLE_DETECT_PRIMARY if FRAMEBUFFER_CONSOLE
	default y
	help
	  Choose this option if you have a need for the legacy fbdev
	  support. Note that this support also provides the linux console
	  support on top of your modesetting driver.

	  If in doubt, say "Y".

config DRM_FBDEV_OVERALLOC
	int "Overallocation of the fbdev buffer"
	depends on DRM_FBDEV_EMULATION
	default 100
	help
	  Defines the fbdev buffer overallocation in percent. Default
	  is 100. Typical values for double buffering will be 200,
	  triple buffering 300.

config DRM_FBDEV_LEAK_PHYS_SMEM
	bool "Shamelessly allow leaking of fbdev physical address (DANGEROUS)"
	depends on DRM_FBDEV_EMULATION && EXPERT
	default n
	help
	  In order to keep user-space compatibility, we want in certain
	  use-cases to keep leaking the fbdev physical address to the
	  user-space program handling the fbdev buffer.
	  This affects, not only, Amlogic, Allwinner or Rockchip devices
	  with ARM Mali GPUs using an userspace Blob.
	  This option is not supported by upstream developers and should be
	  removed as soon as possible and be considered as a broken and
	  legacy behaviour from a modern fbdev device driver.

	  Please send any bug reports when using this to your proprietary
	  software vendor that requires this.

	  If in doubt, say "N" or spread the word to your closed source
	  library vendor.

config DRM_LOAD_EDID_FIRMWARE
	bool "Allow to specify an EDID data set instead of probing for it"
	depends on DRM
	help
	  Say Y here, if you want to use EDID data to be loaded from the
	  /lib/firmware directory or one of the provided built-in
	  data sets. This may be necessary, if the graphics adapter or
	  monitor are unable to provide appropriate EDID data. Since this
	  feature is provided as a workaround for broken hardware, the
	  default case is N. Details and instructions how to build your own
	  EDID data are given in Documentation/admin-guide/edid.rst.

source "drivers/gpu/drm/display/Kconfig"

config DRM_TTM
	tristate
	depends on DRM && MMU
	help
	  GPU memory management subsystem for devices with multiple
	  GPU memory types. Will be enabled automatically if a device driver
	  uses it.

config DRM_BUDDY
	tristate
	depends on DRM
	help
	  A page based buddy allocator

config DRM_VRAM_HELPER
	tristate
	depends on DRM
	help
	  Helpers for VRAM memory management

config DRM_TTM_HELPER
	tristate
	depends on DRM
	select DRM_TTM
	help
	  Helpers for ttm-based gem objects

config DRM_GEM_DMA_HELPER
	tristate
	depends on DRM
	help
	  Choose this if you need the GEM DMA helper functions

config DRM_GEM_SHMEM_HELPER
	tristate
	depends on DRM && MMU
	help
	  Choose this if you need the GEM shmem helper functions

config DRM_SCHED
	tristate
	depends on DRM

source "drivers/gpu/drm/i2c/Kconfig"

source "drivers/gpu/drm/arm/Kconfig"

config DRM_RADEON
	tristate "ATI Radeon"
	depends on DRM && PCI && MMU
	depends on AGP || !AGP
	select FW_LOADER
	select DRM_DISPLAY_DP_HELPER
	select DRM_DISPLAY_HELPER
        select DRM_KMS_HELPER
        select DRM_TTM
	select DRM_TTM_HELPER
	select POWER_SUPPLY
	select HWMON
	select BACKLIGHT_CLASS_DEVICE
	select INTERVAL_TREE
	# radeon depends on ACPI_VIDEO when ACPI is enabled, for select to work
	# ACPI_VIDEO's dependencies must also be selected.
	select INPUT if ACPI
	select ACPI_VIDEO if ACPI
	# On x86 ACPI_VIDEO also needs ACPI_WMI
	select X86_PLATFORM_DEVICES if ACPI && X86
	select ACPI_WMI if ACPI && X86
	help
	  Choose this option if you have an ATI Radeon graphics card.  There
	  are both PCI and AGP versions.  You don't need to choose this to
	  run the Radeon in plain VGA mode.

	  If M is selected, the module will be called radeon.

source "drivers/gpu/drm/radeon/Kconfig"

config DRM_AMDGPU
	tristate "AMD GPU"
	depends on DRM && PCI && MMU
	select FW_LOADER
	select DRM_DISPLAY_DP_HELPER
	select DRM_DISPLAY_HDMI_HELPER
	select DRM_DISPLAY_HELPER
	select DRM_KMS_HELPER
	select DRM_SCHED
	select DRM_TTM
	select DRM_TTM_HELPER
	select POWER_SUPPLY
	select HWMON
	select BACKLIGHT_CLASS_DEVICE
	select INTERVAL_TREE
	select DRM_BUDDY
	# amdgpu depends on ACPI_VIDEO when ACPI is enabled, for select to work
	# ACPI_VIDEO's dependencies must also be selected.
	select INPUT if ACPI
	select ACPI_VIDEO if ACPI
	# On x86 ACPI_VIDEO also needs ACPI_WMI
	select X86_PLATFORM_DEVICES if ACPI && X86
	select ACPI_WMI if ACPI && X86
	help
	  Choose this option if you have a recent AMD Radeon graphics card.

	  If M is selected, the module will be called amdgpu.

source "drivers/gpu/drm/amd/amdgpu/Kconfig"

source "drivers/gpu/drm/nouveau/Kconfig"

source "drivers/gpu/drm/i915/Kconfig"

source "drivers/gpu/drm/kmb/Kconfig"

config DRM_VGEM
	tristate "Virtual GEM provider"
	depends on DRM && MMU
	select DRM_GEM_SHMEM_HELPER
	help
	  Choose this option to get a virtual graphics memory manager,
	  as used by Mesa's software renderer for enhanced performance.
	  If M is selected the module will be called vgem.

config DRM_VKMS
	tristate "Virtual KMS (EXPERIMENTAL)"
	depends on DRM && MMU
	select DRM_KMS_HELPER
	select DRM_GEM_SHMEM_HELPER
	select CRC32
	default n
	help
	  Virtual Kernel Mode-Setting (VKMS) is used for testing or for
	  running GPU in a headless machines. Choose this option to get
	  a VKMS.

	  If M is selected the module will be called vkms.

source "drivers/gpu/drm/exynos/Kconfig"

source "drivers/gpu/drm/rockchip/Kconfig"

source "drivers/gpu/drm/vmwgfx/Kconfig"

source "drivers/gpu/drm/gma500/Kconfig"

source "drivers/gpu/drm/udl/Kconfig"

source "drivers/gpu/drm/ast/Kconfig"

source "drivers/gpu/drm/mgag200/Kconfig"

source "drivers/gpu/drm/armada/Kconfig"

source "drivers/gpu/drm/atmel-hlcdc/Kconfig"

source "drivers/gpu/drm/rcar-du/Kconfig"

source "drivers/gpu/drm/shmobile/Kconfig"

source "drivers/gpu/drm/sun4i/Kconfig"

source "drivers/gpu/drm/omapdrm/Kconfig"

source "drivers/gpu/drm/tilcdc/Kconfig"

source "drivers/gpu/drm/qxl/Kconfig"

source "drivers/gpu/drm/virtio/Kconfig"

source "drivers/gpu/drm/msm/Kconfig"

source "drivers/gpu/drm/fsl-dcu/Kconfig"

source "drivers/gpu/drm/tegra/Kconfig"

source "drivers/gpu/drm/stm/Kconfig"

source "drivers/gpu/drm/panel/Kconfig"

source "drivers/gpu/drm/bridge/Kconfig"

source "drivers/gpu/drm/sti/Kconfig"

source "drivers/gpu/drm/imx/Kconfig"

source "drivers/gpu/drm/ingenic/Kconfig"

source "drivers/gpu/drm/v3d/Kconfig"

source "drivers/gpu/drm/vc4/Kconfig"

source "drivers/gpu/drm/etnaviv/Kconfig"

source "drivers/gpu/drm/hisilicon/Kconfig"

source "drivers/gpu/drm/logicvc/Kconfig"

source "drivers/gpu/drm/mediatek/Kconfig"

source "drivers/gpu/drm/mxsfb/Kconfig"

source "drivers/gpu/drm/meson/Kconfig"

source "drivers/gpu/drm/tiny/Kconfig"

source "drivers/gpu/drm/pl111/Kconfig"

source "drivers/gpu/drm/tve200/Kconfig"

source "drivers/gpu/drm/xen/Kconfig"

source "drivers/gpu/drm/vboxvideo/Kconfig"

source "drivers/gpu/drm/lima/Kconfig"

source "drivers/gpu/drm/panfrost/Kconfig"

source "drivers/gpu/drm/aspeed/Kconfig"

source "drivers/gpu/drm/mcde/Kconfig"

source "drivers/gpu/drm/tidss/Kconfig"

source "drivers/gpu/drm/xlnx/Kconfig"

source "drivers/gpu/drm/gud/Kconfig"

source "drivers/gpu/drm/solomon/Kconfig"

source "drivers/gpu/drm/sprd/Kconfig"

<<<<<<< HEAD
source "drivers/gpu/drm/apple/Kconfig"
=======
source "drivers/gpu/drm/asahi/Kconfig"
>>>>>>> 2006a64d

config DRM_HYPERV
	tristate "DRM Support for Hyper-V synthetic video device"
	depends on DRM && PCI && MMU && HYPERV
	select DRM_KMS_HELPER
	select DRM_GEM_SHMEM_HELPER
	help
	 This is a KMS driver for Hyper-V synthetic video device. Choose this
	 option if you would like to enable drm driver for Hyper-V virtual
	 machine. Unselect Hyper-V framebuffer driver (CONFIG_FB_HYPERV) so
	 that DRM driver is used by default.

	 If M is selected the module will be called hyperv_drm.

# Keep legacy drivers last

menuconfig DRM_LEGACY
	bool "Enable legacy drivers (DANGEROUS)"
	depends on DRM && MMU
	help
	  Enable legacy DRI1 drivers. Those drivers expose unsafe and dangerous
	  APIs to user-space, which can be used to circumvent access
	  restrictions and other security measures. For backwards compatibility
	  those drivers are still available, but their use is highly
	  inadvisable and might harm your system.

	  You are recommended to use the safe modeset-only drivers instead, and
	  perform 3D emulation in user-space.

	  Unless you have strong reasons to go rogue, say "N".

if DRM_LEGACY

config DRM_TDFX
	tristate "3dfx Banshee/Voodoo3+"
	depends on DRM && PCI
	help
	  Choose this option if you have a 3dfx Banshee or Voodoo3 (or later),
	  graphics card.  If M is selected, the module will be called tdfx.

config DRM_R128
	tristate "ATI Rage 128"
	depends on DRM && PCI
	select FW_LOADER
	help
	  Choose this option if you have an ATI Rage 128 graphics card.  If M
	  is selected, the module will be called r128.  AGP support for
	  this card is strongly suggested (unless you have a PCI version).

config DRM_I810
	tristate "Intel I810"
	# !PREEMPTION because of missing ioctl locking
	depends on DRM && AGP && AGP_INTEL && (!PREEMPTION || BROKEN)
	help
	  Choose this option if you have an Intel I810 graphics card.  If M is
	  selected, the module will be called i810.  AGP support is required
	  for this driver to work.

config DRM_MGA
	tristate "Matrox g200/g400"
	depends on DRM && PCI
	select FW_LOADER
	help
	  Choose this option if you have a Matrox G200, G400 or G450 graphics
	  card.  If M is selected, the module will be called mga.  AGP
	  support is required for this driver to work.

config DRM_SIS
	tristate "SiS video cards"
	depends on DRM && AGP
	depends on FB_SIS || FB_SIS=n
	help
	  Choose this option if you have a SiS 630 or compatible video
	  chipset. If M is selected the module will be called sis. AGP
	  support is required for this driver to work.

config DRM_VIA
	tristate "Via unichrome video cards"
	depends on DRM && PCI
	help
	  Choose this option if you have a Via unichrome or compatible video
	  chipset. If M is selected the module will be called via.

config DRM_SAVAGE
	tristate "Savage video cards"
	depends on DRM && PCI
	help
	  Choose this option if you have a Savage3D/4/SuperSavage/Pro/Twister
	  chipset. If M is selected the module will be called savage.

endif # DRM_LEGACY

config DRM_EXPORT_FOR_TESTS
	bool

# Separate option because drm_panel_orientation_quirks.c is shared with fbdev
config DRM_PANEL_ORIENTATION_QUIRKS
	tristate

# Separate option because nomodeset parameter is global and expected built-in
config DRM_NOMODESET
	bool
	default n

config DRM_LIB_RANDOM
	bool
	default n

config DRM_PRIVACY_SCREEN
	bool
	default n<|MERGE_RESOLUTION|>--- conflicted
+++ resolved
@@ -416,11 +416,9 @@
 
 source "drivers/gpu/drm/sprd/Kconfig"
 
-<<<<<<< HEAD
 source "drivers/gpu/drm/apple/Kconfig"
-=======
+
 source "drivers/gpu/drm/asahi/Kconfig"
->>>>>>> 2006a64d
 
 config DRM_HYPERV
 	tristate "DRM Support for Hyper-V synthetic video device"
