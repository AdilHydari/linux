--- conflicted
+++ resolved
@@ -806,11 +806,6 @@
 				u64 start, u64 length)
 {
 	unsigned int num_entries = gen8_pte_count(start, length);
-<<<<<<< HEAD
-	unsigned int pte = gen8_pte_index(start);
-	unsigned int pte_end = pte + num_entries;
-=======
->>>>>>> 0ecfebd2
 	gen8_pte_t *vaddr;
 
 	GEM_BUG_ON(num_entries > pt->used_ptes);
@@ -820,12 +815,7 @@
 		return true;
 
 	vaddr = kmap_atomic_px(pt);
-<<<<<<< HEAD
-	while (pte < pte_end)
-		vaddr[pte++] = vm->scratch_pte;
-=======
 	memset64(vaddr + gen8_pte_index(start), vm->scratch_pte, num_entries);
->>>>>>> 0ecfebd2
 	kunmap_atomic(vaddr);
 
 	return false;
@@ -1223,11 +1213,7 @@
 
 		GEM_BUG_ON(!clone->has_read_only);
 
-<<<<<<< HEAD
-		vm->scratch_page.order = clone->scratch_page.order;
-=======
 		vm->scratch_order = clone->scratch_order;
->>>>>>> 0ecfebd2
 		vm->scratch_pte = clone->scratch_pte;
 		vm->scratch_pt  = clone->scratch_pt;
 		vm->scratch_pd  = clone->scratch_pd;
@@ -1242,11 +1228,7 @@
 	vm->scratch_pte =
 		gen8_pte_encode(vm->scratch_page.daddr,
 				I915_CACHE_LLC,
-<<<<<<< HEAD
-				PTE_READ_ONLY);
-=======
 				vm->has_read_only);
->>>>>>> 0ecfebd2
 
 	vm->scratch_pt = alloc_pt(vm);
 	if (IS_ERR(vm->scratch_pt)) {
@@ -1322,11 +1304,7 @@
 	if (!vm->scratch_page.daddr)
 		return;
 
-<<<<<<< HEAD
-	if (use_4lvl(vm))
-=======
 	if (i915_vm_is_4lvl(vm))
->>>>>>> 0ecfebd2
 		free_pdp(vm, vm->scratch_pdp);
 	free_pd(vm, vm->scratch_pd);
 	free_pt(vm, vm->scratch_pt);
@@ -1568,21 +1546,6 @@
 	if (!ppgtt)
 		return ERR_PTR(-ENOMEM);
 
-<<<<<<< HEAD
-	kref_init(&ppgtt->ref);
-
-	ppgtt->vm.i915 = i915;
-	ppgtt->vm.dma = &i915->drm.pdev->dev;
-
-	ppgtt->vm.total = HAS_FULL_48BIT_PPGTT(i915) ?
-		1ULL << 48 :
-		1ULL << 32;
-
-	/* From bdw, there is support for read-only pages in the PPGTT. */
-	ppgtt->vm.has_read_only = true;
-
-	i915_address_space_init(&ppgtt->vm, VM_CLASS_PPGTT);
-=======
 	ppgtt_init(i915, ppgtt);
 
 	/*
@@ -1592,7 +1555,6 @@
 	 * for now.
 	 */
 	ppgtt->vm.has_read_only = INTEL_GEN(i915) != 11;
->>>>>>> 0ecfebd2
 
 	/* There are only few exceptions for gen >=6. chv and bxt.
 	 * And we are not sure about the latter so play safe for now.
@@ -1636,14 +1598,6 @@
 		gen8_ppgtt_notify_vgt(ppgtt, true);
 
 	ppgtt->vm.cleanup = gen8_ppgtt_cleanup;
-<<<<<<< HEAD
-
-	ppgtt->vm.vma_ops.bind_vma    = ppgtt_bind_vma;
-	ppgtt->vm.vma_ops.unbind_vma  = ppgtt_unbind_vma;
-	ppgtt->vm.vma_ops.set_pages   = ppgtt_set_pages;
-	ppgtt->vm.vma_ops.clear_pages = clear_pages;
-=======
->>>>>>> 0ecfebd2
 
 	return ppgtt;
 
@@ -1987,11 +1941,8 @@
 {
 	struct gen6_hw_ppgtt *ppgtt = to_gen6_ppgtt(base);
 	int err;
-<<<<<<< HEAD
-=======
 
 	GEM_BUG_ON(ppgtt->base.vm.closed);
->>>>>>> 0ecfebd2
 
 	/*
 	 * Workaround the limited maximum vma->pin_count and the aliasing_ppgtt
@@ -2052,31 +2003,12 @@
 	if (!ppgtt)
 		return ERR_PTR(-ENOMEM);
 
-<<<<<<< HEAD
-	kref_init(&ppgtt->base.ref);
-
-	ppgtt->base.vm.i915 = i915;
-	ppgtt->base.vm.dma = &i915->drm.pdev->dev;
-
-	ppgtt->base.vm.total = I915_PDES * GEN6_PTES * I915_GTT_PAGE_SIZE;
-
-	i915_address_space_init(&ppgtt->base.vm, VM_CLASS_PPGTT);
-=======
 	ppgtt_init(i915, &ppgtt->base);
->>>>>>> 0ecfebd2
 
 	ppgtt->base.vm.allocate_va_range = gen6_alloc_va_range;
 	ppgtt->base.vm.clear_range = gen6_ppgtt_clear_range;
 	ppgtt->base.vm.insert_entries = gen6_ppgtt_insert_entries;
 	ppgtt->base.vm.cleanup = gen6_ppgtt_cleanup;
-<<<<<<< HEAD
-
-	ppgtt->base.vm.vma_ops.bind_vma    = ppgtt_bind_vma;
-	ppgtt->base.vm.vma_ops.unbind_vma  = ppgtt_unbind_vma;
-	ppgtt->base.vm.vma_ops.set_pages   = ppgtt_set_pages;
-	ppgtt->base.vm.vma_ops.clear_pages = clear_pages;
-=======
->>>>>>> 0ecfebd2
 
 	ppgtt->base.vm.pte_encode = ggtt->vm.pte_encode;
 
