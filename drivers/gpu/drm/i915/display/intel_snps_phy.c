--- conflicted
+++ resolved
@@ -39,12 +39,7 @@
 		 */
 		if (intel_de_wait_for_clear(i915, DG2_PHY_MISC(phy),
 					    DG2_PHY_DP_TX_ACK_MASK, 25))
-<<<<<<< HEAD
-			drm_err(&i915->drm, "SNPS PHY %c failed to calibrate after 25ms.\n",
-				phy_name(phy));
-=======
 			i915->snps_phy_failed_calibration |= BIT(phy);
->>>>>>> 47f16fe5
 	}
 }
 
