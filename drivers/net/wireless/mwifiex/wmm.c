--- conflicted
+++ resolved
@@ -887,12 +887,6 @@
 	for (j = adapter->priv_num - 1; j >= 0; --j) {
 		spin_lock_irqsave(&adapter->bss_prio_tbl[j].bss_prio_lock,
 				  flags_bss);
-<<<<<<< HEAD
-
-		if (list_empty(&adapter->bss_prio_tbl[j].bss_prio_head))
-			goto skip_prio_tbl;
-=======
->>>>>>> b006ed54
 
 		/* iterate over BSS with the equal priority */
 		list_for_each_entry(adapter->bss_prio_tbl[j].bss_prio_cur,
@@ -901,18 +895,9 @@
 
 			priv_tmp = adapter->bss_prio_tbl[j].bss_prio_cur->priv;
 
-<<<<<<< HEAD
-		do {
-			priv_tmp = bssprio_node->priv;
-
-			if (atomic_read(&priv_tmp->wmm.tx_pkts_queued) == 0)
-				goto skip_bss;
-
-=======
 			if (atomic_read(&priv_tmp->wmm.tx_pkts_queued) == 0)
 				continue;
 
->>>>>>> b006ed54
 			/* iterate over the WMM queues of the BSS */
 			hqp = &priv_tmp->wmm.highest_queued_prio;
 			for (i = atomic_read(hqp); i >= LOW_PRIO_TID; --i) {
@@ -923,90 +908,21 @@
 				tid_ptr = &(priv_tmp)->wmm.
 					tid_tbl_ptr[tos_to_tid[i]];
 
-<<<<<<< HEAD
-				/* For non-STA ra_list_curr may be NULL */
-				if (!tid_ptr->ra_list_curr)
-					goto skip_wmm_queue;
-
-				if (list_empty(&tid_ptr->ra_list))
-					goto skip_wmm_queue;
-
-				/*
-				 * Always choose the next ra we transmitted
-				 * last time, this way we pick the ra's in
-				 * round robin fashion.
-				 */
-				ptr = list_first_entry(
-						&tid_ptr->ra_list_curr->list,
-						struct mwifiex_ra_list_tbl,
-						list);
-
-				head = ptr;
-				if (ptr == (struct mwifiex_ra_list_tbl *)
-						&tid_ptr->ra_list) {
-					/* Get next ra */
-					ptr = list_first_entry(&ptr->list,
-					    struct mwifiex_ra_list_tbl, list);
-					head = ptr;
-				}
-
-				do {
-=======
 				/* iterate over receiver addresses */
 				list_for_each_entry(ptr, &tid_ptr->ra_list,
 						    list) {
 
->>>>>>> b006ed54
 					if (!skb_queue_empty(&ptr->skb_head))
 						/* holds both locks */
 						goto found;
 				}
 
-<<<<<<< HEAD
-					/* Get next ra */
-					ptr = list_first_entry(&ptr->list,
-						 struct mwifiex_ra_list_tbl,
-						 list);
-					if (ptr ==
-					    (struct mwifiex_ra_list_tbl *)
-					    &tid_ptr->ra_list)
-						ptr = list_first_entry(
-						    &ptr->list,
-						    struct mwifiex_ra_list_tbl,
-						    list);
-				} while (ptr != head);
-
-skip_wmm_queue:
-				spin_unlock_irqrestore(&priv_tmp->wmm.
-						       ra_list_spinlock,
-						       flags_ra);
-			}
-
-skip_bss:
-			/* Get next bss priority node */
-			bssprio_node = list_first_entry(&bssprio_node->list,
-						struct mwifiex_bss_prio_node,
-						list);
-
-			if (bssprio_node ==
-			    (struct mwifiex_bss_prio_node *)
-			    &adapter->bss_prio_tbl[j].bss_prio_head)
-				/* Get next bss priority node */
-				bssprio_node = list_first_entry(
-						&bssprio_node->list,
-						struct mwifiex_bss_prio_node,
-						list);
-		} while (bssprio_node != bssprio_head);
-
-skip_prio_tbl:
-=======
 				spin_unlock_irqrestore(&priv_tmp->wmm.
 						       ra_list_spinlock,
 						       flags_ra);
 			}
 		}
 
->>>>>>> b006ed54
 		spin_unlock_irqrestore(&adapter->bss_prio_tbl[j].bss_prio_lock,
 				       flags_bss);
 	}
