--- conflicted
+++ resolved
@@ -1732,11 +1732,7 @@
 	case XDP_TX: {
 		struct xdp_frame *xdpf = xdp_convert_buff_to_frame(xdp);
 
-<<<<<<< HEAD
-		if (mtk_xdp_submit_frame(eth, xdpf, dev, false)) {
-=======
 		if (!xdpf || mtk_xdp_submit_frame(eth, xdpf, dev, false)) {
->>>>>>> 0db78532
 			count = &hw_stats->xdp_stats.rx_xdp_tx_errors;
 			act = XDP_DROP;
 			break;
