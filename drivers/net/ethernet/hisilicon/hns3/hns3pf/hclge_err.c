--- conflicted
+++ resolved
@@ -87,45 +87,25 @@
 
 static const struct hclge_hw_error hclge_igu_int[] = {
 	{ .int_msk = BIT(0), .msg = "igu_rx_buf0_ecc_mbit_err",
-<<<<<<< HEAD
-	  .reset_level = HNAE3_CORE_RESET },
+	  .reset_level = HNAE3_GLOBAL_RESET },
 	{ .int_msk = BIT(2), .msg = "igu_rx_buf1_ecc_mbit_err",
-	  .reset_level = HNAE3_CORE_RESET },
-=======
-	  .reset_level = HNAE3_GLOBAL_RESET },
-	{ .int_msk = BIT(2), .msg = "igu_rx_buf1_ecc_mbit_err",
-	  .reset_level = HNAE3_GLOBAL_RESET },
->>>>>>> 4ff96fb5
+	  .reset_level = HNAE3_GLOBAL_RESET },
 	{ /* sentinel */ }
 };
 
 static const struct hclge_hw_error hclge_igu_egu_tnl_int[] = {
 	{ .int_msk = BIT(0), .msg = "rx_buf_overflow",
-<<<<<<< HEAD
-	  .reset_level = HNAE3_CORE_RESET },
+	  .reset_level = HNAE3_GLOBAL_RESET },
 	{ .int_msk = BIT(1), .msg = "rx_stp_fifo_overflow",
-	  .reset_level = HNAE3_CORE_RESET },
+	  .reset_level = HNAE3_GLOBAL_RESET },
 	{ .int_msk = BIT(2), .msg = "rx_stp_fifo_undeflow",
-	  .reset_level = HNAE3_CORE_RESET },
+	  .reset_level = HNAE3_GLOBAL_RESET },
 	{ .int_msk = BIT(3), .msg = "tx_buf_overflow",
-	  .reset_level = HNAE3_CORE_RESET },
+	  .reset_level = HNAE3_GLOBAL_RESET },
 	{ .int_msk = BIT(4), .msg = "tx_buf_underrun",
-	  .reset_level = HNAE3_CORE_RESET },
+	  .reset_level = HNAE3_GLOBAL_RESET },
 	{ .int_msk = BIT(5), .msg = "rx_stp_buf_overflow",
-	  .reset_level = HNAE3_CORE_RESET },
-=======
-	  .reset_level = HNAE3_GLOBAL_RESET },
-	{ .int_msk = BIT(1), .msg = "rx_stp_fifo_overflow",
-	  .reset_level = HNAE3_GLOBAL_RESET },
-	{ .int_msk = BIT(2), .msg = "rx_stp_fifo_undeflow",
-	  .reset_level = HNAE3_GLOBAL_RESET },
-	{ .int_msk = BIT(3), .msg = "tx_buf_overflow",
-	  .reset_level = HNAE3_GLOBAL_RESET },
-	{ .int_msk = BIT(4), .msg = "tx_buf_underrun",
-	  .reset_level = HNAE3_GLOBAL_RESET },
-	{ .int_msk = BIT(5), .msg = "rx_stp_buf_overflow",
-	  .reset_level = HNAE3_GLOBAL_RESET },
->>>>>>> 4ff96fb5
+	  .reset_level = HNAE3_GLOBAL_RESET },
 	{ /* sentinel */ }
 };
 
@@ -433,23 +413,13 @@
 
 static const struct hclge_hw_error hclge_ppu_mpf_abnormal_int_st3[] = {
 	{ .int_msk = BIT(4), .msg = "gro_bd_ecc_mbit_err",
-<<<<<<< HEAD
-	  .reset_level = HNAE3_CORE_RESET },
+	  .reset_level = HNAE3_GLOBAL_RESET },
 	{ .int_msk = BIT(5), .msg = "gro_context_ecc_mbit_err",
-	  .reset_level = HNAE3_CORE_RESET },
+	  .reset_level = HNAE3_GLOBAL_RESET },
 	{ .int_msk = BIT(6), .msg = "rx_stash_cfg_ecc_mbit_err",
-	  .reset_level = HNAE3_CORE_RESET },
+	  .reset_level = HNAE3_GLOBAL_RESET },
 	{ .int_msk = BIT(7), .msg = "axi_rd_fbd_ecc_mbit_err",
-	  .reset_level = HNAE3_CORE_RESET },
-=======
-	  .reset_level = HNAE3_GLOBAL_RESET },
-	{ .int_msk = BIT(5), .msg = "gro_context_ecc_mbit_err",
-	  .reset_level = HNAE3_GLOBAL_RESET },
-	{ .int_msk = BIT(6), .msg = "rx_stash_cfg_ecc_mbit_err",
-	  .reset_level = HNAE3_GLOBAL_RESET },
-	{ .int_msk = BIT(7), .msg = "axi_rd_fbd_ecc_mbit_err",
-	  .reset_level = HNAE3_GLOBAL_RESET },
->>>>>>> 4ff96fb5
+	  .reset_level = HNAE3_GLOBAL_RESET },
 	{ /* sentinel */ }
 };
 
@@ -661,41 +631,20 @@
 	{ /* sentinel */ }
 };
 
-<<<<<<< HEAD
-static enum hnae3_reset_type hclge_log_error(struct device *dev, char *reg,
-					     const struct hclge_hw_error *err,
-					     u32 err_sts)
-=======
 static void hclge_log_error(struct device *dev, char *reg,
 			    const struct hclge_hw_error *err,
 			    u32 err_sts, unsigned long *reset_requests)
->>>>>>> 4ff96fb5
-{
-	enum hnae3_reset_type reset_level = HNAE3_FUNC_RESET;
-	bool need_reset = false;
-
+{
 	while (err->msg) {
 		if (err->int_msk & err_sts) {
 			dev_warn(dev, "%s %s found [error status=0x%x]\n",
 				 reg, err->msg, err_sts);
-<<<<<<< HEAD
-			if (err->reset_level != HNAE3_NONE_RESET &&
-			    err->reset_level >= reset_level) {
-				reset_level = err->reset_level;
-				need_reset = true;
-			}
-=======
 			if (err->reset_level &&
 			    err->reset_level != HNAE3_NONE_RESET)
 				set_bit(err->reset_level, reset_requests);
->>>>>>> 4ff96fb5
 		}
 		err++;
 	}
-	if (need_reset)
-		return reset_level;
-	else
-		return HNAE3_NONE_RESET;
 }
 
 /* hclge_cmd_query_error: read the error information
@@ -1170,7 +1119,6 @@
 				      int num)
 {
 	struct hnae3_ae_dev *ae_dev = hdev->ae_dev;
-	enum hnae3_reset_type reset_level;
 	struct device *dev = &hdev->pdev->dev;
 	__le32 *desc_data;
 	u32 status;
@@ -1187,22 +1135,6 @@
 
 	/* log HNS common errors */
 	status = le32_to_cpu(desc[0].data[0]);
-<<<<<<< HEAD
-	if (status) {
-		reset_level = hclge_log_error(dev, "IMP_TCM_ECC_INT_STS",
-					      &hclge_imp_tcm_ecc_int[0],
-					      status);
-		HCLGE_SET_DEFAULT_RESET_REQUEST(reset_level);
-	}
-
-	status = le32_to_cpu(desc[0].data[1]);
-	if (status) {
-		reset_level = hclge_log_error(dev, "CMDQ_MEM_ECC_INT_STS",
-					      &hclge_cmdq_nic_mem_ecc_int[0],
-					      status);
-		HCLGE_SET_DEFAULT_RESET_REQUEST(reset_level);
-	}
-=======
 	if (status)
 		hclge_log_error(dev, "IMP_TCM_ECC_INT_STS",
 				&hclge_imp_tcm_ecc_int[0], status,
@@ -1213,30 +1145,9 @@
 		hclge_log_error(dev, "CMDQ_MEM_ECC_INT_STS",
 				&hclge_cmdq_nic_mem_ecc_int[0], status,
 				&ae_dev->hw_err_reset_req);
->>>>>>> 4ff96fb5
 
 	if ((le32_to_cpu(desc[0].data[2])) & BIT(0))
 		dev_warn(dev, "imp_rd_data_poison_err found\n");
-<<<<<<< HEAD
-		HCLGE_SET_DEFAULT_RESET_REQUEST(HNAE3_NONE_RESET);
-	}
-
-	status = le32_to_cpu(desc[0].data[3]);
-	if (status) {
-		reset_level = hclge_log_error(dev, "TQP_INT_ECC_INT_STS",
-					      &hclge_tqp_int_ecc_int[0],
-					      status);
-		HCLGE_SET_DEFAULT_RESET_REQUEST(reset_level);
-	}
-
-	status = le32_to_cpu(desc[0].data[4]);
-	if (status) {
-		reset_level = hclge_log_error(dev, "MSIX_ECC_INT_STS",
-					      &hclge_msix_sram_ecc_int[0],
-					      status);
-		HCLGE_SET_DEFAULT_RESET_REQUEST(reset_level);
-	}
-=======
 
 	status = le32_to_cpu(desc[0].data[3]);
 	if (status)
@@ -1249,41 +1160,19 @@
 		hclge_log_error(dev, "MSIX_ECC_INT_STS",
 				&hclge_msix_sram_ecc_int[0], status,
 				&ae_dev->hw_err_reset_req);
->>>>>>> 4ff96fb5
 
 	/* log SSU(Storage Switch Unit) errors */
 	desc_data = (__le32 *)&desc[2];
 	status = le32_to_cpu(*(desc_data + 2));
-<<<<<<< HEAD
-	if (status) {
-		reset_level = hclge_log_error(dev, "SSU_ECC_MULTI_BIT_INT_0",
-					      &hclge_ssu_mem_ecc_err_int[0],
-					      status);
-		HCLGE_SET_DEFAULT_RESET_REQUEST(reset_level);
-	}
-=======
 	if (status)
 		hclge_log_error(dev, "SSU_ECC_MULTI_BIT_INT_0",
 				&hclge_ssu_mem_ecc_err_int[0], status,
 				&ae_dev->hw_err_reset_req);
->>>>>>> 4ff96fb5
 
 	status = le32_to_cpu(*(desc_data + 3)) & BIT(0);
 	if (status) {
 		dev_warn(dev, "SSU_ECC_MULTI_BIT_INT_1 ssu_mem32_ecc_mbit_err found [error status=0x%x]\n",
 			 status);
-<<<<<<< HEAD
-		HCLGE_SET_DEFAULT_RESET_REQUEST(HNAE3_GLOBAL_RESET);
-	}
-
-	status = le32_to_cpu(*(desc_data + 4)) & HCLGE_SSU_COMMON_ERR_INT_MASK;
-	if (status) {
-		reset_level = hclge_log_error(dev, "SSU_COMMON_ERR_INT",
-					      &hclge_ssu_com_err_int[0],
-					      status);
-		HCLGE_SET_DEFAULT_RESET_REQUEST(reset_level);
-	}
-=======
 		set_bit(HNAE3_GLOBAL_RESET, &ae_dev->hw_err_reset_req);
 	}
 
@@ -1292,45 +1181,18 @@
 		hclge_log_error(dev, "SSU_COMMON_ERR_INT",
 				&hclge_ssu_com_err_int[0], status,
 				&ae_dev->hw_err_reset_req);
->>>>>>> 4ff96fb5
 
 	/* log IGU(Ingress Unit) errors */
 	desc_data = (__le32 *)&desc[3];
 	status = le32_to_cpu(*desc_data) & HCLGE_IGU_INT_MASK;
-<<<<<<< HEAD
-	if (status) {
-		reset_level = hclge_log_error(dev, "IGU_INT_STS",
-					      &hclge_igu_int[0], status);
-		HCLGE_SET_DEFAULT_RESET_REQUEST(reset_level);
-	}
-=======
 	if (status)
 		hclge_log_error(dev, "IGU_INT_STS",
 				&hclge_igu_int[0], status,
 				&ae_dev->hw_err_reset_req);
->>>>>>> 4ff96fb5
 
 	/* log PPP(Programmable Packet Process) errors */
 	desc_data = (__le32 *)&desc[4];
 	status = le32_to_cpu(*(desc_data + 1));
-<<<<<<< HEAD
-	if (status) {
-		reset_level =
-			hclge_log_error(dev, "PPP_MPF_ABNORMAL_INT_ST1",
-					&hclge_ppp_mpf_abnormal_int_st1[0],
-					status);
-		HCLGE_SET_DEFAULT_RESET_REQUEST(reset_level);
-	}
-
-	status = le32_to_cpu(*(desc_data + 3)) & HCLGE_PPP_MPF_INT_ST3_MASK;
-	if (status) {
-		reset_level =
-			hclge_log_error(dev, "PPP_MPF_ABNORMAL_INT_ST3",
-					&hclge_ppp_mpf_abnormal_int_st3[0],
-					status);
-		HCLGE_SET_DEFAULT_RESET_REQUEST(reset_level);
-	}
-=======
 	if (status)
 		hclge_log_error(dev, "PPP_MPF_ABNORMAL_INT_ST1",
 				&hclge_ppp_mpf_abnormal_int_st1[0], status,
@@ -1341,7 +1203,6 @@
 		hclge_log_error(dev, "PPP_MPF_ABNORMAL_INT_ST3",
 				&hclge_ppp_mpf_abnormal_int_st3[0], status,
 				&ae_dev->hw_err_reset_req);
->>>>>>> 4ff96fb5
 
 	/* log PPU(RCB) errors */
 	desc_data = (__le32 *)&desc[5];
@@ -1349,28 +1210,6 @@
 	if (status) {
 		dev_warn(dev, "PPU_MPF_ABNORMAL_INT_ST1 %s found\n",
 			 "rpu_rx_pkt_ecc_mbit_err");
-<<<<<<< HEAD
-		HCLGE_SET_DEFAULT_RESET_REQUEST(HNAE3_GLOBAL_RESET);
-	}
-
-	status = le32_to_cpu(*(desc_data + 2));
-	if (status) {
-		reset_level =
-			hclge_log_error(dev, "PPU_MPF_ABNORMAL_INT_ST2",
-					&hclge_ppu_mpf_abnormal_int_st2[0],
-					status);
-		HCLGE_SET_DEFAULT_RESET_REQUEST(reset_level);
-	}
-
-	status = le32_to_cpu(*(desc_data + 3)) & HCLGE_PPU_MPF_INT_ST3_MASK;
-	if (status) {
-		reset_level =
-			hclge_log_error(dev, "PPU_MPF_ABNORMAL_INT_ST3",
-					&hclge_ppu_mpf_abnormal_int_st3[0],
-					status);
-		HCLGE_SET_DEFAULT_RESET_REQUEST(reset_level);
-	}
-=======
 		set_bit(HNAE3_GLOBAL_RESET, &ae_dev->hw_err_reset_req);
 	}
 
@@ -1385,42 +1224,18 @@
 		hclge_log_error(dev, "PPU_MPF_ABNORMAL_INT_ST3",
 				&hclge_ppu_mpf_abnormal_int_st3[0], status,
 				&ae_dev->hw_err_reset_req);
->>>>>>> 4ff96fb5
 
 	/* log TM(Traffic Manager) errors */
 	desc_data = (__le32 *)&desc[6];
 	status = le32_to_cpu(*desc_data);
-<<<<<<< HEAD
-	if (status) {
-		reset_level = hclge_log_error(dev, "TM_SCH_RINT",
-					      &hclge_tm_sch_rint[0], status);
-		HCLGE_SET_DEFAULT_RESET_REQUEST(reset_level);
-	}
-=======
 	if (status)
 		hclge_log_error(dev, "TM_SCH_RINT",
 				&hclge_tm_sch_rint[0], status,
 				&ae_dev->hw_err_reset_req);
->>>>>>> 4ff96fb5
 
 	/* log QCN(Quantized Congestion Control) errors */
 	desc_data = (__le32 *)&desc[7];
 	status = le32_to_cpu(*desc_data) & HCLGE_QCN_FIFO_INT_MASK;
-<<<<<<< HEAD
-	if (status) {
-		reset_level = hclge_log_error(dev, "QCN_FIFO_RINT",
-					      &hclge_qcn_fifo_rint[0], status);
-		HCLGE_SET_DEFAULT_RESET_REQUEST(reset_level);
-	}
-
-	status = le32_to_cpu(*(desc_data + 1)) & HCLGE_QCN_ECC_INT_MASK;
-	if (status) {
-		reset_level = hclge_log_error(dev, "QCN_ECC_RINT",
-					      &hclge_qcn_ecc_rint[0],
-					      status);
-		HCLGE_SET_DEFAULT_RESET_REQUEST(reset_level);
-	}
-=======
 	if (status)
 		hclge_log_error(dev, "QCN_FIFO_RINT",
 				&hclge_qcn_fifo_rint[0], status,
@@ -1431,23 +1246,14 @@
 		hclge_log_error(dev, "QCN_ECC_RINT",
 				&hclge_qcn_ecc_rint[0], status,
 				&ae_dev->hw_err_reset_req);
->>>>>>> 4ff96fb5
 
 	/* log NCSI errors */
 	desc_data = (__le32 *)&desc[9];
 	status = le32_to_cpu(*desc_data) & HCLGE_NCSI_ECC_INT_MASK;
-<<<<<<< HEAD
-	if (status) {
-		reset_level = hclge_log_error(dev, "NCSI_ECC_INT_RPT",
-					      &hclge_ncsi_err_int[0], status);
-		HCLGE_SET_DEFAULT_RESET_REQUEST(reset_level);
-	}
-=======
 	if (status)
 		hclge_log_error(dev, "NCSI_ECC_INT_RPT",
 				&hclge_ncsi_err_int[0], status,
 				&ae_dev->hw_err_reset_req);
->>>>>>> 4ff96fb5
 
 	/* clear all main PF RAS errors */
 	hclge_cmd_reuse_desc(&desc[0], false);
@@ -1472,7 +1278,6 @@
 {
 	struct hnae3_ae_dev *ae_dev = hdev->ae_dev;
 	struct device *dev = &hdev->pdev->dev;
-	enum hnae3_reset_type reset_level;
 	__le32 *desc_data;
 	u32 status;
 	int ret;
@@ -1488,30 +1293,6 @@
 
 	/* log SSU(Storage Switch Unit) errors */
 	status = le32_to_cpu(desc[0].data[0]);
-<<<<<<< HEAD
-	if (status) {
-		reset_level = hclge_log_error(dev, "SSU_PORT_BASED_ERR_INT",
-					      &hclge_ssu_port_based_err_int[0],
-					      status);
-		HCLGE_SET_DEFAULT_RESET_REQUEST(reset_level);
-	}
-
-	status = le32_to_cpu(desc[0].data[1]);
-	if (status) {
-		reset_level = hclge_log_error(dev, "SSU_FIFO_OVERFLOW_INT",
-					      &hclge_ssu_fifo_overflow_int[0],
-					      status);
-		HCLGE_SET_DEFAULT_RESET_REQUEST(reset_level);
-	}
-
-	status = le32_to_cpu(desc[0].data[2]);
-	if (status) {
-		reset_level = hclge_log_error(dev, "SSU_ETS_TCG_INT",
-					      &hclge_ssu_ets_tcg_int[0],
-					      status);
-		HCLGE_SET_DEFAULT_RESET_REQUEST(reset_level);
-	}
-=======
 	if (status)
 		hclge_log_error(dev, "SSU_PORT_BASED_ERR_INT",
 				&hclge_ssu_port_based_err_int[0], status,
@@ -1528,41 +1309,22 @@
 		hclge_log_error(dev, "SSU_ETS_TCG_INT",
 				&hclge_ssu_ets_tcg_int[0], status,
 				&ae_dev->hw_err_reset_req);
->>>>>>> 4ff96fb5
 
 	/* log IGU(Ingress Unit) EGU(Egress Unit) TNL errors */
 	desc_data = (__le32 *)&desc[1];
 	status = le32_to_cpu(*desc_data) & HCLGE_IGU_EGU_TNL_INT_MASK;
-<<<<<<< HEAD
-	if (status) {
-		reset_level = hclge_log_error(dev, "IGU_EGU_TNL_INT_STS",
-					      &hclge_igu_egu_tnl_int[0],
-					      status);
-		HCLGE_SET_DEFAULT_RESET_REQUEST(reset_level);
-	}
-=======
 	if (status)
 		hclge_log_error(dev, "IGU_EGU_TNL_INT_STS",
 				&hclge_igu_egu_tnl_int[0], status,
 				&ae_dev->hw_err_reset_req);
->>>>>>> 4ff96fb5
 
 	/* log PPU(RCB) errors */
 	desc_data = (__le32 *)&desc[3];
 	status = le32_to_cpu(*desc_data) & HCLGE_PPU_PF_INT_RAS_MASK;
-<<<<<<< HEAD
-	if (status) {
-		reset_level = hclge_log_error(dev, "PPU_PF_ABNORMAL_INT_ST0",
-					      &hclge_ppu_pf_abnormal_int[0],
-					      status);
-		HCLGE_SET_DEFAULT_RESET_REQUEST(reset_level);
-	}
-=======
 	if (status)
 		hclge_log_error(dev, "PPU_PF_ABNORMAL_INT_ST0",
 				&hclge_ppu_pf_abnormal_int[0], status,
 				&ae_dev->hw_err_reset_req);
->>>>>>> 4ff96fb5
 
 	/* clear all PF RAS errors */
 	hclge_cmd_reuse_desc(&desc[0], false);
@@ -1914,17 +1676,6 @@
 				     struct hclge_desc *desc, bool is_mpf,
 				     u32 bd_num)
 {
-<<<<<<< HEAD
-	struct hclge_mac_tnl_stats mac_tnl_stats;
-	struct device *dev = &hdev->pdev->dev;
-	u32 mpf_bd_num, pf_bd_num, bd_num;
-	enum hnae3_reset_type reset_level;
-	struct hclge_desc desc_bd;
-	struct hclge_desc *desc;
-	__le32 *desc_data;
-	u32 status;
-	int ret;
-=======
 	if (is_mpf)
 		desc[0].opcode =
 			cpu_to_le16(HCLGE_QUERY_CLEAR_ALL_MPF_MSIX_INT);
@@ -1932,7 +1683,6 @@
 		desc[0].opcode = cpu_to_le16(HCLGE_QUERY_CLEAR_ALL_PF_MSIX_INT);
 
 	desc[0].flag = cpu_to_le16(HCLGE_CMD_FLAG_NO_INTR | HCLGE_CMD_FLAG_IN);
->>>>>>> 4ff96fb5
 
 	return hclge_cmd_send(&hdev->hw, &desc[0], bd_num);
 }
@@ -1984,11 +1734,7 @@
 	if (ret) {
 		dev_err(dev, "fail(%d) to query over_8bd_no_fe info\n",
 			ret);
-<<<<<<< HEAD
-		return ret;
-=======
 		return;
->>>>>>> 4ff96fb5
 	}
 
 	dev_warn(dev, "PPU_PF_ABNORMAL_INT_ST over_8bd_no_fe found, vf_id(%d), queue_id(%d)\n",
@@ -2039,64 +1785,31 @@
 				   true);
 	ret = hclge_cmd_send(&hdev->hw, &desc[0], mpf_bd_num);
 	if (ret) {
-<<<<<<< HEAD
-		dev_err(dev, "query all mpf msix int cmd failed (%d)\n",
-			ret);
-		goto msi_error;
-=======
 		dev_err(dev, "query all mpf msix int cmd failed (%d)\n", ret);
 		return ret;
->>>>>>> 4ff96fb5
 	}
 
 	/* log MAC errors */
 	desc_data = (__le32 *)&desc[1];
 	status = le32_to_cpu(*desc_data);
-<<<<<<< HEAD
-	if (status) {
-		reset_level = hclge_log_error(dev, "MAC_AFIFO_TNL_INT_R",
-					      &hclge_mac_afifo_tnl_int[0],
-					      status);
-		set_bit(reset_level, reset_requests);
-	}
-=======
 	if (status)
 		hclge_log_error(dev, "MAC_AFIFO_TNL_INT_R",
 				&hclge_mac_afifo_tnl_int[0], status,
 				reset_requests);
->>>>>>> 4ff96fb5
 
 	/* log PPU(RCB) MPF errors */
 	desc_data = (__le32 *)&desc[5];
 	status = le32_to_cpu(*(desc_data + 2)) &
 			HCLGE_PPU_MPF_INT_ST2_MSIX_MASK;
-<<<<<<< HEAD
-	if (status) {
-		reset_level =
-			hclge_log_error(dev, "PPU_MPF_ABNORMAL_INT_ST2",
-					&hclge_ppu_mpf_abnormal_int_st2[0],
-					status);
-		set_bit(reset_level, reset_requests);
-	}
-=======
 	if (status)
 		dev_warn(dev, "PPU_MPF_ABNORMAL_INT_ST2 rx_q_search_miss found [dfx status=0x%x\n]",
 			 status);
->>>>>>> 4ff96fb5
 
 	/* clear all main PF MSIx errors */
 	ret = hclge_clear_hw_msix_error(hdev, desc, true, mpf_bd_num);
 	if (ret)
 		dev_err(dev, "clear all mpf msix int cmd failed (%d)\n", ret);
 
-<<<<<<< HEAD
-	ret = hclge_cmd_send(&hdev->hw, &desc[0], mpf_bd_num);
-	if (ret) {
-		dev_err(dev, "clear all mpf msix int cmd failed (%d)\n",
-			ret);
-		goto msi_error;
-	}
-=======
 	return ret;
 }
 
@@ -2118,67 +1831,34 @@
 	__le32 *desc_data;
 	u32 status;
 	int ret;
->>>>>>> 4ff96fb5
 
 	/* query all PF MSIx errors */
 	hclge_cmd_setup_basic_desc(&desc[0], HCLGE_QUERY_CLEAR_ALL_PF_MSIX_INT,
 				   true);
 	ret = hclge_cmd_send(&hdev->hw, &desc[0], pf_bd_num);
 	if (ret) {
-<<<<<<< HEAD
-		dev_err(dev, "query all pf msix int cmd failed (%d)\n",
-			ret);
-		goto msi_error;
-=======
 		dev_err(dev, "query all pf msix int cmd failed (%d)\n", ret);
 		return ret;
->>>>>>> 4ff96fb5
 	}
 
 	/* log SSU PF errors */
 	status = le32_to_cpu(desc[0].data[0]) & HCLGE_SSU_PORT_INT_MSIX_MASK;
-<<<<<<< HEAD
-	if (status) {
-		reset_level = hclge_log_error(dev, "SSU_PORT_BASED_ERR_INT",
-					      &hclge_ssu_port_based_pf_int[0],
-					      status);
-		set_bit(reset_level, reset_requests);
-	}
-=======
 	if (status)
 		hclge_log_error(dev, "SSU_PORT_BASED_ERR_INT",
 				&hclge_ssu_port_based_pf_int[0],
 				status, reset_requests);
->>>>>>> 4ff96fb5
 
 	/* read and log PPP PF errors */
 	desc_data = (__le32 *)&desc[2];
 	status = le32_to_cpu(*desc_data);
-<<<<<<< HEAD
-	if (status) {
-		reset_level = hclge_log_error(dev, "PPP_PF_ABNORMAL_INT_ST0",
-					      &hclge_ppp_pf_abnormal_int[0],
-					      status);
-		set_bit(reset_level, reset_requests);
-	}
-=======
 	if (status)
 		hclge_log_error(dev, "PPP_PF_ABNORMAL_INT_ST0",
 				&hclge_ppp_pf_abnormal_int[0],
 				status, reset_requests);
->>>>>>> 4ff96fb5
 
 	/* log PPU(RCB) PF errors */
 	desc_data = (__le32 *)&desc[3];
 	status = le32_to_cpu(*desc_data) & HCLGE_PPU_PF_INT_MSIX_MASK;
-<<<<<<< HEAD
-	if (status) {
-		reset_level = hclge_log_error(dev, "PPU_PF_ABNORMAL_INT_ST",
-					      &hclge_ppu_pf_abnormal_int[0],
-					      status);
-		set_bit(reset_level, reset_requests);
-	}
-=======
 	if (status)
 		hclge_log_error(dev, "PPU_PF_ABNORMAL_INT_ST",
 				&hclge_ppu_pf_abnormal_int[0],
@@ -2187,7 +1867,6 @@
 	status = le32_to_cpu(*desc_data) & HCLGE_PPU_PF_OVER_8BD_ERR_MASK;
 	if (status)
 		hclge_handle_over_8bd_err(hdev, reset_requests);
->>>>>>> 4ff96fb5
 
 	/* clear all PF MSIx errors */
 	ret = hclge_clear_hw_msix_error(hdev, desc, false, pf_bd_num);
@@ -2234,18 +1913,6 @@
 				   true);
 	ret = hclge_cmd_send(&hdev->hw, &desc[0], 1);
 	if (ret) {
-<<<<<<< HEAD
-		dev_err(dev, "clear all pf msix int cmd failed (%d)\n",
-			ret);
-	}
-
-	/* query and clear mac tnl interruptions */
-	hclge_cmd_setup_basic_desc(&desc[0], HCLGE_OPC_QUERY_MAC_TNL_INT,
-				   true);
-	ret = hclge_cmd_send(&hdev->hw, &desc[0], 1);
-	if (ret) {
-=======
->>>>>>> 4ff96fb5
 		dev_err(dev, "query mac tnl int cmd failed (%d)\n", ret);
 		goto msi_error;
 	}
@@ -2263,10 +1930,6 @@
 		ret = hclge_clear_mac_tnl_int(hdev);
 		if (ret)
 			dev_err(dev, "clear mac tnl int failed (%d)\n", ret);
-<<<<<<< HEAD
-		set_bit(HNAE3_NONE_RESET, reset_requests);
-=======
->>>>>>> 4ff96fb5
 	}
 
 msi_error:
