--- conflicted
+++ resolved
@@ -804,10 +804,7 @@
 	struct be_eq_obj *eq_obj =  &adapter->rx_eq;
 	u32 num_rcvd, pkt_size, remaining, vlanf, curr_frag_len;
 	u16 i, rxq_idx = 0, vid, j;
-<<<<<<< HEAD
-=======
 	u8 vtm;
->>>>>>> ad1cd745
 
 	num_rcvd = AMAP_GET_BITS(struct amap_eth_rx_compl, numfrags, rxcp);
 	pkt_size = AMAP_GET_BITS(struct amap_eth_rx_compl, pktsize, rxcp);
@@ -819,12 +816,6 @@
 	 * ignore if vtm is not set */
 	if ((adapter->cap == 0x400) && !vtm)
 		vlanf = 0;
-
-	skb = napi_get_frags(&eq_obj->napi);
-	if (!skb) {
-		be_rx_compl_discard(adapter, rxcp);
-		return;
-	}
 
 	skb = napi_get_frags(&eq_obj->napi);
 	if (!skb) {
@@ -2068,12 +2059,8 @@
 	if (status)
 		return status;
 
-<<<<<<< HEAD
-	status = be_cmd_query_fw_cfg(adapter, &adapter->port_num);
-=======
 	status = be_cmd_query_fw_cfg(adapter,
 				&adapter->port_num, &adapter->cap);
->>>>>>> ad1cd745
 	return status;
 }
 
