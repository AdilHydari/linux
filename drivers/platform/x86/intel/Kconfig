--- conflicted
+++ resolved
@@ -169,9 +169,6 @@
 	  Uncore frequency controls RING/LLC (last-level cache) clocks.
 
 	  To compile this driver as a module, choose M here: the module
-<<<<<<< HEAD
-	  will be called intel-uncore-frequency.
-=======
 	  will be called intel-uncore-frequency.
 
 config INTEL_VSEC
@@ -183,5 +180,4 @@
 	  DVSEC.
 
 	  To compile this driver as a module, choose M here: the module will
-	  be called intel_vsec.
->>>>>>> 754e0b0e
+	  be called intel_vsec.