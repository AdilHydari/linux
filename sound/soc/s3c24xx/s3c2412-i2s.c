/* sound/soc/s3c24xx/s3c2412-i2s.c
 *
 * ALSA Soc Audio Layer - S3C2412 I2S driver
 *
 * Copyright (c) 2006 Wolfson Microelectronics PLC.
 *	Graeme Gregory graeme.gregory@wolfsonmicro.com
 *	linux@wolfsonmicro.com
 *
 * Copyright (c) 2007, 2004-2005 Simtec Electronics
 *	http://armlinux.simtec.co.uk/
 *	Ben Dooks <ben@simtec.co.uk>
 *
 * This program is free software; you can redistribute  it and/or modify it
 * under  the terms of  the GNU General  Public License as published by the
 * Free Software Foundation;  either version 2 of the  License, or (at your
 * option) any later version.
 */

#include <linux/init.h>
#include <linux/module.h>
#include <linux/device.h>
#include <linux/delay.h>
#include <linux/clk.h>
#include <linux/kernel.h>
#include <linux/io.h>

#include <sound/core.h>
#include <sound/pcm.h>
#include <sound/pcm_params.h>
#include <sound/initval.h>
#include <sound/soc.h>
#include <mach/hardware.h>

#include <plat/regs-s3c2412-iis.h>

#include <plat/regs-gpio.h>
#include <plat/audio.h>
#include <mach/dma.h>

#include "s3c24xx-pcm.h"
#include "s3c2412-i2s.h"

#define S3C2412_I2S_DEBUG 0

static struct s3c2410_dma_client s3c2412_dma_client_out = {
	.name		= "I2S PCM Stereo out"
};

static struct s3c2410_dma_client s3c2412_dma_client_in = {
	.name		= "I2S PCM Stereo in"
};

static struct s3c24xx_pcm_dma_params s3c2412_i2s_pcm_stereo_out = {
	.client		= &s3c2412_dma_client_out,
	.channel	= DMACH_I2S_OUT,
	.dma_addr	= S3C2410_PA_IIS + S3C2412_IISTXD,
	.dma_size	= 4,
};

static struct s3c24xx_pcm_dma_params s3c2412_i2s_pcm_stereo_in = {
	.client		= &s3c2412_dma_client_in,
	.channel	= DMACH_I2S_IN,
	.dma_addr	= S3C2410_PA_IIS + S3C2412_IISRXD,
	.dma_size	= 4,
};

static struct s3c_i2sv2_info s3c2412_i2s;

/*
 * Set S3C2412 Clock source
 */
static int s3c2412_i2s_set_sysclk(struct snd_soc_dai *cpu_dai,
				  int clk_id, unsigned int freq, int dir)
{
	u32 iismod = readl(s3c2412_i2s.regs + S3C2412_IISMOD);

	pr_debug("%s(%p, %d, %u, %d)\n", __func__, cpu_dai, clk_id,
	    freq, dir);

	switch (clk_id) {
	case S3C2412_CLKSRC_PCLK:
		s3c2412_i2s.master = 1;
		iismod &= ~S3C2412_IISMOD_MASTER_MASK;
		iismod |= S3C2412_IISMOD_MASTER_INTERNAL;
		break;
	case S3C2412_CLKSRC_I2SCLK:
		s3c2412_i2s.master = 0;
		iismod &= ~S3C2412_IISMOD_MASTER_MASK;
		iismod |= S3C2412_IISMOD_MASTER_EXTERNAL;
		break;
	default:
		return -EINVAL;
	}

	writel(iismod, s3c2412_i2s.regs + S3C2412_IISMOD);
	return 0;
}


struct clk *s3c2412_get_iisclk(void)
{
	return s3c2412_i2s.iis_clk;
}
EXPORT_SYMBOL_GPL(s3c2412_get_iisclk);


static int s3c2412_i2s_probe(struct platform_device *pdev,
			     struct snd_soc_dai *dai)
{
	int ret;

	pr_debug("Entered %s\n", __func__);

	ret = s3c_i2sv2_probe(pdev, dai, &s3c2412_i2s, S3C2410_PA_IIS);
	if (ret)
		return ret;

	s3c2412_i2s.dma_capture = &s3c2412_i2s_pcm_stereo_in;
	s3c2412_i2s.dma_playback = &s3c2412_i2s_pcm_stereo_out;

	s3c2412_i2s.iis_cclk = clk_get(&pdev->dev, "i2sclk");
	if (s3c2412_i2s.iis_cclk == NULL) {
		pr_debug("failed to get i2sclk clock\n");
		iounmap(s3c2412_i2s.regs);
		return -ENODEV;
	}

	/* Set MPLL as the source for IIS CLK */

	clk_set_parent(s3c2412_i2s.iis_cclk, clk_get(NULL, "mpll"));
	clk_enable(s3c2412_i2s.iis_cclk);

	s3c2412_i2s.iis_cclk = s3c2412_i2s.iis_pclk;

	/* Configure the I2S pins in correct mode */
	s3c2410_gpio_cfgpin(S3C2410_GPE0, S3C2410_GPE0_I2SLRCK);
	s3c2410_gpio_cfgpin(S3C2410_GPE1, S3C2410_GPE1_I2SSCLK);
	s3c2410_gpio_cfgpin(S3C2410_GPE2, S3C2410_GPE2_CDCLK);
	s3c2410_gpio_cfgpin(S3C2410_GPE3, S3C2410_GPE3_I2SSDI);
	s3c2410_gpio_cfgpin(S3C2410_GPE4, S3C2410_GPE4_I2SSDO);

	return 0;
}

#define S3C2412_I2S_RATES \
	(SNDRV_PCM_RATE_8000 | SNDRV_PCM_RATE_11025 | SNDRV_PCM_RATE_16000 | \
	SNDRV_PCM_RATE_22050 | SNDRV_PCM_RATE_32000 | SNDRV_PCM_RATE_44100 | \
	SNDRV_PCM_RATE_48000 | SNDRV_PCM_RATE_88200 | SNDRV_PCM_RATE_96000)

static struct snd_soc_dai_ops s3c2412_i2s_dai_ops = {
	.trigger	= s3c2412_i2s_trigger,
	.hw_params	= s3c2412_i2s_hw_params,
	.set_fmt	= s3c2412_i2s_set_fmt,
	.set_clkdiv	= s3c2412_i2s_set_clkdiv,
	.set_sysclk	= s3c2412_i2s_set_sysclk,
};

struct snd_soc_dai s3c2412_i2s_dai = {
	.name		= "s3c2412-i2s",
	.id		= 0,
	.probe		= s3c2412_i2s_probe,
	.playback = {
		.channels_min	= 2,
		.channels_max	= 2,
		.rates		= S3C2412_I2S_RATES,
		.formats	= SNDRV_PCM_FMTBIT_S8 | SNDRV_PCM_FMTBIT_S16_LE,
	},
	.capture = {
		.channels_min	= 2,
		.channels_max	= 2,
		.rates		= S3C2412_I2S_RATES,
		.formats	= SNDRV_PCM_FMTBIT_S8 | SNDRV_PCM_FMTBIT_S16_LE,
	},
<<<<<<< HEAD
	.ops = {
		.set_sysclk	= s3c2412_i2s_set_sysclk,
	},
=======
	.ops = &s3c2412_i2s_dai_ops,
>>>>>>> 6335d055
};
EXPORT_SYMBOL_GPL(s3c2412_i2s_dai);

static int __init s3c2412_i2s_init(void)
{
	return  s3c_i2sv2_register_dai(&s3c2412_i2s_dai);
}
module_init(s3c2412_i2s_init);

static void __exit s3c2412_i2s_exit(void)
{
	snd_soc_unregister_dai(&s3c2412_i2s_dai);
}
module_exit(s3c2412_i2s_exit);

/* Module information */
MODULE_AUTHOR("Ben Dooks, <ben@simtec.co.uk>");
MODULE_DESCRIPTION("S3C2412 I2S SoC Interface");
MODULE_LICENSE("GPL");<|MERGE_RESOLUTION|>--- conflicted
+++ resolved
@@ -148,10 +148,6 @@
 	SNDRV_PCM_RATE_48000 | SNDRV_PCM_RATE_88200 | SNDRV_PCM_RATE_96000)
 
 static struct snd_soc_dai_ops s3c2412_i2s_dai_ops = {
-	.trigger	= s3c2412_i2s_trigger,
-	.hw_params	= s3c2412_i2s_hw_params,
-	.set_fmt	= s3c2412_i2s_set_fmt,
-	.set_clkdiv	= s3c2412_i2s_set_clkdiv,
 	.set_sysclk	= s3c2412_i2s_set_sysclk,
 };
 
@@ -171,13 +167,7 @@
 		.rates		= S3C2412_I2S_RATES,
 		.formats	= SNDRV_PCM_FMTBIT_S8 | SNDRV_PCM_FMTBIT_S16_LE,
 	},
-<<<<<<< HEAD
-	.ops = {
-		.set_sysclk	= s3c2412_i2s_set_sysclk,
-	},
-=======
 	.ops = &s3c2412_i2s_dai_ops,
->>>>>>> 6335d055
 };
 EXPORT_SYMBOL_GPL(s3c2412_i2s_dai);
 
