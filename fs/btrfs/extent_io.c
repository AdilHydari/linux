--- conflicted
+++ resolved
@@ -110,11 +110,6 @@
 struct extent_page_data {
 	struct bio *bio;
 	struct extent_io_tree *tree;
-<<<<<<< HEAD
-	get_extent_t *get_extent;
-
-=======
->>>>>>> 661e50bc
 	/* tells writepage not to lock the state bits for this range
 	 * it still does the unlocking
 	 */
