/* SPDX-License-Identifier: GPL-2.0 */
#ifndef BLK_INTERNAL_H
#define BLK_INTERNAL_H

#include <linux/idr.h>
#include <linux/blk-mq.h>
#include <xen/xen.h>
#include "blk-mq.h"
#include "blk-mq-sched.h"

/* Max future timer expiry for timeouts */
#define BLK_MAX_TIMEOUT		(5 * HZ)

#ifdef CONFIG_DEBUG_FS
extern struct dentry *blk_debugfs_root;
#endif

struct blk_flush_queue {
	unsigned int		flush_queue_delayed:1;
	unsigned int		flush_pending_idx:1;
	unsigned int		flush_running_idx:1;
	unsigned long		flush_pending_since;
	struct list_head	flush_queue[2];
	struct list_head	flush_data_in_flight;
	struct request		*flush_rq;

	/*
	 * flush_rq shares tag with this rq, both can't be active
	 * at the same time
	 */
	struct request		*orig_rq;
	spinlock_t		mq_flush_lock;
};

extern struct kmem_cache *blk_requestq_cachep;
extern struct kobj_type blk_queue_ktype;
extern struct ida blk_queue_ida;

static inline struct blk_flush_queue *
blk_get_flush_queue(struct request_queue *q, struct blk_mq_ctx *ctx)
{
	return blk_mq_map_queue(q, REQ_OP_FLUSH, ctx)->fq;
}

static inline void __blk_get_queue(struct request_queue *q)
{
	kobject_get(&q->kobj);
}

struct blk_flush_queue *blk_alloc_flush_queue(struct request_queue *q,
		int node, int cmd_size, gfp_t flags);
void blk_free_flush_queue(struct blk_flush_queue *q);

<<<<<<< HEAD
void blk_rq_bio_prep(struct request_queue *q, struct request *rq,
			struct bio *bio);
=======
>>>>>>> 4ff96fb5
void blk_freeze_queue(struct request_queue *q);

static inline void blk_queue_enter_live(struct request_queue *q)
{
	/*
	 * Given that running in generic_make_request() context
	 * guarantees that a live reference against q_usage_counter has
	 * been established, further references under that same context
	 * need not check that the queue has been frozen (marked dead).
	 */
	percpu_ref_get(&q->q_usage_counter);
}

static inline bool biovec_phys_mergeable(struct request_queue *q,
		struct bio_vec *vec1, struct bio_vec *vec2)
{
	unsigned long mask = queue_segment_boundary(q);
	phys_addr_t addr1 = page_to_phys(vec1->bv_page) + vec1->bv_offset;
	phys_addr_t addr2 = page_to_phys(vec2->bv_page) + vec2->bv_offset;

	if (addr1 + vec1->bv_len != addr2)
		return false;
	if (xen_domain() && !xen_biovec_phys_mergeable(vec1, vec2->bv_page))
		return false;
	if ((addr1 | mask) != ((addr2 + vec2->bv_len - 1) | mask))
		return false;
	return true;
}

static inline bool __bvec_gap_to_prev(struct request_queue *q,
		struct bio_vec *bprv, unsigned int offset)
{
	return (offset & queue_virt_boundary(q)) ||
		((bprv->bv_offset + bprv->bv_len) & queue_virt_boundary(q));
}

/*
 * Check if adding a bio_vec after bprv with offset would create a gap in
 * the SG list. Most drivers don't care about this, but some do.
 */
static inline bool bvec_gap_to_prev(struct request_queue *q,
		struct bio_vec *bprv, unsigned int offset)
{
	if (!queue_virt_boundary(q))
		return false;
	return __bvec_gap_to_prev(q, bprv, offset);
}

static inline void blk_rq_bio_prep(struct request *rq, struct bio *bio,
		unsigned int nr_segs)
{
	rq->nr_phys_segments = nr_segs;
	rq->__data_len = bio->bi_iter.bi_size;
	rq->bio = rq->biotail = bio;
	rq->ioprio = bio_prio(bio);

	if (bio->bi_disk)
		rq->rq_disk = bio->bi_disk;
}

#ifdef CONFIG_BLK_DEV_INTEGRITY
void blk_flush_integrity(void);
bool __bio_integrity_endio(struct bio *);
static inline bool bio_integrity_endio(struct bio *bio)
{
	if (bio_integrity(bio))
		return __bio_integrity_endio(bio);
	return true;
}

static inline bool integrity_req_gap_back_merge(struct request *req,
		struct bio *next)
{
	struct bio_integrity_payload *bip = bio_integrity(req->bio);
	struct bio_integrity_payload *bip_next = bio_integrity(next);

	return bvec_gap_to_prev(req->q, &bip->bip_vec[bip->bip_vcnt - 1],
				bip_next->bip_vec[0].bv_offset);
}

static inline bool integrity_req_gap_front_merge(struct request *req,
		struct bio *bio)
{
	struct bio_integrity_payload *bip = bio_integrity(bio);
	struct bio_integrity_payload *bip_next = bio_integrity(req->bio);

	return bvec_gap_to_prev(req->q, &bip->bip_vec[bip->bip_vcnt - 1],
				bip_next->bip_vec[0].bv_offset);
}
#else /* CONFIG_BLK_DEV_INTEGRITY */
static inline bool integrity_req_gap_back_merge(struct request *req,
		struct bio *next)
{
	return false;
}
static inline bool integrity_req_gap_front_merge(struct request *req,
		struct bio *bio)
{
	return false;
}

static inline void blk_flush_integrity(void)
{
}
static inline bool bio_integrity_endio(struct bio *bio)
{
	return true;
}
#endif /* CONFIG_BLK_DEV_INTEGRITY */

unsigned long blk_rq_timeout(unsigned long timeout);
void blk_add_timer(struct request *req);

bool bio_attempt_front_merge(struct request *req, struct bio *bio,
		unsigned int nr_segs);
bool bio_attempt_back_merge(struct request *req, struct bio *bio,
		unsigned int nr_segs);
bool bio_attempt_discard_merge(struct request_queue *q, struct request *req,
		struct bio *bio);
bool blk_attempt_plug_merge(struct request_queue *q, struct bio *bio,
		unsigned int nr_segs, struct request **same_queue_rq);

void blk_account_io_start(struct request *req, bool new_io);
void blk_account_io_completion(struct request *req, unsigned int bytes);
void blk_account_io_done(struct request *req, u64 now);

/*
 * Internal elevator interface
 */
#define ELV_ON_HASH(rq) ((rq)->rq_flags & RQF_HASHED)

void blk_insert_flush(struct request *rq);

int elevator_init_mq(struct request_queue *q);
int elevator_switch_mq(struct request_queue *q,
			      struct elevator_type *new_e);
void __elevator_exit(struct request_queue *, struct elevator_queue *);
int elv_register_queue(struct request_queue *q);
void elv_unregister_queue(struct request_queue *q);

static inline void elevator_exit(struct request_queue *q,
		struct elevator_queue *e)
{
	blk_mq_sched_free_requests(q);
	__elevator_exit(q, e);
}

struct hd_struct *__disk_get_part(struct gendisk *disk, int partno);

#ifdef CONFIG_FAIL_IO_TIMEOUT
int blk_should_fake_timeout(struct request_queue *);
ssize_t part_timeout_show(struct device *, struct device_attribute *, char *);
ssize_t part_timeout_store(struct device *, struct device_attribute *,
				const char *, size_t);
#else
static inline int blk_should_fake_timeout(struct request_queue *q)
{
	return 0;
}
#endif

void __blk_queue_split(struct request_queue *q, struct bio **bio,
		unsigned int *nr_segs);
int ll_back_merge_fn(struct request *req, struct bio *bio,
		unsigned int nr_segs);
int ll_front_merge_fn(struct request *req,  struct bio *bio,
		unsigned int nr_segs);
struct request *attempt_back_merge(struct request_queue *q, struct request *rq);
struct request *attempt_front_merge(struct request_queue *q, struct request *rq);
int blk_attempt_req_merge(struct request_queue *q, struct request *rq,
				struct request *next);
unsigned int blk_recalc_rq_segments(struct request *rq);
void blk_rq_set_mixed_merge(struct request *rq);
bool blk_rq_merge_ok(struct request *rq, struct bio *bio);
enum elv_merge blk_try_merge(struct request *rq, struct bio *bio);

int blk_dev_init(void);

/*
 * Contribute to IO statistics IFF:
 *
 *	a) it's attached to a gendisk, and
 *	b) the queue had IO stats enabled when this request was started, and
 *	c) it's a file system request
 */
static inline bool blk_do_io_stat(struct request *rq)
{
	return rq->rq_disk &&
	       (rq->rq_flags & RQF_IO_STAT) &&
		!blk_rq_is_passthrough(rq);
}

static inline void req_set_nomerge(struct request_queue *q, struct request *req)
{
	req->cmd_flags |= REQ_NOMERGE;
	if (req == q->last_merge)
		q->last_merge = NULL;
}

/*
 * The max size one bio can handle is UINT_MAX becasue bvec_iter.bi_size
 * is defined as 'unsigned int', meantime it has to aligned to with logical
 * block size which is the minimum accepted unit by hardware.
 */
static inline unsigned int bio_allowed_max_sectors(struct request_queue *q)
{
	return round_down(UINT_MAX, queue_logical_block_size(q)) >> 9;
}

/*
 * Internal io_context interface
 */
void get_io_context(struct io_context *ioc);
struct io_cq *ioc_lookup_icq(struct io_context *ioc, struct request_queue *q);
struct io_cq *ioc_create_icq(struct io_context *ioc, struct request_queue *q,
			     gfp_t gfp_mask);
void ioc_clear_queue(struct request_queue *q);

int create_task_io_context(struct task_struct *task, gfp_t gfp_mask, int node);

/**
 * create_io_context - try to create task->io_context
 * @gfp_mask: allocation mask
 * @node: allocation node
 *
 * If %current->io_context is %NULL, allocate a new io_context and install
 * it.  Returns the current %current->io_context which may be %NULL if
 * allocation failed.
 *
 * Note that this function can't be called with IRQ disabled because
 * task_lock which protects %current->io_context is IRQ-unsafe.
 */
static inline struct io_context *create_io_context(gfp_t gfp_mask, int node)
{
	WARN_ON_ONCE(irqs_disabled());
	if (unlikely(!current->io_context))
		create_task_io_context(current, gfp_mask, node);
	return current->io_context;
}

/*
 * Internal throttling interface
 */
#ifdef CONFIG_BLK_DEV_THROTTLING
extern void blk_throtl_drain(struct request_queue *q);
extern int blk_throtl_init(struct request_queue *q);
extern void blk_throtl_exit(struct request_queue *q);
extern void blk_throtl_register_queue(struct request_queue *q);
#else /* CONFIG_BLK_DEV_THROTTLING */
static inline void blk_throtl_drain(struct request_queue *q) { }
static inline int blk_throtl_init(struct request_queue *q) { return 0; }
static inline void blk_throtl_exit(struct request_queue *q) { }
static inline void blk_throtl_register_queue(struct request_queue *q) { }
#endif /* CONFIG_BLK_DEV_THROTTLING */
#ifdef CONFIG_BLK_DEV_THROTTLING_LOW
extern ssize_t blk_throtl_sample_time_show(struct request_queue *q, char *page);
extern ssize_t blk_throtl_sample_time_store(struct request_queue *q,
	const char *page, size_t count);
extern void blk_throtl_bio_endio(struct bio *bio);
extern void blk_throtl_stat_add(struct request *rq, u64 time);
#else
static inline void blk_throtl_bio_endio(struct bio *bio) { }
static inline void blk_throtl_stat_add(struct request *rq, u64 time) { }
#endif

#ifdef CONFIG_BOUNCE
extern int init_emergency_isa_pool(void);
extern void blk_queue_bounce(struct request_queue *q, struct bio **bio);
#else
static inline int init_emergency_isa_pool(void)
{
	return 0;
}
static inline void blk_queue_bounce(struct request_queue *q, struct bio **bio)
{
}
#endif /* CONFIG_BOUNCE */

#ifdef CONFIG_BLK_CGROUP_IOLATENCY
extern int blk_iolatency_init(struct request_queue *q);
#else
static inline int blk_iolatency_init(struct request_queue *q) { return 0; }
#endif

struct bio *blk_next_bio(struct bio *bio, unsigned int nr_pages, gfp_t gfp);

#ifdef CONFIG_BLK_DEV_ZONED
void blk_queue_free_zone_bitmaps(struct request_queue *q);
#else
static inline void blk_queue_free_zone_bitmaps(struct request_queue *q) {}
#endif

#endif /* BLK_INTERNAL_H */<|MERGE_RESOLUTION|>--- conflicted
+++ resolved
@@ -51,11 +51,6 @@
 		int node, int cmd_size, gfp_t flags);
 void blk_free_flush_queue(struct blk_flush_queue *q);
 
-<<<<<<< HEAD
-void blk_rq_bio_prep(struct request_queue *q, struct request *rq,
-			struct bio *bio);
-=======
->>>>>>> 4ff96fb5
 void blk_freeze_queue(struct request_queue *q);
 
 static inline void blk_queue_enter_live(struct request_queue *q)
