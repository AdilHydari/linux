--- conflicted
+++ resolved
@@ -168,17 +168,6 @@
 	status = "okay";
 };
 
-<<<<<<< HEAD
-&pio {
-	usb0_id_detect_pin: usb0-id-detect-pin {
-		pins = "PH4";
-		function = "gpio_in";
-		bias-pull-up;
-	};
-};
-
-=======
->>>>>>> 0ecfebd2
 &reg_ahci_5v {
 	gpio = <&pio 7 2 GPIO_ACTIVE_HIGH>;
 	status = "okay";
