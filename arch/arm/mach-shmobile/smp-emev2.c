/*
 * SMP support for Emma Mobile EV2
 *
 * Copyright (C) 2012  Renesas Solutions Corp.
 * Copyright (C) 2012  Magnus Damm
 *
 * This program is free software; you can redistribute it and/or modify
 * it under the terms of the GNU General Public License as published by
 * the Free Software Foundation; version 2 of the License.
 *
 * This program is distributed in the hope that it will be useful,
 * but WITHOUT ANY WARRANTY; without even the implied warranty of
 * MERCHANTABILITY or FITNESS FOR A PARTICULAR PURPOSE.  See the
 * GNU General Public License for more details.
 *
 * You should have received a copy of the GNU General Public License
 * along with this program; if not, write to the Free Software
 * Foundation, Inc., 51 Franklin St, Fifth Floor, Boston, MA  02110-1301  USA
 */
#include <linux/kernel.h>
#include <linux/init.h>
#include <linux/smp.h>
#include <linux/spinlock.h>
#include <linux/io.h>
#include <linux/delay.h>
#include <mach/common.h>
#include <mach/emev2.h>
#include <asm/smp_plat.h>
#include <asm/smp_scu.h>

#define EMEV2_SCU_BASE 0x1e000000
#define EMEV2_SMU_BASE 0xe0110000
#define SMU_GENERAL_REG0 0x7c0

static int emev2_boot_secondary(unsigned int cpu, struct task_struct *idle)
{
	arch_send_wakeup_ipi_mask(cpumask_of(cpu_logical_map(cpu)));
	return 0;
}

static void __init emev2_smp_prepare_cpus(unsigned int max_cpus)
{
<<<<<<< HEAD
=======
	void __iomem *smu;

>>>>>>> f97c43bb
	/* setup EMEV2 specific SCU base, enable */
	shmobile_scu_base = ioremap(EMEV2_SCU_BASE, PAGE_SIZE);
	scu_enable(shmobile_scu_base);

	/* Tell ROM loader about our vector (in headsmp-scu.S, headsmp.S) */
<<<<<<< HEAD
	emev2_clock_init(); /* need ioremapped SMU */
	emev2_set_boot_vector(__pa(shmobile_boot_vector));
=======
	smu = ioremap(EMEV2_SMU_BASE, PAGE_SIZE);
	if (smu) {
		iowrite32(__pa(shmobile_boot_vector), smu + SMU_GENERAL_REG0);
		iounmap(smu);
	}
>>>>>>> f97c43bb
	shmobile_boot_fn = virt_to_phys(shmobile_boot_scu);
	shmobile_boot_arg = (unsigned long)shmobile_scu_base;

	/* enable cache coherency on booting CPU */
	scu_power_mode(shmobile_scu_base, SCU_PM_NORMAL);
}

struct smp_operations emev2_smp_ops __initdata = {
	.smp_prepare_cpus	= emev2_smp_prepare_cpus,
	.smp_boot_secondary	= emev2_boot_secondary,
};<|MERGE_RESOLUTION|>--- conflicted
+++ resolved
@@ -40,26 +40,18 @@
 
 static void __init emev2_smp_prepare_cpus(unsigned int max_cpus)
 {
-<<<<<<< HEAD
-=======
 	void __iomem *smu;
 
->>>>>>> f97c43bb
 	/* setup EMEV2 specific SCU base, enable */
 	shmobile_scu_base = ioremap(EMEV2_SCU_BASE, PAGE_SIZE);
 	scu_enable(shmobile_scu_base);
 
 	/* Tell ROM loader about our vector (in headsmp-scu.S, headsmp.S) */
-<<<<<<< HEAD
-	emev2_clock_init(); /* need ioremapped SMU */
-	emev2_set_boot_vector(__pa(shmobile_boot_vector));
-=======
 	smu = ioremap(EMEV2_SMU_BASE, PAGE_SIZE);
 	if (smu) {
 		iowrite32(__pa(shmobile_boot_vector), smu + SMU_GENERAL_REG0);
 		iounmap(smu);
 	}
->>>>>>> f97c43bb
 	shmobile_boot_fn = virt_to_phys(shmobile_boot_scu);
 	shmobile_boot_arg = (unsigned long)shmobile_scu_base;
 
