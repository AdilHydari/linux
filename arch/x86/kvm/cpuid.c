// SPDX-License-Identifier: GPL-2.0-only
/*
 * Kernel-based Virtual Machine driver for Linux
 * cpuid support routines
 *
 * derived from arch/x86/kvm/x86.c
 *
 * Copyright 2011 Red Hat, Inc. and/or its affiliates.
 * Copyright IBM Corporation, 2008
 */

#include <linux/kvm_host.h>
#include <linux/export.h>
#include <linux/vmalloc.h>
#include <linux/uaccess.h>
#include <linux/sched/stat.h>

#include <asm/processor.h>
#include <asm/user.h>
#include <asm/fpu/xstate.h>
#include <asm/sgx.h>
#include "cpuid.h"
#include "lapic.h"
#include "mmu.h"
#include "trace.h"
#include "pmu.h"

/*
 * Unlike "struct cpuinfo_x86.x86_capability", kvm_cpu_caps doesn't need to be
 * aligned to sizeof(unsigned long) because it's not accessed via bitops.
 */
u32 kvm_cpu_caps[NR_KVM_CPU_CAPS] __read_mostly;
EXPORT_SYMBOL_GPL(kvm_cpu_caps);

static u32 xstate_required_size(u64 xstate_bv, bool compacted)
{
	int feature_bit = 0;
	u32 ret = XSAVE_HDR_SIZE + XSAVE_HDR_OFFSET;

	xstate_bv &= XFEATURE_MASK_EXTEND;
	while (xstate_bv) {
		if (xstate_bv & 0x1) {
		        u32 eax, ebx, ecx, edx, offset;
		        cpuid_count(0xD, feature_bit, &eax, &ebx, &ecx, &edx);
			offset = compacted ? ret : ebx;
			ret = max(ret, offset + eax);
		}

		xstate_bv >>= 1;
		feature_bit++;
	}

	return ret;
}

#define F feature_bit
#define SF(name) (boot_cpu_has(X86_FEATURE_##name) ? F(name) : 0)

static inline struct kvm_cpuid_entry2 *cpuid_entry2_find(
	struct kvm_cpuid_entry2 *entries, int nent, u32 function, u32 index)
{
	struct kvm_cpuid_entry2 *e;
	int i;

	for (i = 0; i < nent; i++) {
		e = &entries[i];

		if (e->function == function && (e->index == index ||
		    !(e->flags & KVM_CPUID_FLAG_SIGNIFCANT_INDEX)))
			return e;
	}

	return NULL;
}

static int kvm_check_cpuid(struct kvm_cpuid_entry2 *entries, int nent)
{
	struct kvm_cpuid_entry2 *best;

	/*
	 * The existing code assumes virtual address is 48-bit or 57-bit in the
	 * canonical address checks; exit if it is ever changed.
	 */
	best = cpuid_entry2_find(entries, nent, 0x80000008, 0);
	if (best) {
		int vaddr_bits = (best->eax & 0xff00) >> 8;

		if (vaddr_bits != 48 && vaddr_bits != 57 && vaddr_bits != 0)
			return -EINVAL;
	}

	return 0;
}

void kvm_update_pv_runtime(struct kvm_vcpu *vcpu)
{
	struct kvm_cpuid_entry2 *best;

	best = kvm_find_cpuid_entry(vcpu, KVM_CPUID_FEATURES, 0);

	/*
	 * save the feature bitmap to avoid cpuid lookup for every PV
	 * operation
	 */
	if (best)
		vcpu->arch.pv_cpuid.features = best->eax;
}

void kvm_update_cpuid_runtime(struct kvm_vcpu *vcpu)
{
	struct kvm_cpuid_entry2 *best;

	best = kvm_find_cpuid_entry(vcpu, 1, 0);
	if (best) {
		/* Update OSXSAVE bit */
		if (boot_cpu_has(X86_FEATURE_XSAVE))
			cpuid_entry_change(best, X86_FEATURE_OSXSAVE,
				   kvm_read_cr4_bits(vcpu, X86_CR4_OSXSAVE));

		cpuid_entry_change(best, X86_FEATURE_APIC,
			   vcpu->arch.apic_base & MSR_IA32_APICBASE_ENABLE);
	}

	best = kvm_find_cpuid_entry(vcpu, 7, 0);
	if (best && boot_cpu_has(X86_FEATURE_PKU) && best->function == 0x7)
		cpuid_entry_change(best, X86_FEATURE_OSPKE,
				   kvm_read_cr4_bits(vcpu, X86_CR4_PKE));

	best = kvm_find_cpuid_entry(vcpu, 0xD, 0);
	if (best)
		best->ebx = xstate_required_size(vcpu->arch.xcr0, false);

	best = kvm_find_cpuid_entry(vcpu, 0xD, 1);
	if (best && (cpuid_entry_has(best, X86_FEATURE_XSAVES) ||
		     cpuid_entry_has(best, X86_FEATURE_XSAVEC)))
		best->ebx = xstate_required_size(vcpu->arch.xcr0, true);

	best = kvm_find_cpuid_entry(vcpu, KVM_CPUID_FEATURES, 0);
	if (kvm_hlt_in_guest(vcpu->kvm) && best &&
		(best->eax & (1 << KVM_FEATURE_PV_UNHALT)))
		best->eax &= ~(1 << KVM_FEATURE_PV_UNHALT);

	if (!kvm_check_has_quirk(vcpu->kvm, KVM_X86_QUIRK_MISC_ENABLE_NO_MWAIT)) {
		best = kvm_find_cpuid_entry(vcpu, 0x1, 0);
		if (best)
			cpuid_entry_change(best, X86_FEATURE_MWAIT,
					   vcpu->arch.ia32_misc_enable_msr &
					   MSR_IA32_MISC_ENABLE_MWAIT);
	}
}
EXPORT_SYMBOL_GPL(kvm_update_cpuid_runtime);

static void kvm_vcpu_after_set_cpuid(struct kvm_vcpu *vcpu)
{
	struct kvm_lapic *apic = vcpu->arch.apic;
	struct kvm_cpuid_entry2 *best;

	best = kvm_find_cpuid_entry(vcpu, 1, 0);
	if (best && apic) {
		if (cpuid_entry_has(best, X86_FEATURE_TSC_DEADLINE_TIMER))
			apic->lapic_timer.timer_mode_mask = 3 << 17;
		else
			apic->lapic_timer.timer_mode_mask = 1 << 17;

		kvm_apic_set_version(vcpu);
	}

	best = kvm_find_cpuid_entry(vcpu, 0xD, 0);
	if (!best)
		vcpu->arch.guest_supported_xcr0 = 0;
	else
		vcpu->arch.guest_supported_xcr0 =
			(best->eax | ((u64)best->edx << 32)) & supported_xcr0;

	/*
	 * Bits 127:0 of the allowed SECS.ATTRIBUTES (CPUID.0x12.0x1) enumerate
	 * the supported XSAVE Feature Request Mask (XFRM), i.e. the enclave's
	 * requested XCR0 value.  The enclave's XFRM must be a subset of XCRO
	 * at the time of EENTER, thus adjust the allowed XFRM by the guest's
	 * supported XCR0.  Similar to XCR0 handling, FP and SSE are forced to
	 * '1' even on CPUs that don't support XSAVE.
	 */
	best = kvm_find_cpuid_entry(vcpu, 0x12, 0x1);
	if (best) {
		best->ecx &= vcpu->arch.guest_supported_xcr0 & 0xffffffff;
		best->edx &= vcpu->arch.guest_supported_xcr0 >> 32;
		best->ecx |= XFEATURE_MASK_FPSSE;
	}

	kvm_update_pv_runtime(vcpu);

	vcpu->arch.maxphyaddr = cpuid_query_maxphyaddr(vcpu);
	vcpu->arch.reserved_gpa_bits = kvm_vcpu_reserved_gpa_bits_raw(vcpu);

	kvm_pmu_refresh(vcpu);
	vcpu->arch.cr4_guest_rsvd_bits =
	    __cr4_reserved_bits(guest_cpuid_has, vcpu);

	kvm_hv_set_cpuid(vcpu);

	/* Invoke the vendor callback only after the above state is updated. */
	static_call(kvm_x86_vcpu_after_set_cpuid)(vcpu);

	/*
	 * Except for the MMU, which needs to be reset after any vendor
	 * specific adjustments to the reserved GPA bits.
	 */
	kvm_mmu_reset_context(vcpu);
}

static int is_efer_nx(void)
{
	return host_efer & EFER_NX;
}

static void cpuid_fix_nx_cap(struct kvm_vcpu *vcpu)
{
	int i;
	struct kvm_cpuid_entry2 *e, *entry;

	entry = NULL;
	for (i = 0; i < vcpu->arch.cpuid_nent; ++i) {
		e = &vcpu->arch.cpuid_entries[i];
		if (e->function == 0x80000001) {
			entry = e;
			break;
		}
	}
	if (entry && cpuid_entry_has(entry, X86_FEATURE_NX) && !is_efer_nx()) {
		cpuid_entry_clear(entry, X86_FEATURE_NX);
		printk(KERN_INFO "kvm: guest NX capability removed\n");
	}
}

int cpuid_query_maxphyaddr(struct kvm_vcpu *vcpu)
{
	struct kvm_cpuid_entry2 *best;

	best = kvm_find_cpuid_entry(vcpu, 0x80000000, 0);
	if (!best || best->eax < 0x80000008)
		goto not_found;
	best = kvm_find_cpuid_entry(vcpu, 0x80000008, 0);
	if (best)
		return best->eax & 0xff;
not_found:
	return 36;
}

/*
 * This "raw" version returns the reserved GPA bits without any adjustments for
 * encryption technologies that usurp bits.  The raw mask should be used if and
 * only if hardware does _not_ strip the usurped bits, e.g. in virtual MTRRs.
 */
u64 kvm_vcpu_reserved_gpa_bits_raw(struct kvm_vcpu *vcpu)
{
	return rsvd_bits(cpuid_maxphyaddr(vcpu), 63);
}

/* when an old userspace process fills a new kernel module */
int kvm_vcpu_ioctl_set_cpuid(struct kvm_vcpu *vcpu,
			     struct kvm_cpuid *cpuid,
			     struct kvm_cpuid_entry __user *entries)
{
	int r, i;
	struct kvm_cpuid_entry *e = NULL;
	struct kvm_cpuid_entry2 *e2 = NULL;

	if (cpuid->nent > KVM_MAX_CPUID_ENTRIES)
		return -E2BIG;

	if (cpuid->nent) {
		e = vmemdup_user(entries, array_size(sizeof(*e), cpuid->nent));
		if (IS_ERR(e))
			return PTR_ERR(e);

		e2 = kvmalloc_array(cpuid->nent, sizeof(*e2), GFP_KERNEL_ACCOUNT);
		if (!e2) {
			r = -ENOMEM;
			goto out_free_cpuid;
		}
	}
	for (i = 0; i < cpuid->nent; i++) {
		e2[i].function = e[i].function;
		e2[i].eax = e[i].eax;
		e2[i].ebx = e[i].ebx;
		e2[i].ecx = e[i].ecx;
		e2[i].edx = e[i].edx;
		e2[i].index = 0;
		e2[i].flags = 0;
		e2[i].padding[0] = 0;
		e2[i].padding[1] = 0;
		e2[i].padding[2] = 0;
	}

	r = kvm_check_cpuid(e2, cpuid->nent);
	if (r) {
		kvfree(e2);
		goto out_free_cpuid;
	}

	kvfree(vcpu->arch.cpuid_entries);
	vcpu->arch.cpuid_entries = e2;
	vcpu->arch.cpuid_nent = cpuid->nent;

	cpuid_fix_nx_cap(vcpu);
	kvm_update_cpuid_runtime(vcpu);
	kvm_vcpu_after_set_cpuid(vcpu);

out_free_cpuid:
	kvfree(e);

	return r;
}

int kvm_vcpu_ioctl_set_cpuid2(struct kvm_vcpu *vcpu,
			      struct kvm_cpuid2 *cpuid,
			      struct kvm_cpuid_entry2 __user *entries)
{
	struct kvm_cpuid_entry2 *e2 = NULL;
	int r;

	if (cpuid->nent > KVM_MAX_CPUID_ENTRIES)
		return -E2BIG;

	if (cpuid->nent) {
		e2 = vmemdup_user(entries, array_size(sizeof(*e2), cpuid->nent));
		if (IS_ERR(e2))
			return PTR_ERR(e2);
	}

	r = kvm_check_cpuid(e2, cpuid->nent);
	if (r) {
		kvfree(e2);
		return r;
	}

	kvfree(vcpu->arch.cpuid_entries);
	vcpu->arch.cpuid_entries = e2;
	vcpu->arch.cpuid_nent = cpuid->nent;

	kvm_update_cpuid_runtime(vcpu);
	kvm_vcpu_after_set_cpuid(vcpu);

	return 0;
}

int kvm_vcpu_ioctl_get_cpuid2(struct kvm_vcpu *vcpu,
			      struct kvm_cpuid2 *cpuid,
			      struct kvm_cpuid_entry2 __user *entries)
{
	int r;

	r = -E2BIG;
	if (cpuid->nent < vcpu->arch.cpuid_nent)
		goto out;
	r = -EFAULT;
	if (copy_to_user(entries, vcpu->arch.cpuid_entries,
			 vcpu->arch.cpuid_nent * sizeof(struct kvm_cpuid_entry2)))
		goto out;
	return 0;

out:
	cpuid->nent = vcpu->arch.cpuid_nent;
	return r;
}

/* Mask kvm_cpu_caps for @leaf with the raw CPUID capabilities of this CPU. */
static __always_inline void __kvm_cpu_cap_mask(unsigned int leaf)
{
	const struct cpuid_reg cpuid = x86_feature_cpuid(leaf * 32);
	struct kvm_cpuid_entry2 entry;

	reverse_cpuid_check(leaf);

	cpuid_count(cpuid.function, cpuid.index,
		    &entry.eax, &entry.ebx, &entry.ecx, &entry.edx);

	kvm_cpu_caps[leaf] &= *__cpuid_entry_get_reg(&entry, cpuid.reg);
}

static __always_inline
void kvm_cpu_cap_init_scattered(enum kvm_only_cpuid_leafs leaf, u32 mask)
{
	/* Use kvm_cpu_cap_mask for non-scattered leafs. */
	BUILD_BUG_ON(leaf < NCAPINTS);

	kvm_cpu_caps[leaf] = mask;

	__kvm_cpu_cap_mask(leaf);
}

static __always_inline void kvm_cpu_cap_mask(enum cpuid_leafs leaf, u32 mask)
{
	/* Use kvm_cpu_cap_init_scattered for scattered leafs. */
	BUILD_BUG_ON(leaf >= NCAPINTS);

	kvm_cpu_caps[leaf] &= mask;

	__kvm_cpu_cap_mask(leaf);
}

void kvm_set_cpu_caps(void)
{
	unsigned int f_nx = is_efer_nx() ? F(NX) : 0;
#ifdef CONFIG_X86_64
	unsigned int f_gbpages = F(GBPAGES);
	unsigned int f_lm = F(LM);
#else
	unsigned int f_gbpages = 0;
	unsigned int f_lm = 0;
#endif
	memset(kvm_cpu_caps, 0, sizeof(kvm_cpu_caps));

	BUILD_BUG_ON(sizeof(kvm_cpu_caps) - (NKVMCAPINTS * sizeof(*kvm_cpu_caps)) >
		     sizeof(boot_cpu_data.x86_capability));

	memcpy(&kvm_cpu_caps, &boot_cpu_data.x86_capability,
	       sizeof(kvm_cpu_caps) - (NKVMCAPINTS * sizeof(*kvm_cpu_caps)));

	kvm_cpu_cap_mask(CPUID_1_ECX,
		/*
		 * NOTE: MONITOR (and MWAIT) are emulated as NOP, but *not*
		 * advertised to guests via CPUID!
		 */
		F(XMM3) | F(PCLMULQDQ) | 0 /* DTES64, MONITOR */ |
		0 /* DS-CPL, VMX, SMX, EST */ |
		0 /* TM2 */ | F(SSSE3) | 0 /* CNXT-ID */ | 0 /* Reserved */ |
		F(FMA) | F(CX16) | 0 /* xTPR Update */ | F(PDCM) |
		F(PCID) | 0 /* Reserved, DCA */ | F(XMM4_1) |
		F(XMM4_2) | F(X2APIC) | F(MOVBE) | F(POPCNT) |
		0 /* Reserved*/ | F(AES) | F(XSAVE) | 0 /* OSXSAVE */ | F(AVX) |
		F(F16C) | F(RDRAND)
	);
	/* KVM emulates x2apic in software irrespective of host support. */
	kvm_cpu_cap_set(X86_FEATURE_X2APIC);

	kvm_cpu_cap_mask(CPUID_1_EDX,
		F(FPU) | F(VME) | F(DE) | F(PSE) |
		F(TSC) | F(MSR) | F(PAE) | F(MCE) |
		F(CX8) | F(APIC) | 0 /* Reserved */ | F(SEP) |
		F(MTRR) | F(PGE) | F(MCA) | F(CMOV) |
		F(PAT) | F(PSE36) | 0 /* PSN */ | F(CLFLUSH) |
		0 /* Reserved, DS, ACPI */ | F(MMX) |
		F(FXSR) | F(XMM) | F(XMM2) | F(SELFSNOOP) |
		0 /* HTT, TM, Reserved, PBE */
	);

	kvm_cpu_cap_mask(CPUID_7_0_EBX,
		F(FSGSBASE) | F(SGX) | F(BMI1) | F(HLE) | F(AVX2) | F(SMEP) |
		F(BMI2) | F(ERMS) | F(INVPCID) | F(RTM) | 0 /*MPX*/ | F(RDSEED) |
		F(ADX) | F(SMAP) | F(AVX512IFMA) | F(AVX512F) | F(AVX512PF) |
		F(AVX512ER) | F(AVX512CD) | F(CLFLUSHOPT) | F(CLWB) | F(AVX512DQ) |
		F(SHA_NI) | F(AVX512BW) | F(AVX512VL) | 0 /*INTEL_PT*/
	);

	kvm_cpu_cap_mask(CPUID_7_ECX,
		F(AVX512VBMI) | F(LA57) | F(PKU) | 0 /*OSPKE*/ | F(RDPID) |
		F(AVX512_VPOPCNTDQ) | F(UMIP) | F(AVX512_VBMI2) | F(GFNI) |
		F(VAES) | F(VPCLMULQDQ) | F(AVX512_VNNI) | F(AVX512_BITALG) |
		F(CLDEMOTE) | F(MOVDIRI) | F(MOVDIR64B) | 0 /*WAITPKG*/ |
<<<<<<< HEAD
		F(SGX_LC)
=======
		F(SGX_LC) | F(BUS_LOCK_DETECT)
>>>>>>> 3b7961a3
	);
	/* Set LA57 based on hardware capability. */
	if (cpuid_ecx(7) & F(LA57))
		kvm_cpu_cap_set(X86_FEATURE_LA57);

	/*
	 * PKU not yet implemented for shadow paging and requires OSPKE
	 * to be set on the host. Clear it if that is not the case
	 */
	if (!tdp_enabled || !boot_cpu_has(X86_FEATURE_OSPKE))
		kvm_cpu_cap_clear(X86_FEATURE_PKU);

	kvm_cpu_cap_mask(CPUID_7_EDX,
		F(AVX512_4VNNIW) | F(AVX512_4FMAPS) | F(SPEC_CTRL) |
		F(SPEC_CTRL_SSBD) | F(ARCH_CAPABILITIES) | F(INTEL_STIBP) |
		F(MD_CLEAR) | F(AVX512_VP2INTERSECT) | F(FSRM) |
		F(SERIALIZE) | F(TSXLDTRK) | F(AVX512_FP16)
	);

	/* TSC_ADJUST and ARCH_CAPABILITIES are emulated in software. */
	kvm_cpu_cap_set(X86_FEATURE_TSC_ADJUST);
	kvm_cpu_cap_set(X86_FEATURE_ARCH_CAPABILITIES);

	if (boot_cpu_has(X86_FEATURE_IBPB) && boot_cpu_has(X86_FEATURE_IBRS))
		kvm_cpu_cap_set(X86_FEATURE_SPEC_CTRL);
	if (boot_cpu_has(X86_FEATURE_STIBP))
		kvm_cpu_cap_set(X86_FEATURE_INTEL_STIBP);
	if (boot_cpu_has(X86_FEATURE_AMD_SSBD))
		kvm_cpu_cap_set(X86_FEATURE_SPEC_CTRL_SSBD);

	kvm_cpu_cap_mask(CPUID_7_1_EAX,
		F(AVX_VNNI) | F(AVX512_BF16)
	);

	kvm_cpu_cap_mask(CPUID_D_1_EAX,
		F(XSAVEOPT) | F(XSAVEC) | F(XGETBV1) | F(XSAVES)
	);

	kvm_cpu_cap_init_scattered(CPUID_12_EAX,
		SF(SGX1) | SF(SGX2)
	);

	kvm_cpu_cap_mask(CPUID_8000_0001_ECX,
		F(LAHF_LM) | F(CMP_LEGACY) | 0 /*SVM*/ | 0 /* ExtApicSpace */ |
		F(CR8_LEGACY) | F(ABM) | F(SSE4A) | F(MISALIGNSSE) |
		F(3DNOWPREFETCH) | F(OSVW) | 0 /* IBS */ | F(XOP) |
		0 /* SKINIT, WDT, LWP */ | F(FMA4) | F(TBM) |
		F(TOPOEXT) | F(PERFCTR_CORE)
	);

	kvm_cpu_cap_mask(CPUID_8000_0001_EDX,
		F(FPU) | F(VME) | F(DE) | F(PSE) |
		F(TSC) | F(MSR) | F(PAE) | F(MCE) |
		F(CX8) | F(APIC) | 0 /* Reserved */ | F(SYSCALL) |
		F(MTRR) | F(PGE) | F(MCA) | F(CMOV) |
		F(PAT) | F(PSE36) | 0 /* Reserved */ |
		f_nx | 0 /* Reserved */ | F(MMXEXT) | F(MMX) |
		F(FXSR) | F(FXSR_OPT) | f_gbpages | F(RDTSCP) |
		0 /* Reserved */ | f_lm | F(3DNOWEXT) | F(3DNOW)
	);

	if (!tdp_enabled && IS_ENABLED(CONFIG_X86_64))
		kvm_cpu_cap_set(X86_FEATURE_GBPAGES);

	kvm_cpu_cap_mask(CPUID_8000_0008_EBX,
		F(CLZERO) | F(XSAVEERPTR) |
		F(WBNOINVD) | F(AMD_IBPB) | F(AMD_IBRS) | F(AMD_SSBD) | F(VIRT_SSBD) |
		F(AMD_SSB_NO) | F(AMD_STIBP) | F(AMD_STIBP_ALWAYS_ON)
	);

	/*
	 * AMD has separate bits for each SPEC_CTRL bit.
	 * arch/x86/kernel/cpu/bugs.c is kind enough to
	 * record that in cpufeatures so use them.
	 */
	if (boot_cpu_has(X86_FEATURE_IBPB))
		kvm_cpu_cap_set(X86_FEATURE_AMD_IBPB);
	if (boot_cpu_has(X86_FEATURE_IBRS))
		kvm_cpu_cap_set(X86_FEATURE_AMD_IBRS);
	if (boot_cpu_has(X86_FEATURE_STIBP))
		kvm_cpu_cap_set(X86_FEATURE_AMD_STIBP);
	if (boot_cpu_has(X86_FEATURE_SPEC_CTRL_SSBD))
		kvm_cpu_cap_set(X86_FEATURE_AMD_SSBD);
	if (!boot_cpu_has_bug(X86_BUG_SPEC_STORE_BYPASS))
		kvm_cpu_cap_set(X86_FEATURE_AMD_SSB_NO);
	/*
	 * The preference is to use SPEC CTRL MSR instead of the
	 * VIRT_SPEC MSR.
	 */
	if (boot_cpu_has(X86_FEATURE_LS_CFG_SSBD) &&
	    !boot_cpu_has(X86_FEATURE_AMD_SSBD))
		kvm_cpu_cap_set(X86_FEATURE_VIRT_SSBD);

	/*
	 * Hide all SVM features by default, SVM will set the cap bits for
	 * features it emulates and/or exposes for L1.
	 */
	kvm_cpu_cap_mask(CPUID_8000_000A_EDX, 0);

	kvm_cpu_cap_mask(CPUID_8000_001F_EAX,
		0 /* SME */ | F(SEV) | 0 /* VM_PAGE_FLUSH */ | F(SEV_ES) |
		F(SME_COHERENT));

	kvm_cpu_cap_mask(CPUID_C000_0001_EDX,
		F(XSTORE) | F(XSTORE_EN) | F(XCRYPT) | F(XCRYPT_EN) |
		F(ACE2) | F(ACE2_EN) | F(PHE) | F(PHE_EN) |
		F(PMM) | F(PMM_EN)
	);

	/*
	 * Hide RDTSCP and RDPID if either feature is reported as supported but
	 * probing MSR_TSC_AUX failed.  This is purely a sanity check and
	 * should never happen, but the guest will likely crash if RDTSCP or
	 * RDPID is misreported, and KVM has botched MSR_TSC_AUX emulation in
	 * the past.  For example, the sanity check may fire if this instance of
	 * KVM is running as L1 on top of an older, broken KVM.
	 */
	if (WARN_ON((kvm_cpu_cap_has(X86_FEATURE_RDTSCP) ||
		     kvm_cpu_cap_has(X86_FEATURE_RDPID)) &&
		     !kvm_is_supported_user_return_msr(MSR_TSC_AUX))) {
		kvm_cpu_cap_clear(X86_FEATURE_RDTSCP);
		kvm_cpu_cap_clear(X86_FEATURE_RDPID);
	}
}
EXPORT_SYMBOL_GPL(kvm_set_cpu_caps);

struct kvm_cpuid_array {
	struct kvm_cpuid_entry2 *entries;
	int maxnent;
	int nent;
};

static struct kvm_cpuid_entry2 *do_host_cpuid(struct kvm_cpuid_array *array,
					      u32 function, u32 index)
{
	struct kvm_cpuid_entry2 *entry;

	if (array->nent >= array->maxnent)
		return NULL;

	entry = &array->entries[array->nent++];

	entry->function = function;
	entry->index = index;
	entry->flags = 0;

	cpuid_count(entry->function, entry->index,
		    &entry->eax, &entry->ebx, &entry->ecx, &entry->edx);

	switch (function) {
	case 4:
	case 7:
	case 0xb:
	case 0xd:
	case 0xf:
	case 0x10:
	case 0x12:
	case 0x14:
	case 0x17:
	case 0x18:
	case 0x1f:
	case 0x8000001d:
		entry->flags |= KVM_CPUID_FLAG_SIGNIFCANT_INDEX;
		break;
	}

	return entry;
}

static int __do_cpuid_func_emulated(struct kvm_cpuid_array *array, u32 func)
{
	struct kvm_cpuid_entry2 *entry;

	if (array->nent >= array->maxnent)
		return -E2BIG;

	entry = &array->entries[array->nent];
	entry->function = func;
	entry->index = 0;
	entry->flags = 0;

	switch (func) {
	case 0:
		entry->eax = 7;
		++array->nent;
		break;
	case 1:
		entry->ecx = F(MOVBE);
		++array->nent;
		break;
	case 7:
		entry->flags |= KVM_CPUID_FLAG_SIGNIFCANT_INDEX;
		entry->eax = 0;
		if (kvm_cpu_cap_has(X86_FEATURE_RDTSCP))
			entry->ecx = F(RDPID);
		++array->nent;
	default:
		break;
	}

	return 0;
}

static inline int __do_cpuid_func(struct kvm_cpuid_array *array, u32 function)
{
	struct kvm_cpuid_entry2 *entry;
	int r, i, max_idx;

	/* all calls to cpuid_count() should be made on the same cpu */
	get_cpu();

	r = -E2BIG;

	entry = do_host_cpuid(array, function, 0);
	if (!entry)
		goto out;

	switch (function) {
	case 0:
		/* Limited to the highest leaf implemented in KVM. */
		entry->eax = min(entry->eax, 0x1fU);
		break;
	case 1:
		cpuid_entry_override(entry, CPUID_1_EDX);
		cpuid_entry_override(entry, CPUID_1_ECX);
		break;
	case 2:
		/*
		 * On ancient CPUs, function 2 entries are STATEFUL.  That is,
		 * CPUID(function=2, index=0) may return different results each
		 * time, with the least-significant byte in EAX enumerating the
		 * number of times software should do CPUID(2, 0).
		 *
		 * Modern CPUs, i.e. every CPU KVM has *ever* run on are less
		 * idiotic.  Intel's SDM states that EAX & 0xff "will always
		 * return 01H. Software should ignore this value and not
		 * interpret it as an informational descriptor", while AMD's
		 * APM states that CPUID(2) is reserved.
		 *
		 * WARN if a frankenstein CPU that supports virtualization and
		 * a stateful CPUID.0x2 is encountered.
		 */
		WARN_ON_ONCE((entry->eax & 0xff) > 1);
		break;
	/* functions 4 and 0x8000001d have additional index. */
	case 4:
	case 0x8000001d:
		/*
		 * Read entries until the cache type in the previous entry is
		 * zero, i.e. indicates an invalid entry.
		 */
		for (i = 1; entry->eax & 0x1f; ++i) {
			entry = do_host_cpuid(array, function, i);
			if (!entry)
				goto out;
		}
		break;
	case 6: /* Thermal management */
		entry->eax = 0x4; /* allow ARAT */
		entry->ebx = 0;
		entry->ecx = 0;
		entry->edx = 0;
		break;
	/* function 7 has additional index. */
	case 7:
		entry->eax = min(entry->eax, 1u);
		cpuid_entry_override(entry, CPUID_7_0_EBX);
		cpuid_entry_override(entry, CPUID_7_ECX);
		cpuid_entry_override(entry, CPUID_7_EDX);

		/* KVM only supports 0x7.0 and 0x7.1, capped above via min(). */
		if (entry->eax == 1) {
			entry = do_host_cpuid(array, function, 1);
			if (!entry)
				goto out;

			cpuid_entry_override(entry, CPUID_7_1_EAX);
			entry->ebx = 0;
			entry->ecx = 0;
			entry->edx = 0;
		}
		break;
	case 9:
		break;
	case 0xa: { /* Architectural Performance Monitoring */
		struct x86_pmu_capability cap;
		union cpuid10_eax eax;
		union cpuid10_edx edx;

		perf_get_x86_pmu_capability(&cap);

		/*
		 * Only support guest architectural pmu on a host
		 * with architectural pmu.
		 */
		if (!cap.version)
			memset(&cap, 0, sizeof(cap));

		eax.split.version_id = min(cap.version, 2);
		eax.split.num_counters = cap.num_counters_gp;
		eax.split.bit_width = cap.bit_width_gp;
		eax.split.mask_length = cap.events_mask_len;

		edx.split.num_counters_fixed = min(cap.num_counters_fixed, MAX_FIXED_COUNTERS);
		edx.split.bit_width_fixed = cap.bit_width_fixed;
		edx.split.anythread_deprecated = 1;
		edx.split.reserved1 = 0;
		edx.split.reserved2 = 0;

		entry->eax = eax.full;
		entry->ebx = cap.events_mask;
		entry->ecx = 0;
		entry->edx = edx.full;
		break;
	}
	/*
	 * Per Intel's SDM, the 0x1f is a superset of 0xb,
	 * thus they can be handled by common code.
	 */
	case 0x1f:
	case 0xb:
		/*
		 * Populate entries until the level type (ECX[15:8]) of the
		 * previous entry is zero.  Note, CPUID EAX.{0x1f,0xb}.0 is
		 * the starting entry, filled by the primary do_host_cpuid().
		 */
		for (i = 1; entry->ecx & 0xff00; ++i) {
			entry = do_host_cpuid(array, function, i);
			if (!entry)
				goto out;
		}
		break;
	case 0xd:
		entry->eax &= supported_xcr0;
		entry->ebx = xstate_required_size(supported_xcr0, false);
		entry->ecx = entry->ebx;
		entry->edx &= supported_xcr0 >> 32;
		if (!supported_xcr0)
			break;

		entry = do_host_cpuid(array, function, 1);
		if (!entry)
			goto out;

		cpuid_entry_override(entry, CPUID_D_1_EAX);
		if (entry->eax & (F(XSAVES)|F(XSAVEC)))
			entry->ebx = xstate_required_size(supported_xcr0 | supported_xss,
							  true);
		else {
			WARN_ON_ONCE(supported_xss != 0);
			entry->ebx = 0;
		}
		entry->ecx &= supported_xss;
		entry->edx &= supported_xss >> 32;

		for (i = 2; i < 64; ++i) {
			bool s_state;
			if (supported_xcr0 & BIT_ULL(i))
				s_state = false;
			else if (supported_xss & BIT_ULL(i))
				s_state = true;
			else
				continue;

			entry = do_host_cpuid(array, function, i);
			if (!entry)
				goto out;

			/*
			 * The supported check above should have filtered out
			 * invalid sub-leafs.  Only valid sub-leafs should
			 * reach this point, and they should have a non-zero
			 * save state size.  Furthermore, check whether the
			 * processor agrees with supported_xcr0/supported_xss
			 * on whether this is an XCR0- or IA32_XSS-managed area.
			 */
			if (WARN_ON_ONCE(!entry->eax || (entry->ecx & 0x1) != s_state)) {
				--array->nent;
				continue;
			}
			entry->edx = 0;
		}
		break;
	case 0x12:
		/* Intel SGX */
		if (!kvm_cpu_cap_has(X86_FEATURE_SGX)) {
			entry->eax = entry->ebx = entry->ecx = entry->edx = 0;
			break;
		}

		/*
		 * Index 0: Sub-features, MISCSELECT (a.k.a extended features)
		 * and max enclave sizes.   The SGX sub-features and MISCSELECT
		 * are restricted by kernel and KVM capabilities (like most
		 * feature flags), while enclave size is unrestricted.
		 */
		cpuid_entry_override(entry, CPUID_12_EAX);
		entry->ebx &= SGX_MISC_EXINFO;

		entry = do_host_cpuid(array, function, 1);
		if (!entry)
			goto out;

		/*
		 * Index 1: SECS.ATTRIBUTES.  ATTRIBUTES are restricted a la
		 * feature flags.  Advertise all supported flags, including
		 * privileged attributes that require explicit opt-in from
		 * userspace.  ATTRIBUTES.XFRM is not adjusted as userspace is
		 * expected to derive it from supported XCR0.
		 */
		entry->eax &= SGX_ATTR_DEBUG | SGX_ATTR_MODE64BIT |
			      SGX_ATTR_PROVISIONKEY | SGX_ATTR_EINITTOKENKEY |
			      SGX_ATTR_KSS;
		entry->ebx &= 0;
		break;
	/* Intel PT */
	case 0x14:
		if (!kvm_cpu_cap_has(X86_FEATURE_INTEL_PT)) {
			entry->eax = entry->ebx = entry->ecx = entry->edx = 0;
			break;
		}

		for (i = 1, max_idx = entry->eax; i <= max_idx; ++i) {
			if (!do_host_cpuid(array, function, i))
				goto out;
		}
		break;
	case KVM_CPUID_SIGNATURE: {
		static const char signature[12] = "KVMKVMKVM\0\0";
		const u32 *sigptr = (const u32 *)signature;
		entry->eax = KVM_CPUID_FEATURES;
		entry->ebx = sigptr[0];
		entry->ecx = sigptr[1];
		entry->edx = sigptr[2];
		break;
	}
	case KVM_CPUID_FEATURES:
		entry->eax = (1 << KVM_FEATURE_CLOCKSOURCE) |
			     (1 << KVM_FEATURE_NOP_IO_DELAY) |
			     (1 << KVM_FEATURE_CLOCKSOURCE2) |
			     (1 << KVM_FEATURE_ASYNC_PF) |
			     (1 << KVM_FEATURE_PV_EOI) |
			     (1 << KVM_FEATURE_CLOCKSOURCE_STABLE_BIT) |
			     (1 << KVM_FEATURE_PV_UNHALT) |
			     (1 << KVM_FEATURE_PV_TLB_FLUSH) |
			     (1 << KVM_FEATURE_ASYNC_PF_VMEXIT) |
			     (1 << KVM_FEATURE_PV_SEND_IPI) |
			     (1 << KVM_FEATURE_POLL_CONTROL) |
			     (1 << KVM_FEATURE_PV_SCHED_YIELD) |
			     (1 << KVM_FEATURE_ASYNC_PF_INT);

		if (sched_info_on())
			entry->eax |= (1 << KVM_FEATURE_STEAL_TIME);

		entry->ebx = 0;
		entry->ecx = 0;
		entry->edx = 0;
		break;
	case 0x80000000:
		entry->eax = min(entry->eax, 0x8000001f);
		break;
	case 0x80000001:
		cpuid_entry_override(entry, CPUID_8000_0001_EDX);
		cpuid_entry_override(entry, CPUID_8000_0001_ECX);
		break;
	case 0x80000006:
		/* L2 cache and TLB: pass through host info. */
		break;
	case 0x80000007: /* Advanced power management */
		/* invariant TSC is CPUID.80000007H:EDX[8] */
		entry->edx &= (1 << 8);
		/* mask against host */
		entry->edx &= boot_cpu_data.x86_power;
		entry->eax = entry->ebx = entry->ecx = 0;
		break;
	case 0x80000008: {
		unsigned g_phys_as = (entry->eax >> 16) & 0xff;
		unsigned virt_as = max((entry->eax >> 8) & 0xff, 48U);
		unsigned phys_as = entry->eax & 0xff;

		if (!g_phys_as)
			g_phys_as = phys_as;
		entry->eax = g_phys_as | (virt_as << 8);
		entry->edx = 0;
		cpuid_entry_override(entry, CPUID_8000_0008_EBX);
		break;
	}
	case 0x8000000A:
		if (!kvm_cpu_cap_has(X86_FEATURE_SVM)) {
			entry->eax = entry->ebx = entry->ecx = entry->edx = 0;
			break;
		}
		entry->eax = 1; /* SVM revision 1 */
		entry->ebx = 8; /* Lets support 8 ASIDs in case we add proper
				   ASID emulation to nested SVM */
		entry->ecx = 0; /* Reserved */
		cpuid_entry_override(entry, CPUID_8000_000A_EDX);
		break;
	case 0x80000019:
		entry->ecx = entry->edx = 0;
		break;
	case 0x8000001a:
	case 0x8000001e:
		break;
	/* Support memory encryption cpuid if host supports it */
	case 0x8000001F:
		if (!kvm_cpu_cap_has(X86_FEATURE_SEV))
			entry->eax = entry->ebx = entry->ecx = entry->edx = 0;
		else
			cpuid_entry_override(entry, CPUID_8000_001F_EAX);
		break;
	/*Add support for Centaur's CPUID instruction*/
	case 0xC0000000:
		/*Just support up to 0xC0000004 now*/
		entry->eax = min(entry->eax, 0xC0000004);
		break;
	case 0xC0000001:
		cpuid_entry_override(entry, CPUID_C000_0001_EDX);
		break;
	case 3: /* Processor serial number */
	case 5: /* MONITOR/MWAIT */
	case 0xC0000002:
	case 0xC0000003:
	case 0xC0000004:
	default:
		entry->eax = entry->ebx = entry->ecx = entry->edx = 0;
		break;
	}

	r = 0;

out:
	put_cpu();

	return r;
}

static int do_cpuid_func(struct kvm_cpuid_array *array, u32 func,
			 unsigned int type)
{
	if (type == KVM_GET_EMULATED_CPUID)
		return __do_cpuid_func_emulated(array, func);

	return __do_cpuid_func(array, func);
}

#define CENTAUR_CPUID_SIGNATURE 0xC0000000

static int get_cpuid_func(struct kvm_cpuid_array *array, u32 func,
			  unsigned int type)
{
	u32 limit;
	int r;

	if (func == CENTAUR_CPUID_SIGNATURE &&
	    boot_cpu_data.x86_vendor != X86_VENDOR_CENTAUR)
		return 0;

	r = do_cpuid_func(array, func, type);
	if (r)
		return r;

	limit = array->entries[array->nent - 1].eax;
	for (func = func + 1; func <= limit; ++func) {
		r = do_cpuid_func(array, func, type);
		if (r)
			break;
	}

	return r;
}

static bool sanity_check_entries(struct kvm_cpuid_entry2 __user *entries,
				 __u32 num_entries, unsigned int ioctl_type)
{
	int i;
	__u32 pad[3];

	if (ioctl_type != KVM_GET_EMULATED_CPUID)
		return false;

	/*
	 * We want to make sure that ->padding is being passed clean from
	 * userspace in case we want to use it for something in the future.
	 *
	 * Sadly, this wasn't enforced for KVM_GET_SUPPORTED_CPUID and so we
	 * have to give ourselves satisfied only with the emulated side. /me
	 * sheds a tear.
	 */
	for (i = 0; i < num_entries; i++) {
		if (copy_from_user(pad, entries[i].padding, sizeof(pad)))
			return true;

		if (pad[0] || pad[1] || pad[2])
			return true;
	}
	return false;
}

int kvm_dev_ioctl_get_cpuid(struct kvm_cpuid2 *cpuid,
			    struct kvm_cpuid_entry2 __user *entries,
			    unsigned int type)
{
	static const u32 funcs[] = {
		0, 0x80000000, CENTAUR_CPUID_SIGNATURE, KVM_CPUID_SIGNATURE,
	};

	struct kvm_cpuid_array array = {
		.nent = 0,
	};
	int r, i;

	if (cpuid->nent < 1)
		return -E2BIG;
	if (cpuid->nent > KVM_MAX_CPUID_ENTRIES)
		cpuid->nent = KVM_MAX_CPUID_ENTRIES;

	if (sanity_check_entries(entries, cpuid->nent, type))
		return -EINVAL;

	array.entries = vzalloc(array_size(sizeof(struct kvm_cpuid_entry2),
					   cpuid->nent));
	if (!array.entries)
		return -ENOMEM;

	array.maxnent = cpuid->nent;

	for (i = 0; i < ARRAY_SIZE(funcs); i++) {
		r = get_cpuid_func(&array, funcs[i], type);
		if (r)
			goto out_free;
	}
	cpuid->nent = array.nent;

	if (copy_to_user(entries, array.entries,
			 array.nent * sizeof(struct kvm_cpuid_entry2)))
		r = -EFAULT;

out_free:
	vfree(array.entries);
	return r;
}

struct kvm_cpuid_entry2 *kvm_find_cpuid_entry(struct kvm_vcpu *vcpu,
					      u32 function, u32 index)
{
	return cpuid_entry2_find(vcpu->arch.cpuid_entries, vcpu->arch.cpuid_nent,
				 function, index);
}
EXPORT_SYMBOL_GPL(kvm_find_cpuid_entry);

/*
 * Intel CPUID semantics treats any query for an out-of-range leaf as if the
 * highest basic leaf (i.e. CPUID.0H:EAX) were requested.  AMD CPUID semantics
 * returns all zeroes for any undefined leaf, whether or not the leaf is in
 * range.  Centaur/VIA follows Intel semantics.
 *
 * A leaf is considered out-of-range if its function is higher than the maximum
 * supported leaf of its associated class or if its associated class does not
 * exist.
 *
 * There are three primary classes to be considered, with their respective
 * ranges described as "<base> - <top>[,<base2> - <top2>] inclusive.  A primary
 * class exists if a guest CPUID entry for its <base> leaf exists.  For a given
 * class, CPUID.<base>.EAX contains the max supported leaf for the class.
 *
 *  - Basic:      0x00000000 - 0x3fffffff, 0x50000000 - 0x7fffffff
 *  - Hypervisor: 0x40000000 - 0x4fffffff
 *  - Extended:   0x80000000 - 0xbfffffff
 *  - Centaur:    0xc0000000 - 0xcfffffff
 *
 * The Hypervisor class is further subdivided into sub-classes that each act as
 * their own independent class associated with a 0x100 byte range.  E.g. if Qemu
 * is advertising support for both HyperV and KVM, the resulting Hypervisor
 * CPUID sub-classes are:
 *
 *  - HyperV:     0x40000000 - 0x400000ff
 *  - KVM:        0x40000100 - 0x400001ff
 */
static struct kvm_cpuid_entry2 *
get_out_of_range_cpuid_entry(struct kvm_vcpu *vcpu, u32 *fn_ptr, u32 index)
{
	struct kvm_cpuid_entry2 *basic, *class;
	u32 function = *fn_ptr;

	basic = kvm_find_cpuid_entry(vcpu, 0, 0);
	if (!basic)
		return NULL;

	if (is_guest_vendor_amd(basic->ebx, basic->ecx, basic->edx) ||
	    is_guest_vendor_hygon(basic->ebx, basic->ecx, basic->edx))
		return NULL;

	if (function >= 0x40000000 && function <= 0x4fffffff)
		class = kvm_find_cpuid_entry(vcpu, function & 0xffffff00, 0);
	else if (function >= 0xc0000000)
		class = kvm_find_cpuid_entry(vcpu, 0xc0000000, 0);
	else
		class = kvm_find_cpuid_entry(vcpu, function & 0x80000000, 0);

	if (class && function <= class->eax)
		return NULL;

	/*
	 * Leaf specific adjustments are also applied when redirecting to the
	 * max basic entry, e.g. if the max basic leaf is 0xb but there is no
	 * entry for CPUID.0xb.index (see below), then the output value for EDX
	 * needs to be pulled from CPUID.0xb.1.
	 */
	*fn_ptr = basic->eax;

	/*
	 * The class does not exist or the requested function is out of range;
	 * the effective CPUID entry is the max basic leaf.  Note, the index of
	 * the original requested leaf is observed!
	 */
	return kvm_find_cpuid_entry(vcpu, basic->eax, index);
}

bool kvm_cpuid(struct kvm_vcpu *vcpu, u32 *eax, u32 *ebx,
	       u32 *ecx, u32 *edx, bool exact_only)
{
	u32 orig_function = *eax, function = *eax, index = *ecx;
	struct kvm_cpuid_entry2 *entry;
	bool exact, used_max_basic = false;

	entry = kvm_find_cpuid_entry(vcpu, function, index);
	exact = !!entry;

	if (!entry && !exact_only) {
		entry = get_out_of_range_cpuid_entry(vcpu, &function, index);
		used_max_basic = !!entry;
	}

	if (entry) {
		*eax = entry->eax;
		*ebx = entry->ebx;
		*ecx = entry->ecx;
		*edx = entry->edx;
		if (function == 7 && index == 0) {
			u64 data;
		        if (!__kvm_get_msr(vcpu, MSR_IA32_TSX_CTRL, &data, true) &&
			    (data & TSX_CTRL_CPUID_CLEAR))
				*ebx &= ~(F(RTM) | F(HLE));
		}
	} else {
		*eax = *ebx = *ecx = *edx = 0;
		/*
		 * When leaf 0BH or 1FH is defined, CL is pass-through
		 * and EDX is always the x2APIC ID, even for undefined
		 * subleaves. Index 1 will exist iff the leaf is
		 * implemented, so we pass through CL iff leaf 1
		 * exists. EDX can be copied from any existing index.
		 */
		if (function == 0xb || function == 0x1f) {
			entry = kvm_find_cpuid_entry(vcpu, function, 1);
			if (entry) {
				*ecx = index & 0xff;
				*edx = entry->edx;
			}
		}
	}
	trace_kvm_cpuid(orig_function, index, *eax, *ebx, *ecx, *edx, exact,
			used_max_basic);
	return exact;
}
EXPORT_SYMBOL_GPL(kvm_cpuid);

int kvm_emulate_cpuid(struct kvm_vcpu *vcpu)
{
	u32 eax, ebx, ecx, edx;

	if (cpuid_fault_enabled(vcpu) && !kvm_require_cpl(vcpu, 0))
		return 1;

	eax = kvm_rax_read(vcpu);
	ecx = kvm_rcx_read(vcpu);
	kvm_cpuid(vcpu, &eax, &ebx, &ecx, &edx, false);
	kvm_rax_write(vcpu, eax);
	kvm_rbx_write(vcpu, ebx);
	kvm_rcx_write(vcpu, ecx);
	kvm_rdx_write(vcpu, edx);
	return kvm_skip_emulated_instruction(vcpu);
}
EXPORT_SYMBOL_GPL(kvm_emulate_cpuid);<|MERGE_RESOLUTION|>--- conflicted
+++ resolved
@@ -458,11 +458,7 @@
 		F(AVX512_VPOPCNTDQ) | F(UMIP) | F(AVX512_VBMI2) | F(GFNI) |
 		F(VAES) | F(VPCLMULQDQ) | F(AVX512_VNNI) | F(AVX512_BITALG) |
 		F(CLDEMOTE) | F(MOVDIRI) | F(MOVDIR64B) | 0 /*WAITPKG*/ |
-<<<<<<< HEAD
-		F(SGX_LC)
-=======
 		F(SGX_LC) | F(BUS_LOCK_DETECT)
->>>>>>> 3b7961a3
 	);
 	/* Set LA57 based on hardware capability. */
 	if (cpuid_ecx(7) & F(LA57))
