// SPDX-License-Identifier: GPL-2.0-only
/*
 * Kernel-based Virtual Machine driver for Linux
 *
 * AMD SVM-SEV support
 *
 * Copyright 2010 Red Hat, Inc. and/or its affiliates.
 */

#include <linux/kvm_types.h>
#include <linux/kvm_host.h>
#include <linux/kernel.h>
#include <linux/highmem.h>
#include <linux/psp-sev.h>
#include <linux/pagemap.h>
#include <linux/swap.h>
#include <linux/misc_cgroup.h>
#include <linux/processor.h>
#include <linux/trace_events.h>
#include <asm/fpu/internal.h>

#include <asm/trapnr.h>

#include "x86.h"
#include "svm.h"
#include "svm_ops.h"
#include "cpuid.h"
#include "trace.h"

#define __ex(x) __kvm_handle_fault_on_reboot(x)

#ifndef CONFIG_KVM_AMD_SEV
/*
 * When this config is not defined, SEV feature is not supported and APIs in
 * this file are not used but this file still gets compiled into the KVM AMD
 * module.
 *
 * We will not have MISC_CG_RES_SEV and MISC_CG_RES_SEV_ES entries in the enum
 * misc_res_type {} defined in linux/misc_cgroup.h.
 *
 * Below macros allow compilation to succeed.
 */
#define MISC_CG_RES_SEV MISC_CG_RES_TYPES
#define MISC_CG_RES_SEV_ES MISC_CG_RES_TYPES
#endif

#ifdef CONFIG_KVM_AMD_SEV
/* enable/disable SEV support */
static bool sev_enabled = true;
module_param_named(sev, sev_enabled, bool, 0444);

/* enable/disable SEV-ES support */
static bool sev_es_enabled = true;
module_param_named(sev_es, sev_es_enabled, bool, 0444);
#else
#define sev_enabled false
#define sev_es_enabled false
#endif /* CONFIG_KVM_AMD_SEV */

static u8 sev_enc_bit;
static DECLARE_RWSEM(sev_deactivate_lock);
static DEFINE_MUTEX(sev_bitmap_lock);
unsigned int max_sev_asid;
static unsigned int min_sev_asid;
static unsigned long sev_me_mask;
static unsigned long *sev_asid_bitmap;
static unsigned long *sev_reclaim_asid_bitmap;

struct enc_region {
	struct list_head list;
	unsigned long npages;
	struct page **pages;
	unsigned long uaddr;
	unsigned long size;
};

/* Called with the sev_bitmap_lock held, or on shutdown  */
static int sev_flush_asids(int min_asid, int max_asid)
{
	int ret, pos, error = 0;

	/* Check if there are any ASIDs to reclaim before performing a flush */
	pos = find_next_bit(sev_reclaim_asid_bitmap, max_asid, min_asid);
	if (pos >= max_asid)
		return -EBUSY;

	/*
	 * DEACTIVATE will clear the WBINVD indicator causing DF_FLUSH to fail,
	 * so it must be guarded.
	 */
	down_write(&sev_deactivate_lock);

	wbinvd_on_all_cpus();
	ret = sev_guest_df_flush(&error);

	up_write(&sev_deactivate_lock);

	if (ret)
		pr_err("SEV: DF_FLUSH failed, ret=%d, error=%#x\n", ret, error);

	return ret;
}

static inline bool is_mirroring_enc_context(struct kvm *kvm)
{
	return !!to_kvm_svm(kvm)->sev_info.enc_context_owner;
}

/* Must be called with the sev_bitmap_lock held */
static bool __sev_recycle_asids(int min_asid, int max_asid)
{
	if (sev_flush_asids(min_asid, max_asid))
		return false;

	/* The flush process will flush all reclaimable SEV and SEV-ES ASIDs */
	bitmap_xor(sev_asid_bitmap, sev_asid_bitmap, sev_reclaim_asid_bitmap,
		   max_sev_asid);
	bitmap_zero(sev_reclaim_asid_bitmap, max_sev_asid);

	return true;
}

static int sev_asid_new(struct kvm_sev_info *sev)
{
	int pos, min_asid, max_asid, ret;
	bool retry = true;
	enum misc_res_type type;

	type = sev->es_active ? MISC_CG_RES_SEV_ES : MISC_CG_RES_SEV;
	WARN_ON(sev->misc_cg);
	sev->misc_cg = get_current_misc_cg();
	ret = misc_cg_try_charge(type, sev->misc_cg, 1);
	if (ret) {
		put_misc_cg(sev->misc_cg);
		sev->misc_cg = NULL;
		return ret;
	}

	mutex_lock(&sev_bitmap_lock);

	/*
	 * SEV-enabled guests must use asid from min_sev_asid to max_sev_asid.
	 * SEV-ES-enabled guest can use from 1 to min_sev_asid - 1.
	 */
	min_asid = sev->es_active ? 0 : min_sev_asid - 1;
	max_asid = sev->es_active ? min_sev_asid - 1 : max_sev_asid;
again:
	pos = find_next_zero_bit(sev_asid_bitmap, max_sev_asid, min_asid);
	if (pos >= max_asid) {
		if (retry && __sev_recycle_asids(min_asid, max_asid)) {
			retry = false;
			goto again;
		}
		mutex_unlock(&sev_bitmap_lock);
		ret = -EBUSY;
		goto e_uncharge;
	}

	__set_bit(pos, sev_asid_bitmap);

	mutex_unlock(&sev_bitmap_lock);

	return pos + 1;
e_uncharge:
	misc_cg_uncharge(type, sev->misc_cg, 1);
	put_misc_cg(sev->misc_cg);
	sev->misc_cg = NULL;
	return ret;
}

static int sev_get_asid(struct kvm *kvm)
{
	struct kvm_sev_info *sev = &to_kvm_svm(kvm)->sev_info;

	return sev->asid;
}

static void sev_asid_free(struct kvm_sev_info *sev)
{
	struct svm_cpu_data *sd;
	int cpu, pos;
	enum misc_res_type type;

	mutex_lock(&sev_bitmap_lock);

	pos = sev->asid - 1;
	__set_bit(pos, sev_reclaim_asid_bitmap);

	for_each_possible_cpu(cpu) {
		sd = per_cpu(svm_data, cpu);
		sd->sev_vmcbs[pos] = NULL;
	}

	mutex_unlock(&sev_bitmap_lock);

	type = sev->es_active ? MISC_CG_RES_SEV_ES : MISC_CG_RES_SEV;
	misc_cg_uncharge(type, sev->misc_cg, 1);
	put_misc_cg(sev->misc_cg);
	sev->misc_cg = NULL;
}

static void sev_decommission(unsigned int handle)
{
	struct sev_data_decommission decommission;
<<<<<<< HEAD
	struct sev_data_deactivate deactivate;
=======
>>>>>>> e48bf29c

	if (!handle)
		return;

<<<<<<< HEAD
=======
	decommission.handle = handle;
	sev_guest_decommission(&decommission, NULL);
}

static void sev_unbind_asid(struct kvm *kvm, unsigned int handle)
{
	struct sev_data_deactivate deactivate;

	if (!handle)
		return;

>>>>>>> e48bf29c
	deactivate.handle = handle;

	/* Guard DEACTIVATE against WBINVD/DF_FLUSH used in ASID recycling */
	down_read(&sev_deactivate_lock);
	sev_guest_deactivate(&deactivate, NULL);
	up_read(&sev_deactivate_lock);

<<<<<<< HEAD
	/* decommission handle */
	decommission.handle = handle;
	sev_guest_decommission(&decommission, NULL);
=======
	sev_decommission(handle);
>>>>>>> e48bf29c
}

static int sev_guest_init(struct kvm *kvm, struct kvm_sev_cmd *argp)
{
	struct kvm_sev_info *sev = &to_kvm_svm(kvm)->sev_info;
	bool es_active = argp->id == KVM_SEV_ES_INIT;
	int asid, ret;

	if (kvm->created_vcpus)
		return -EINVAL;

	ret = -EBUSY;
	if (unlikely(sev->active))
		return ret;

	sev->es_active = es_active;
	asid = sev_asid_new(sev);
	if (asid < 0)
		goto e_no_asid;
	sev->asid = asid;

	ret = sev_platform_init(&argp->error);
	if (ret)
		goto e_free;

	sev->active = true;
	sev->asid = asid;
	INIT_LIST_HEAD(&sev->regions_list);

	return 0;

e_free:
	sev_asid_free(sev);
	sev->asid = 0;
e_no_asid:
	sev->es_active = false;
	return ret;
}

static int sev_bind_asid(struct kvm *kvm, unsigned int handle, int *error)
{
	struct sev_data_activate activate;
	int asid = sev_get_asid(kvm);
	int ret;

	/* activate ASID on the given handle */
	activate.handle = handle;
	activate.asid   = asid;
	ret = sev_guest_activate(&activate, error);

	return ret;
}

static int __sev_issue_cmd(int fd, int id, void *data, int *error)
{
	struct fd f;
	int ret;

	f = fdget(fd);
	if (!f.file)
		return -EBADF;

	ret = sev_issue_cmd_external_user(f.file, id, data, error);

	fdput(f);
	return ret;
}

static int sev_issue_cmd(struct kvm *kvm, int id, void *data, int *error)
{
	struct kvm_sev_info *sev = &to_kvm_svm(kvm)->sev_info;

	return __sev_issue_cmd(sev->fd, id, data, error);
}

static int sev_launch_start(struct kvm *kvm, struct kvm_sev_cmd *argp)
{
	struct kvm_sev_info *sev = &to_kvm_svm(kvm)->sev_info;
	struct sev_data_launch_start start;
	struct kvm_sev_launch_start params;
	void *dh_blob, *session_blob;
	int *error = &argp->error;
	int ret;

	if (!sev_guest(kvm))
		return -ENOTTY;

	if (copy_from_user(&params, (void __user *)(uintptr_t)argp->data, sizeof(params)))
		return -EFAULT;

	memset(&start, 0, sizeof(start));

	dh_blob = NULL;
	if (params.dh_uaddr) {
		dh_blob = psp_copy_user_blob(params.dh_uaddr, params.dh_len);
		if (IS_ERR(dh_blob))
			return PTR_ERR(dh_blob);

		start.dh_cert_address = __sme_set(__pa(dh_blob));
		start.dh_cert_len = params.dh_len;
	}

	session_blob = NULL;
	if (params.session_uaddr) {
		session_blob = psp_copy_user_blob(params.session_uaddr, params.session_len);
		if (IS_ERR(session_blob)) {
			ret = PTR_ERR(session_blob);
			goto e_free_dh;
		}

		start.session_address = __sme_set(__pa(session_blob));
		start.session_len = params.session_len;
	}

	start.handle = params.handle;
	start.policy = params.policy;

	/* create memory encryption context */
	ret = __sev_issue_cmd(argp->sev_fd, SEV_CMD_LAUNCH_START, &start, error);
	if (ret)
		goto e_free_session;

	/* Bind ASID to this guest */
	ret = sev_bind_asid(kvm, start.handle, error);
<<<<<<< HEAD
	if (ret)
=======
	if (ret) {
		sev_decommission(start.handle);
>>>>>>> e48bf29c
		goto e_free_session;
	}

	/* return handle to userspace */
	params.handle = start.handle;
	if (copy_to_user((void __user *)(uintptr_t)argp->data, &params, sizeof(params))) {
		sev_unbind_asid(kvm, start.handle);
		ret = -EFAULT;
		goto e_free_session;
	}

	sev->handle = start.handle;
	sev->fd = argp->sev_fd;

e_free_session:
	kfree(session_blob);
e_free_dh:
	kfree(dh_blob);
	return ret;
}

static struct page **sev_pin_memory(struct kvm *kvm, unsigned long uaddr,
				    unsigned long ulen, unsigned long *n,
				    int write)
{
	struct kvm_sev_info *sev = &to_kvm_svm(kvm)->sev_info;
	unsigned long npages, size;
	int npinned;
	unsigned long locked, lock_limit;
	struct page **pages;
	unsigned long first, last;
	int ret;

	lockdep_assert_held(&kvm->lock);

	if (ulen == 0 || uaddr + ulen < uaddr)
		return ERR_PTR(-EINVAL);

	/* Calculate number of pages. */
	first = (uaddr & PAGE_MASK) >> PAGE_SHIFT;
	last = ((uaddr + ulen - 1) & PAGE_MASK) >> PAGE_SHIFT;
	npages = (last - first + 1);

	locked = sev->pages_locked + npages;
	lock_limit = rlimit(RLIMIT_MEMLOCK) >> PAGE_SHIFT;
	if (locked > lock_limit && !capable(CAP_IPC_LOCK)) {
		pr_err("SEV: %lu locked pages exceed the lock limit of %lu.\n", locked, lock_limit);
		return ERR_PTR(-ENOMEM);
	}

	if (WARN_ON_ONCE(npages > INT_MAX))
		return ERR_PTR(-EINVAL);

	/* Avoid using vmalloc for smaller buffers. */
	size = npages * sizeof(struct page *);
	if (size > PAGE_SIZE)
		pages = __vmalloc(size, GFP_KERNEL_ACCOUNT | __GFP_ZERO);
	else
		pages = kmalloc(size, GFP_KERNEL_ACCOUNT);

	if (!pages)
		return ERR_PTR(-ENOMEM);

	/* Pin the user virtual address. */
	npinned = pin_user_pages_fast(uaddr, npages, write ? FOLL_WRITE : 0, pages);
	if (npinned != npages) {
		pr_err("SEV: Failure locking %lu pages.\n", npages);
		ret = -ENOMEM;
		goto err;
	}

	*n = npages;
	sev->pages_locked = locked;

	return pages;

err:
	if (npinned > 0)
		unpin_user_pages(pages, npinned);

	kvfree(pages);
	return ERR_PTR(ret);
}

static void sev_unpin_memory(struct kvm *kvm, struct page **pages,
			     unsigned long npages)
{
	struct kvm_sev_info *sev = &to_kvm_svm(kvm)->sev_info;

	unpin_user_pages(pages, npages);
	kvfree(pages);
	sev->pages_locked -= npages;
}

static void sev_clflush_pages(struct page *pages[], unsigned long npages)
{
	uint8_t *page_virtual;
	unsigned long i;

	if (this_cpu_has(X86_FEATURE_SME_COHERENT) || npages == 0 ||
	    pages == NULL)
		return;

	for (i = 0; i < npages; i++) {
		page_virtual = kmap_atomic(pages[i]);
		clflush_cache_range(page_virtual, PAGE_SIZE);
		kunmap_atomic(page_virtual);
	}
}

static unsigned long get_num_contig_pages(unsigned long idx,
				struct page **inpages, unsigned long npages)
{
	unsigned long paddr, next_paddr;
	unsigned long i = idx + 1, pages = 1;

	/* find the number of contiguous pages starting from idx */
	paddr = __sme_page_pa(inpages[idx]);
	while (i < npages) {
		next_paddr = __sme_page_pa(inpages[i++]);
		if ((paddr + PAGE_SIZE) == next_paddr) {
			pages++;
			paddr = next_paddr;
			continue;
		}
		break;
	}

	return pages;
}

static int sev_launch_update_data(struct kvm *kvm, struct kvm_sev_cmd *argp)
{
	unsigned long vaddr, vaddr_end, next_vaddr, npages, pages, size, i;
	struct kvm_sev_info *sev = &to_kvm_svm(kvm)->sev_info;
	struct kvm_sev_launch_update_data params;
	struct sev_data_launch_update_data data;
	struct page **inpages;
	int ret;

	if (!sev_guest(kvm))
		return -ENOTTY;

	if (copy_from_user(&params, (void __user *)(uintptr_t)argp->data, sizeof(params)))
		return -EFAULT;

	vaddr = params.uaddr;
	size = params.len;
	vaddr_end = vaddr + size;

	/* Lock the user memory. */
	inpages = sev_pin_memory(kvm, vaddr, size, &npages, 1);
	if (IS_ERR(inpages))
		return PTR_ERR(inpages);

	/*
	 * Flush (on non-coherent CPUs) before LAUNCH_UPDATE encrypts pages in
	 * place; the cache may contain the data that was written unencrypted.
	 */
	sev_clflush_pages(inpages, npages);

	data.reserved = 0;
	data.handle = sev->handle;

	for (i = 0; vaddr < vaddr_end; vaddr = next_vaddr, i += pages) {
		int offset, len;

		/*
		 * If the user buffer is not page-aligned, calculate the offset
		 * within the page.
		 */
		offset = vaddr & (PAGE_SIZE - 1);

		/* Calculate the number of pages that can be encrypted in one go. */
		pages = get_num_contig_pages(i, inpages, npages);

		len = min_t(size_t, ((pages * PAGE_SIZE) - offset), size);

		data.len = len;
		data.address = __sme_page_pa(inpages[i]) + offset;
		ret = sev_issue_cmd(kvm, SEV_CMD_LAUNCH_UPDATE_DATA, &data, &argp->error);
		if (ret)
			goto e_unpin;

		size -= len;
		next_vaddr = vaddr + len;
	}

e_unpin:
	/* content of memory is updated, mark pages dirty */
	for (i = 0; i < npages; i++) {
		set_page_dirty_lock(inpages[i]);
		mark_page_accessed(inpages[i]);
	}
	/* unlock the user pages */
	sev_unpin_memory(kvm, inpages, npages);
	return ret;
}

static int sev_es_sync_vmsa(struct vcpu_svm *svm)
{
	struct vmcb_save_area *save = &svm->vmcb->save;

	/* Check some debug related fields before encrypting the VMSA */
	if (svm->vcpu.guest_debug || (save->dr7 & ~DR7_FIXED_1))
		return -EINVAL;

	/* Sync registgers */
	save->rax = svm->vcpu.arch.regs[VCPU_REGS_RAX];
	save->rbx = svm->vcpu.arch.regs[VCPU_REGS_RBX];
	save->rcx = svm->vcpu.arch.regs[VCPU_REGS_RCX];
	save->rdx = svm->vcpu.arch.regs[VCPU_REGS_RDX];
	save->rsp = svm->vcpu.arch.regs[VCPU_REGS_RSP];
	save->rbp = svm->vcpu.arch.regs[VCPU_REGS_RBP];
	save->rsi = svm->vcpu.arch.regs[VCPU_REGS_RSI];
	save->rdi = svm->vcpu.arch.regs[VCPU_REGS_RDI];
#ifdef CONFIG_X86_64
	save->r8  = svm->vcpu.arch.regs[VCPU_REGS_R8];
	save->r9  = svm->vcpu.arch.regs[VCPU_REGS_R9];
	save->r10 = svm->vcpu.arch.regs[VCPU_REGS_R10];
	save->r11 = svm->vcpu.arch.regs[VCPU_REGS_R11];
	save->r12 = svm->vcpu.arch.regs[VCPU_REGS_R12];
	save->r13 = svm->vcpu.arch.regs[VCPU_REGS_R13];
	save->r14 = svm->vcpu.arch.regs[VCPU_REGS_R14];
	save->r15 = svm->vcpu.arch.regs[VCPU_REGS_R15];
#endif
	save->rip = svm->vcpu.arch.regs[VCPU_REGS_RIP];

	/* Sync some non-GPR registers before encrypting */
	save->xcr0 = svm->vcpu.arch.xcr0;
	save->pkru = svm->vcpu.arch.pkru;
	save->xss  = svm->vcpu.arch.ia32_xss;

	/*
	 * SEV-ES will use a VMSA that is pointed to by the VMCB, not
	 * the traditional VMSA that is part of the VMCB. Copy the
	 * traditional VMSA as it has been built so far (in prep
	 * for LAUNCH_UPDATE_VMSA) to be the initial SEV-ES state.
	 */
	memcpy(svm->vmsa, save, sizeof(*save));

	return 0;
}

static int sev_launch_update_vmsa(struct kvm *kvm, struct kvm_sev_cmd *argp)
{
	struct kvm_sev_info *sev = &to_kvm_svm(kvm)->sev_info;
	struct sev_data_launch_update_vmsa vmsa;
	struct kvm_vcpu *vcpu;
	int i, ret;

	if (!sev_es_guest(kvm))
		return -ENOTTY;

	vmsa.reserved = 0;

	kvm_for_each_vcpu(i, vcpu, kvm) {
		struct vcpu_svm *svm = to_svm(vcpu);

		/* Perform some pre-encryption checks against the VMSA */
		ret = sev_es_sync_vmsa(svm);
		if (ret)
			return ret;

		/*
		 * The LAUNCH_UPDATE_VMSA command will perform in-place
		 * encryption of the VMSA memory content (i.e it will write
		 * the same memory region with the guest's key), so invalidate
		 * it first.
		 */
		clflush_cache_range(svm->vmsa, PAGE_SIZE);

		vmsa.handle = sev->handle;
		vmsa.address = __sme_pa(svm->vmsa);
		vmsa.len = PAGE_SIZE;
		ret = sev_issue_cmd(kvm, SEV_CMD_LAUNCH_UPDATE_VMSA, &vmsa,
				    &argp->error);
		if (ret)
			return ret;

		svm->vcpu.arch.guest_state_protected = true;
	}

	return 0;
}

static int sev_launch_measure(struct kvm *kvm, struct kvm_sev_cmd *argp)
{
	void __user *measure = (void __user *)(uintptr_t)argp->data;
	struct kvm_sev_info *sev = &to_kvm_svm(kvm)->sev_info;
	struct sev_data_launch_measure data;
	struct kvm_sev_launch_measure params;
	void __user *p = NULL;
	void *blob = NULL;
	int ret;

	if (!sev_guest(kvm))
		return -ENOTTY;

	if (copy_from_user(&params, measure, sizeof(params)))
		return -EFAULT;

	memset(&data, 0, sizeof(data));

	/* User wants to query the blob length */
	if (!params.len)
		goto cmd;

	p = (void __user *)(uintptr_t)params.uaddr;
	if (p) {
		if (params.len > SEV_FW_BLOB_MAX_SIZE)
			return -EINVAL;

		blob = kmalloc(params.len, GFP_KERNEL_ACCOUNT);
		if (!blob)
			return -ENOMEM;

		data.address = __psp_pa(blob);
		data.len = params.len;
	}

cmd:
	data.handle = sev->handle;
	ret = sev_issue_cmd(kvm, SEV_CMD_LAUNCH_MEASURE, &data, &argp->error);

	/*
	 * If we query the session length, FW responded with expected data.
	 */
	if (!params.len)
		goto done;

	if (ret)
		goto e_free_blob;

	if (blob) {
		if (copy_to_user(p, blob, params.len))
			ret = -EFAULT;
	}

done:
	params.len = data.len;
	if (copy_to_user(measure, &params, sizeof(params)))
		ret = -EFAULT;
e_free_blob:
	kfree(blob);
	return ret;
}

static int sev_launch_finish(struct kvm *kvm, struct kvm_sev_cmd *argp)
{
	struct kvm_sev_info *sev = &to_kvm_svm(kvm)->sev_info;
	struct sev_data_launch_finish data;

	if (!sev_guest(kvm))
		return -ENOTTY;

	data.handle = sev->handle;
	return sev_issue_cmd(kvm, SEV_CMD_LAUNCH_FINISH, &data, &argp->error);
}

static int sev_guest_status(struct kvm *kvm, struct kvm_sev_cmd *argp)
{
	struct kvm_sev_info *sev = &to_kvm_svm(kvm)->sev_info;
	struct kvm_sev_guest_status params;
	struct sev_data_guest_status data;
	int ret;

	if (!sev_guest(kvm))
		return -ENOTTY;

	memset(&data, 0, sizeof(data));

	data.handle = sev->handle;
	ret = sev_issue_cmd(kvm, SEV_CMD_GUEST_STATUS, &data, &argp->error);
	if (ret)
		return ret;

	params.policy = data.policy;
	params.state = data.state;
	params.handle = data.handle;

	if (copy_to_user((void __user *)(uintptr_t)argp->data, &params, sizeof(params)))
		ret = -EFAULT;

	return ret;
}

static int __sev_issue_dbg_cmd(struct kvm *kvm, unsigned long src,
			       unsigned long dst, int size,
			       int *error, bool enc)
{
	struct kvm_sev_info *sev = &to_kvm_svm(kvm)->sev_info;
	struct sev_data_dbg data;

	data.reserved = 0;
	data.handle = sev->handle;
	data.dst_addr = dst;
	data.src_addr = src;
	data.len = size;

	return sev_issue_cmd(kvm,
			     enc ? SEV_CMD_DBG_ENCRYPT : SEV_CMD_DBG_DECRYPT,
			     &data, error);
}

static int __sev_dbg_decrypt(struct kvm *kvm, unsigned long src_paddr,
			     unsigned long dst_paddr, int sz, int *err)
{
	int offset;

	/*
	 * Its safe to read more than we are asked, caller should ensure that
	 * destination has enough space.
	 */
	offset = src_paddr & 15;
	src_paddr = round_down(src_paddr, 16);
	sz = round_up(sz + offset, 16);

	return __sev_issue_dbg_cmd(kvm, src_paddr, dst_paddr, sz, err, false);
}

static int __sev_dbg_decrypt_user(struct kvm *kvm, unsigned long paddr,
				  void __user *dst_uaddr,
				  unsigned long dst_paddr,
				  int size, int *err)
{
	struct page *tpage = NULL;
	int ret, offset;

	/* if inputs are not 16-byte then use intermediate buffer */
	if (!IS_ALIGNED(dst_paddr, 16) ||
	    !IS_ALIGNED(paddr,     16) ||
	    !IS_ALIGNED(size,      16)) {
		tpage = (void *)alloc_page(GFP_KERNEL);
		if (!tpage)
			return -ENOMEM;

		dst_paddr = __sme_page_pa(tpage);
	}

	ret = __sev_dbg_decrypt(kvm, paddr, dst_paddr, size, err);
	if (ret)
		goto e_free;

	if (tpage) {
		offset = paddr & 15;
		if (copy_to_user(dst_uaddr, page_address(tpage) + offset, size))
			ret = -EFAULT;
	}

e_free:
	if (tpage)
		__free_page(tpage);

	return ret;
}

static int __sev_dbg_encrypt_user(struct kvm *kvm, unsigned long paddr,
				  void __user *vaddr,
				  unsigned long dst_paddr,
				  void __user *dst_vaddr,
				  int size, int *error)
{
	struct page *src_tpage = NULL;
	struct page *dst_tpage = NULL;
	int ret, len = size;

	/* If source buffer is not aligned then use an intermediate buffer */
	if (!IS_ALIGNED((unsigned long)vaddr, 16)) {
		src_tpage = alloc_page(GFP_KERNEL);
		if (!src_tpage)
			return -ENOMEM;

		if (copy_from_user(page_address(src_tpage), vaddr, size)) {
			__free_page(src_tpage);
			return -EFAULT;
		}

		paddr = __sme_page_pa(src_tpage);
	}

	/*
	 *  If destination buffer or length is not aligned then do read-modify-write:
	 *   - decrypt destination in an intermediate buffer
	 *   - copy the source buffer in an intermediate buffer
	 *   - use the intermediate buffer as source buffer
	 */
	if (!IS_ALIGNED((unsigned long)dst_vaddr, 16) || !IS_ALIGNED(size, 16)) {
		int dst_offset;

		dst_tpage = alloc_page(GFP_KERNEL);
		if (!dst_tpage) {
			ret = -ENOMEM;
			goto e_free;
		}

		ret = __sev_dbg_decrypt(kvm, dst_paddr,
					__sme_page_pa(dst_tpage), size, error);
		if (ret)
			goto e_free;

		/*
		 *  If source is kernel buffer then use memcpy() otherwise
		 *  copy_from_user().
		 */
		dst_offset = dst_paddr & 15;

		if (src_tpage)
			memcpy(page_address(dst_tpage) + dst_offset,
			       page_address(src_tpage), size);
		else {
			if (copy_from_user(page_address(dst_tpage) + dst_offset,
					   vaddr, size)) {
				ret = -EFAULT;
				goto e_free;
			}
		}

		paddr = __sme_page_pa(dst_tpage);
		dst_paddr = round_down(dst_paddr, 16);
		len = round_up(size, 16);
	}

	ret = __sev_issue_dbg_cmd(kvm, paddr, dst_paddr, len, error, true);

e_free:
	if (src_tpage)
		__free_page(src_tpage);
	if (dst_tpage)
		__free_page(dst_tpage);
	return ret;
}

static int sev_dbg_crypt(struct kvm *kvm, struct kvm_sev_cmd *argp, bool dec)
{
	unsigned long vaddr, vaddr_end, next_vaddr;
	unsigned long dst_vaddr;
	struct page **src_p, **dst_p;
	struct kvm_sev_dbg debug;
	unsigned long n;
	unsigned int size;
	int ret;

	if (!sev_guest(kvm))
		return -ENOTTY;

	if (copy_from_user(&debug, (void __user *)(uintptr_t)argp->data, sizeof(debug)))
		return -EFAULT;

	if (!debug.len || debug.src_uaddr + debug.len < debug.src_uaddr)
		return -EINVAL;
	if (!debug.dst_uaddr)
		return -EINVAL;

	vaddr = debug.src_uaddr;
	size = debug.len;
	vaddr_end = vaddr + size;
	dst_vaddr = debug.dst_uaddr;

	for (; vaddr < vaddr_end; vaddr = next_vaddr) {
		int len, s_off, d_off;

		/* lock userspace source and destination page */
		src_p = sev_pin_memory(kvm, vaddr & PAGE_MASK, PAGE_SIZE, &n, 0);
		if (IS_ERR(src_p))
			return PTR_ERR(src_p);

		dst_p = sev_pin_memory(kvm, dst_vaddr & PAGE_MASK, PAGE_SIZE, &n, 1);
		if (IS_ERR(dst_p)) {
			sev_unpin_memory(kvm, src_p, n);
			return PTR_ERR(dst_p);
		}

		/*
		 * Flush (on non-coherent CPUs) before DBG_{DE,EN}CRYPT read or modify
		 * the pages; flush the destination too so that future accesses do not
		 * see stale data.
		 */
		sev_clflush_pages(src_p, 1);
		sev_clflush_pages(dst_p, 1);

		/*
		 * Since user buffer may not be page aligned, calculate the
		 * offset within the page.
		 */
		s_off = vaddr & ~PAGE_MASK;
		d_off = dst_vaddr & ~PAGE_MASK;
		len = min_t(size_t, (PAGE_SIZE - s_off), size);

		if (dec)
			ret = __sev_dbg_decrypt_user(kvm,
						     __sme_page_pa(src_p[0]) + s_off,
						     (void __user *)dst_vaddr,
						     __sme_page_pa(dst_p[0]) + d_off,
						     len, &argp->error);
		else
			ret = __sev_dbg_encrypt_user(kvm,
						     __sme_page_pa(src_p[0]) + s_off,
						     (void __user *)vaddr,
						     __sme_page_pa(dst_p[0]) + d_off,
						     (void __user *)dst_vaddr,
						     len, &argp->error);

		sev_unpin_memory(kvm, src_p, n);
		sev_unpin_memory(kvm, dst_p, n);

		if (ret)
			goto err;

		next_vaddr = vaddr + len;
		dst_vaddr = dst_vaddr + len;
		size -= len;
	}
err:
	return ret;
}

static int sev_launch_secret(struct kvm *kvm, struct kvm_sev_cmd *argp)
{
	struct kvm_sev_info *sev = &to_kvm_svm(kvm)->sev_info;
	struct sev_data_launch_secret data;
	struct kvm_sev_launch_secret params;
	struct page **pages;
	void *blob, *hdr;
	unsigned long n, i;
	int ret, offset;

	if (!sev_guest(kvm))
		return -ENOTTY;

	if (copy_from_user(&params, (void __user *)(uintptr_t)argp->data, sizeof(params)))
		return -EFAULT;

	pages = sev_pin_memory(kvm, params.guest_uaddr, params.guest_len, &n, 1);
	if (IS_ERR(pages))
		return PTR_ERR(pages);

	/*
	 * Flush (on non-coherent CPUs) before LAUNCH_SECRET encrypts pages in
	 * place; the cache may contain the data that was written unencrypted.
	 */
	sev_clflush_pages(pages, n);

	/*
	 * The secret must be copied into contiguous memory region, lets verify
	 * that userspace memory pages are contiguous before we issue command.
	 */
	if (get_num_contig_pages(0, pages, n) != n) {
		ret = -EINVAL;
		goto e_unpin_memory;
	}

	memset(&data, 0, sizeof(data));

	offset = params.guest_uaddr & (PAGE_SIZE - 1);
	data.guest_address = __sme_page_pa(pages[0]) + offset;
	data.guest_len = params.guest_len;

	blob = psp_copy_user_blob(params.trans_uaddr, params.trans_len);
	if (IS_ERR(blob)) {
		ret = PTR_ERR(blob);
		goto e_unpin_memory;
	}

	data.trans_address = __psp_pa(blob);
	data.trans_len = params.trans_len;

	hdr = psp_copy_user_blob(params.hdr_uaddr, params.hdr_len);
	if (IS_ERR(hdr)) {
		ret = PTR_ERR(hdr);
		goto e_free_blob;
	}
	data.hdr_address = __psp_pa(hdr);
	data.hdr_len = params.hdr_len;

	data.handle = sev->handle;
	ret = sev_issue_cmd(kvm, SEV_CMD_LAUNCH_UPDATE_SECRET, &data, &argp->error);

	kfree(hdr);

e_free_blob:
	kfree(blob);
e_unpin_memory:
	/* content of memory is updated, mark pages dirty */
	for (i = 0; i < n; i++) {
		set_page_dirty_lock(pages[i]);
		mark_page_accessed(pages[i]);
	}
	sev_unpin_memory(kvm, pages, n);
	return ret;
}

static int sev_get_attestation_report(struct kvm *kvm, struct kvm_sev_cmd *argp)
{
	void __user *report = (void __user *)(uintptr_t)argp->data;
	struct kvm_sev_info *sev = &to_kvm_svm(kvm)->sev_info;
	struct sev_data_attestation_report data;
	struct kvm_sev_attestation_report params;
	void __user *p;
	void *blob = NULL;
	int ret;

	if (!sev_guest(kvm))
		return -ENOTTY;

	if (copy_from_user(&params, (void __user *)(uintptr_t)argp->data, sizeof(params)))
		return -EFAULT;

	memset(&data, 0, sizeof(data));

	/* User wants to query the blob length */
	if (!params.len)
		goto cmd;

	p = (void __user *)(uintptr_t)params.uaddr;
	if (p) {
		if (params.len > SEV_FW_BLOB_MAX_SIZE)
			return -EINVAL;

		blob = kmalloc(params.len, GFP_KERNEL_ACCOUNT);
		if (!blob)
			return -ENOMEM;

		data.address = __psp_pa(blob);
		data.len = params.len;
		memcpy(data.mnonce, params.mnonce, sizeof(params.mnonce));
	}
cmd:
	data.handle = sev->handle;
	ret = sev_issue_cmd(kvm, SEV_CMD_ATTESTATION_REPORT, &data, &argp->error);
	/*
	 * If we query the session length, FW responded with expected data.
	 */
	if (!params.len)
		goto done;

	if (ret)
		goto e_free_blob;

	if (blob) {
		if (copy_to_user(p, blob, params.len))
			ret = -EFAULT;
	}

done:
	params.len = data.len;
	if (copy_to_user(report, &params, sizeof(params)))
		ret = -EFAULT;
e_free_blob:
	kfree(blob);
	return ret;
}

/* Userspace wants to query session length. */
static int
__sev_send_start_query_session_length(struct kvm *kvm, struct kvm_sev_cmd *argp,
				      struct kvm_sev_send_start *params)
{
	struct kvm_sev_info *sev = &to_kvm_svm(kvm)->sev_info;
	struct sev_data_send_start data;
	int ret;

<<<<<<< HEAD
	data.handle = sev->handle;
	ret = sev_issue_cmd(kvm, SEV_CMD_SEND_START, &data, &argp->error);
	if (ret < 0)
		return ret;
=======
	memset(&data, 0, sizeof(data));
	data.handle = sev->handle;
	ret = sev_issue_cmd(kvm, SEV_CMD_SEND_START, &data, &argp->error);
>>>>>>> e48bf29c

	params->session_len = data.session_len;
	if (copy_to_user((void __user *)(uintptr_t)argp->data, params,
				sizeof(struct kvm_sev_send_start)))
		ret = -EFAULT;

	return ret;
}

static int sev_send_start(struct kvm *kvm, struct kvm_sev_cmd *argp)
{
	struct kvm_sev_info *sev = &to_kvm_svm(kvm)->sev_info;
	struct sev_data_send_start data;
	struct kvm_sev_send_start params;
	void *amd_certs, *session_data;
	void *pdh_cert, *plat_certs;
	int ret;

	if (!sev_guest(kvm))
		return -ENOTTY;

	if (copy_from_user(&params, (void __user *)(uintptr_t)argp->data,
				sizeof(struct kvm_sev_send_start)))
		return -EFAULT;

	/* if session_len is zero, userspace wants to query the session length */
	if (!params.session_len)
		return __sev_send_start_query_session_length(kvm, argp,
				&params);

	/* some sanity checks */
	if (!params.pdh_cert_uaddr || !params.pdh_cert_len ||
	    !params.session_uaddr || params.session_len > SEV_FW_BLOB_MAX_SIZE)
		return -EINVAL;

	/* allocate the memory to hold the session data blob */
	session_data = kmalloc(params.session_len, GFP_KERNEL_ACCOUNT);
	if (!session_data)
		return -ENOMEM;

	/* copy the certificate blobs from userspace */
	pdh_cert = psp_copy_user_blob(params.pdh_cert_uaddr,
				params.pdh_cert_len);
	if (IS_ERR(pdh_cert)) {
		ret = PTR_ERR(pdh_cert);
		goto e_free_session;
	}

	plat_certs = psp_copy_user_blob(params.plat_certs_uaddr,
				params.plat_certs_len);
	if (IS_ERR(plat_certs)) {
		ret = PTR_ERR(plat_certs);
		goto e_free_pdh;
	}

	amd_certs = psp_copy_user_blob(params.amd_certs_uaddr,
				params.amd_certs_len);
	if (IS_ERR(amd_certs)) {
		ret = PTR_ERR(amd_certs);
		goto e_free_plat_cert;
	}

	/* populate the FW SEND_START field with system physical address */
	memset(&data, 0, sizeof(data));
	data.pdh_cert_address = __psp_pa(pdh_cert);
	data.pdh_cert_len = params.pdh_cert_len;
	data.plat_certs_address = __psp_pa(plat_certs);
	data.plat_certs_len = params.plat_certs_len;
	data.amd_certs_address = __psp_pa(amd_certs);
	data.amd_certs_len = params.amd_certs_len;
	data.session_address = __psp_pa(session_data);
	data.session_len = params.session_len;
	data.handle = sev->handle;

	ret = sev_issue_cmd(kvm, SEV_CMD_SEND_START, &data, &argp->error);

	if (!ret && copy_to_user((void __user *)(uintptr_t)params.session_uaddr,
			session_data, params.session_len)) {
		ret = -EFAULT;
		goto e_free_amd_cert;
	}

	params.policy = data.policy;
	params.session_len = data.session_len;
	if (copy_to_user((void __user *)(uintptr_t)argp->data, &params,
				sizeof(struct kvm_sev_send_start)))
		ret = -EFAULT;

e_free_amd_cert:
	kfree(amd_certs);
e_free_plat_cert:
	kfree(plat_certs);
e_free_pdh:
	kfree(pdh_cert);
e_free_session:
	kfree(session_data);
	return ret;
}

/* Userspace wants to query either header or trans length. */
static int
__sev_send_update_data_query_lengths(struct kvm *kvm, struct kvm_sev_cmd *argp,
				     struct kvm_sev_send_update_data *params)
{
	struct kvm_sev_info *sev = &to_kvm_svm(kvm)->sev_info;
	struct sev_data_send_update_data data;
	int ret;

<<<<<<< HEAD
	data.handle = sev->handle;
	ret = sev_issue_cmd(kvm, SEV_CMD_SEND_UPDATE_DATA, &data, &argp->error);
	if (ret < 0)
		return ret;
=======
	memset(&data, 0, sizeof(data));
	data.handle = sev->handle;
	ret = sev_issue_cmd(kvm, SEV_CMD_SEND_UPDATE_DATA, &data, &argp->error);
>>>>>>> e48bf29c

	params->hdr_len = data.hdr_len;
	params->trans_len = data.trans_len;

	if (copy_to_user((void __user *)(uintptr_t)argp->data, params,
			 sizeof(struct kvm_sev_send_update_data)))
		ret = -EFAULT;

	return ret;
}

static int sev_send_update_data(struct kvm *kvm, struct kvm_sev_cmd *argp)
{
	struct kvm_sev_info *sev = &to_kvm_svm(kvm)->sev_info;
	struct sev_data_send_update_data data;
	struct kvm_sev_send_update_data params;
	void *hdr, *trans_data;
	struct page **guest_page;
	unsigned long n;
	int ret, offset;

	if (!sev_guest(kvm))
		return -ENOTTY;

	if (copy_from_user(&params, (void __user *)(uintptr_t)argp->data,
			sizeof(struct kvm_sev_send_update_data)))
		return -EFAULT;

	/* userspace wants to query either header or trans length */
	if (!params.trans_len || !params.hdr_len)
		return __sev_send_update_data_query_lengths(kvm, argp, &params);

	if (!params.trans_uaddr || !params.guest_uaddr ||
	    !params.guest_len || !params.hdr_uaddr)
		return -EINVAL;

	/* Check if we are crossing the page boundary */
	offset = params.guest_uaddr & (PAGE_SIZE - 1);
	if ((params.guest_len + offset > PAGE_SIZE))
		return -EINVAL;

	/* Pin guest memory */
	guest_page = sev_pin_memory(kvm, params.guest_uaddr & PAGE_MASK,
				    PAGE_SIZE, &n, 0);
	if (!guest_page)
		return -EFAULT;

	/* allocate memory for header and transport buffer */
	ret = -ENOMEM;
	hdr = kmalloc(params.hdr_len, GFP_KERNEL_ACCOUNT);
	if (!hdr)
		goto e_unpin;

	trans_data = kmalloc(params.trans_len, GFP_KERNEL_ACCOUNT);
	if (!trans_data)
		goto e_free_hdr;

	memset(&data, 0, sizeof(data));
	data.hdr_address = __psp_pa(hdr);
	data.hdr_len = params.hdr_len;
	data.trans_address = __psp_pa(trans_data);
	data.trans_len = params.trans_len;

	/* The SEND_UPDATE_DATA command requires C-bit to be always set. */
	data.guest_address = (page_to_pfn(guest_page[0]) << PAGE_SHIFT) + offset;
	data.guest_address |= sev_me_mask;
	data.guest_len = params.guest_len;
	data.handle = sev->handle;

	ret = sev_issue_cmd(kvm, SEV_CMD_SEND_UPDATE_DATA, &data, &argp->error);

	if (ret)
		goto e_free_trans_data;

	/* copy transport buffer to user space */
	if (copy_to_user((void __user *)(uintptr_t)params.trans_uaddr,
			 trans_data, params.trans_len)) {
		ret = -EFAULT;
		goto e_free_trans_data;
	}

	/* Copy packet header to userspace. */
	ret = copy_to_user((void __user *)(uintptr_t)params.hdr_uaddr, hdr,
				params.hdr_len);

e_free_trans_data:
	kfree(trans_data);
e_free_hdr:
	kfree(hdr);
e_unpin:
	sev_unpin_memory(kvm, guest_page, n);

	return ret;
}

static int sev_send_finish(struct kvm *kvm, struct kvm_sev_cmd *argp)
{
	struct kvm_sev_info *sev = &to_kvm_svm(kvm)->sev_info;
	struct sev_data_send_finish data;

	if (!sev_guest(kvm))
		return -ENOTTY;

	data.handle = sev->handle;
	return sev_issue_cmd(kvm, SEV_CMD_SEND_FINISH, &data, &argp->error);
}

static int sev_send_cancel(struct kvm *kvm, struct kvm_sev_cmd *argp)
{
	struct kvm_sev_info *sev = &to_kvm_svm(kvm)->sev_info;
	struct sev_data_send_cancel data;

	if (!sev_guest(kvm))
		return -ENOTTY;

	data.handle = sev->handle;
	return sev_issue_cmd(kvm, SEV_CMD_SEND_CANCEL, &data, &argp->error);
}

static int sev_receive_start(struct kvm *kvm, struct kvm_sev_cmd *argp)
{
	struct kvm_sev_info *sev = &to_kvm_svm(kvm)->sev_info;
	struct sev_data_receive_start start;
	struct kvm_sev_receive_start params;
	int *error = &argp->error;
	void *session_data;
	void *pdh_data;
	int ret;

	if (!sev_guest(kvm))
		return -ENOTTY;

	/* Get parameter from the userspace */
	if (copy_from_user(&params, (void __user *)(uintptr_t)argp->data,
			sizeof(struct kvm_sev_receive_start)))
		return -EFAULT;

	/* some sanity checks */
	if (!params.pdh_uaddr || !params.pdh_len ||
	    !params.session_uaddr || !params.session_len)
		return -EINVAL;

	pdh_data = psp_copy_user_blob(params.pdh_uaddr, params.pdh_len);
	if (IS_ERR(pdh_data))
		return PTR_ERR(pdh_data);

	session_data = psp_copy_user_blob(params.session_uaddr,
			params.session_len);
	if (IS_ERR(session_data)) {
		ret = PTR_ERR(session_data);
		goto e_free_pdh;
	}

	memset(&start, 0, sizeof(start));
	start.handle = params.handle;
	start.policy = params.policy;
	start.pdh_cert_address = __psp_pa(pdh_data);
	start.pdh_cert_len = params.pdh_len;
	start.session_address = __psp_pa(session_data);
	start.session_len = params.session_len;

	/* create memory encryption context */
	ret = __sev_issue_cmd(argp->sev_fd, SEV_CMD_RECEIVE_START, &start,
				error);
	if (ret)
		goto e_free_session;

	/* Bind ASID to this guest */
	ret = sev_bind_asid(kvm, start.handle, error);
	if (ret)
		goto e_free_session;

	params.handle = start.handle;
	if (copy_to_user((void __user *)(uintptr_t)argp->data,
			 &params, sizeof(struct kvm_sev_receive_start))) {
		ret = -EFAULT;
		sev_unbind_asid(kvm, start.handle);
		goto e_free_session;
	}

    	sev->handle = start.handle;
	sev->fd = argp->sev_fd;

e_free_session:
	kfree(session_data);
e_free_pdh:
	kfree(pdh_data);

	return ret;
}

static int sev_receive_update_data(struct kvm *kvm, struct kvm_sev_cmd *argp)
{
	struct kvm_sev_info *sev = &to_kvm_svm(kvm)->sev_info;
	struct kvm_sev_receive_update_data params;
	struct sev_data_receive_update_data data;
	void *hdr = NULL, *trans = NULL;
	struct page **guest_page;
	unsigned long n;
	int ret, offset;

	if (!sev_guest(kvm))
		return -EINVAL;

	if (copy_from_user(&params, (void __user *)(uintptr_t)argp->data,
			sizeof(struct kvm_sev_receive_update_data)))
		return -EFAULT;

	if (!params.hdr_uaddr || !params.hdr_len ||
	    !params.guest_uaddr || !params.guest_len ||
	    !params.trans_uaddr || !params.trans_len)
		return -EINVAL;

	/* Check if we are crossing the page boundary */
	offset = params.guest_uaddr & (PAGE_SIZE - 1);
	if ((params.guest_len + offset > PAGE_SIZE))
		return -EINVAL;

	hdr = psp_copy_user_blob(params.hdr_uaddr, params.hdr_len);
	if (IS_ERR(hdr))
		return PTR_ERR(hdr);

	trans = psp_copy_user_blob(params.trans_uaddr, params.trans_len);
	if (IS_ERR(trans)) {
		ret = PTR_ERR(trans);
		goto e_free_hdr;
	}

	memset(&data, 0, sizeof(data));
	data.hdr_address = __psp_pa(hdr);
	data.hdr_len = params.hdr_len;
	data.trans_address = __psp_pa(trans);
	data.trans_len = params.trans_len;

	/* Pin guest memory */
	ret = -EFAULT;
	guest_page = sev_pin_memory(kvm, params.guest_uaddr & PAGE_MASK,
				    PAGE_SIZE, &n, 0);
	if (!guest_page)
		goto e_free_trans;

	/* The RECEIVE_UPDATE_DATA command requires C-bit to be always set. */
	data.guest_address = (page_to_pfn(guest_page[0]) << PAGE_SHIFT) + offset;
	data.guest_address |= sev_me_mask;
	data.guest_len = params.guest_len;
	data.handle = sev->handle;

	ret = sev_issue_cmd(kvm, SEV_CMD_RECEIVE_UPDATE_DATA, &data,
				&argp->error);

	sev_unpin_memory(kvm, guest_page, n);

e_free_trans:
	kfree(trans);
e_free_hdr:
	kfree(hdr);

	return ret;
}

static int sev_receive_finish(struct kvm *kvm, struct kvm_sev_cmd *argp)
{
	struct kvm_sev_info *sev = &to_kvm_svm(kvm)->sev_info;
	struct sev_data_receive_finish data;

	if (!sev_guest(kvm))
		return -ENOTTY;

	data.handle = sev->handle;
	return sev_issue_cmd(kvm, SEV_CMD_RECEIVE_FINISH, &data, &argp->error);
}

int svm_mem_enc_op(struct kvm *kvm, void __user *argp)
{
	struct kvm_sev_cmd sev_cmd;
	int r;

	if (!sev_enabled)
		return -ENOTTY;

	if (!argp)
		return 0;

	if (copy_from_user(&sev_cmd, argp, sizeof(struct kvm_sev_cmd)))
		return -EFAULT;

	mutex_lock(&kvm->lock);

	/* enc_context_owner handles all memory enc operations */
	if (is_mirroring_enc_context(kvm)) {
		r = -EINVAL;
		goto out;
	}

	switch (sev_cmd.id) {
	case KVM_SEV_ES_INIT:
		if (!sev_es_enabled) {
			r = -ENOTTY;
			goto out;
		}
		fallthrough;
	case KVM_SEV_INIT:
		r = sev_guest_init(kvm, &sev_cmd);
		break;
	case KVM_SEV_LAUNCH_START:
		r = sev_launch_start(kvm, &sev_cmd);
		break;
	case KVM_SEV_LAUNCH_UPDATE_DATA:
		r = sev_launch_update_data(kvm, &sev_cmd);
		break;
	case KVM_SEV_LAUNCH_UPDATE_VMSA:
		r = sev_launch_update_vmsa(kvm, &sev_cmd);
		break;
	case KVM_SEV_LAUNCH_MEASURE:
		r = sev_launch_measure(kvm, &sev_cmd);
		break;
	case KVM_SEV_LAUNCH_FINISH:
		r = sev_launch_finish(kvm, &sev_cmd);
		break;
	case KVM_SEV_GUEST_STATUS:
		r = sev_guest_status(kvm, &sev_cmd);
		break;
	case KVM_SEV_DBG_DECRYPT:
		r = sev_dbg_crypt(kvm, &sev_cmd, true);
		break;
	case KVM_SEV_DBG_ENCRYPT:
		r = sev_dbg_crypt(kvm, &sev_cmd, false);
		break;
	case KVM_SEV_LAUNCH_SECRET:
		r = sev_launch_secret(kvm, &sev_cmd);
		break;
	case KVM_SEV_GET_ATTESTATION_REPORT:
		r = sev_get_attestation_report(kvm, &sev_cmd);
		break;
	case KVM_SEV_SEND_START:
		r = sev_send_start(kvm, &sev_cmd);
		break;
	case KVM_SEV_SEND_UPDATE_DATA:
		r = sev_send_update_data(kvm, &sev_cmd);
		break;
	case KVM_SEV_SEND_FINISH:
		r = sev_send_finish(kvm, &sev_cmd);
		break;
	case KVM_SEV_SEND_CANCEL:
		r = sev_send_cancel(kvm, &sev_cmd);
		break;
	case KVM_SEV_RECEIVE_START:
		r = sev_receive_start(kvm, &sev_cmd);
		break;
	case KVM_SEV_RECEIVE_UPDATE_DATA:
		r = sev_receive_update_data(kvm, &sev_cmd);
		break;
	case KVM_SEV_RECEIVE_FINISH:
		r = sev_receive_finish(kvm, &sev_cmd);
		break;
	default:
		r = -EINVAL;
		goto out;
	}

	if (copy_to_user(argp, &sev_cmd, sizeof(struct kvm_sev_cmd)))
		r = -EFAULT;

out:
	mutex_unlock(&kvm->lock);
	return r;
}

int svm_register_enc_region(struct kvm *kvm,
			    struct kvm_enc_region *range)
{
	struct kvm_sev_info *sev = &to_kvm_svm(kvm)->sev_info;
	struct enc_region *region;
	int ret = 0;

	if (!sev_guest(kvm))
		return -ENOTTY;

	/* If kvm is mirroring encryption context it isn't responsible for it */
	if (is_mirroring_enc_context(kvm))
		return -EINVAL;

	if (range->addr > ULONG_MAX || range->size > ULONG_MAX)
		return -EINVAL;

	region = kzalloc(sizeof(*region), GFP_KERNEL_ACCOUNT);
	if (!region)
		return -ENOMEM;

	mutex_lock(&kvm->lock);
	region->pages = sev_pin_memory(kvm, range->addr, range->size, &region->npages, 1);
	if (IS_ERR(region->pages)) {
		ret = PTR_ERR(region->pages);
		mutex_unlock(&kvm->lock);
		goto e_free;
	}

	region->uaddr = range->addr;
	region->size = range->size;

	list_add_tail(&region->list, &sev->regions_list);
	mutex_unlock(&kvm->lock);

	/*
	 * The guest may change the memory encryption attribute from C=0 -> C=1
	 * or vice versa for this memory range. Lets make sure caches are
	 * flushed to ensure that guest data gets written into memory with
	 * correct C-bit.
	 */
	sev_clflush_pages(region->pages, region->npages);

	return ret;

e_free:
	kfree(region);
	return ret;
}

static struct enc_region *
find_enc_region(struct kvm *kvm, struct kvm_enc_region *range)
{
	struct kvm_sev_info *sev = &to_kvm_svm(kvm)->sev_info;
	struct list_head *head = &sev->regions_list;
	struct enc_region *i;

	list_for_each_entry(i, head, list) {
		if (i->uaddr == range->addr &&
		    i->size == range->size)
			return i;
	}

	return NULL;
}

static void __unregister_enc_region_locked(struct kvm *kvm,
					   struct enc_region *region)
{
	sev_unpin_memory(kvm, region->pages, region->npages);
	list_del(&region->list);
	kfree(region);
}

int svm_unregister_enc_region(struct kvm *kvm,
			      struct kvm_enc_region *range)
{
	struct enc_region *region;
	int ret;

	/* If kvm is mirroring encryption context it isn't responsible for it */
	if (is_mirroring_enc_context(kvm))
		return -EINVAL;

	mutex_lock(&kvm->lock);

	if (!sev_guest(kvm)) {
		ret = -ENOTTY;
		goto failed;
	}

	region = find_enc_region(kvm, range);
	if (!region) {
		ret = -EINVAL;
		goto failed;
	}

	/*
	 * Ensure that all guest tagged cache entries are flushed before
	 * releasing the pages back to the system for use. CLFLUSH will
	 * not do this, so issue a WBINVD.
	 */
	wbinvd_on_all_cpus();

	__unregister_enc_region_locked(kvm, region);

	mutex_unlock(&kvm->lock);
	return 0;

failed:
	mutex_unlock(&kvm->lock);
	return ret;
}

int svm_vm_copy_asid_from(struct kvm *kvm, unsigned int source_fd)
{
	struct file *source_kvm_file;
	struct kvm *source_kvm;
	struct kvm_sev_info *mirror_sev;
	unsigned int asid;
	int ret;

	source_kvm_file = fget(source_fd);
	if (!file_is_kvm(source_kvm_file)) {
		ret = -EBADF;
		goto e_source_put;
	}

	source_kvm = source_kvm_file->private_data;
	mutex_lock(&source_kvm->lock);

	if (!sev_guest(source_kvm)) {
		ret = -EINVAL;
		goto e_source_unlock;
	}

	/* Mirrors of mirrors should work, but let's not get silly */
	if (is_mirroring_enc_context(source_kvm) || source_kvm == kvm) {
		ret = -EINVAL;
		goto e_source_unlock;
	}

	asid = to_kvm_svm(source_kvm)->sev_info.asid;

	/*
	 * The mirror kvm holds an enc_context_owner ref so its asid can't
	 * disappear until we're done with it
	 */
	kvm_get_kvm(source_kvm);

	fput(source_kvm_file);
	mutex_unlock(&source_kvm->lock);
	mutex_lock(&kvm->lock);

	if (sev_guest(kvm)) {
		ret = -EINVAL;
		goto e_mirror_unlock;
	}

	/* Set enc_context_owner and copy its encryption context over */
	mirror_sev = &to_kvm_svm(kvm)->sev_info;
	mirror_sev->enc_context_owner = source_kvm;
	mirror_sev->asid = asid;
	mirror_sev->active = true;

	mutex_unlock(&kvm->lock);
	return 0;

e_mirror_unlock:
	mutex_unlock(&kvm->lock);
	kvm_put_kvm(source_kvm);
	return ret;
e_source_unlock:
	mutex_unlock(&source_kvm->lock);
e_source_put:
	if (source_kvm_file)
		fput(source_kvm_file);
	return ret;
}

void sev_vm_destroy(struct kvm *kvm)
{
	struct kvm_sev_info *sev = &to_kvm_svm(kvm)->sev_info;
	struct list_head *head = &sev->regions_list;
	struct list_head *pos, *q;

	if (!sev_guest(kvm))
		return;

	/* If this is a mirror_kvm release the enc_context_owner and skip sev cleanup */
	if (is_mirroring_enc_context(kvm)) {
		kvm_put_kvm(sev->enc_context_owner);
		return;
	}

	mutex_lock(&kvm->lock);

	/*
	 * Ensure that all guest tagged cache entries are flushed before
	 * releasing the pages back to the system for use. CLFLUSH will
	 * not do this, so issue a WBINVD.
	 */
	wbinvd_on_all_cpus();

	/*
	 * if userspace was terminated before unregistering the memory regions
	 * then lets unpin all the registered memory.
	 */
	if (!list_empty(head)) {
		list_for_each_safe(pos, q, head) {
			__unregister_enc_region_locked(kvm,
				list_entry(pos, struct enc_region, list));
			cond_resched();
		}
	}

	mutex_unlock(&kvm->lock);

	sev_unbind_asid(kvm, sev->handle);
	sev_asid_free(sev);
}

void __init sev_set_cpu_caps(void)
{
	if (!sev_enabled)
		kvm_cpu_cap_clear(X86_FEATURE_SEV);
	if (!sev_es_enabled)
		kvm_cpu_cap_clear(X86_FEATURE_SEV_ES);
}

void __init sev_hardware_setup(void)
{
#ifdef CONFIG_KVM_AMD_SEV
	unsigned int eax, ebx, ecx, edx, sev_asid_count, sev_es_asid_count;
	bool sev_es_supported = false;
	bool sev_supported = false;

	if (!sev_enabled || !npt_enabled)
		goto out;

	/* Does the CPU support SEV? */
	if (!boot_cpu_has(X86_FEATURE_SEV))
		goto out;

	/* Retrieve SEV CPUID information */
	cpuid(0x8000001f, &eax, &ebx, &ecx, &edx);

	/* Set encryption bit location for SEV-ES guests */
	sev_enc_bit = ebx & 0x3f;

	/* Maximum number of encrypted guests supported simultaneously */
	max_sev_asid = ecx;
	if (!max_sev_asid)
		goto out;

	/* Minimum ASID value that should be used for SEV guest */
	min_sev_asid = edx;
	sev_me_mask = 1UL << (ebx & 0x3f);

	/* Initialize SEV ASID bitmaps */
	sev_asid_bitmap = bitmap_zalloc(max_sev_asid, GFP_KERNEL);
	if (!sev_asid_bitmap)
		goto out;

	sev_reclaim_asid_bitmap = bitmap_zalloc(max_sev_asid, GFP_KERNEL);
	if (!sev_reclaim_asid_bitmap) {
		bitmap_free(sev_asid_bitmap);
		sev_asid_bitmap = NULL;
		goto out;
	}

	sev_asid_count = max_sev_asid - min_sev_asid + 1;
	if (misc_cg_set_capacity(MISC_CG_RES_SEV, sev_asid_count))
		goto out;

	pr_info("SEV supported: %u ASIDs\n", sev_asid_count);
	sev_supported = true;

	/* SEV-ES support requested? */
	if (!sev_es_enabled)
		goto out;

	/* Does the CPU support SEV-ES? */
	if (!boot_cpu_has(X86_FEATURE_SEV_ES))
		goto out;

	/* Has the system been allocated ASIDs for SEV-ES? */
	if (min_sev_asid == 1)
		goto out;

	sev_es_asid_count = min_sev_asid - 1;
	if (misc_cg_set_capacity(MISC_CG_RES_SEV_ES, sev_es_asid_count))
		goto out;

	pr_info("SEV-ES supported: %u ASIDs\n", sev_es_asid_count);
	sev_es_supported = true;

out:
	sev_enabled = sev_supported;
	sev_es_enabled = sev_es_supported;
#endif
}

void sev_hardware_teardown(void)
{
	if (!sev_enabled)
		return;

	/* No need to take sev_bitmap_lock, all VMs have been destroyed. */
	sev_flush_asids(0, max_sev_asid);

	bitmap_free(sev_asid_bitmap);
	bitmap_free(sev_reclaim_asid_bitmap);

	misc_cg_set_capacity(MISC_CG_RES_SEV, 0);
	misc_cg_set_capacity(MISC_CG_RES_SEV_ES, 0);
}

int sev_cpu_init(struct svm_cpu_data *sd)
{
	if (!sev_enabled)
		return 0;

	sd->sev_vmcbs = kcalloc(max_sev_asid + 1, sizeof(void *), GFP_KERNEL);
	if (!sd->sev_vmcbs)
		return -ENOMEM;

	return 0;
}

/*
 * Pages used by hardware to hold guest encrypted state must be flushed before
 * returning them to the system.
 */
static void sev_flush_guest_memory(struct vcpu_svm *svm, void *va,
				   unsigned long len)
{
	/*
	 * If hardware enforced cache coherency for encrypted mappings of the
	 * same physical page is supported, nothing to do.
	 */
	if (boot_cpu_has(X86_FEATURE_SME_COHERENT))
		return;

	/*
	 * If the VM Page Flush MSR is supported, use it to flush the page
	 * (using the page virtual address and the guest ASID).
	 */
	if (boot_cpu_has(X86_FEATURE_VM_PAGE_FLUSH)) {
		struct kvm_sev_info *sev;
		unsigned long va_start;
		u64 start, stop;

		/* Align start and stop to page boundaries. */
		va_start = (unsigned long)va;
		start = (u64)va_start & PAGE_MASK;
		stop = PAGE_ALIGN((u64)va_start + len);

		if (start < stop) {
			sev = &to_kvm_svm(svm->vcpu.kvm)->sev_info;

			while (start < stop) {
				wrmsrl(MSR_AMD64_VM_PAGE_FLUSH,
				       start | sev->asid);

				start += PAGE_SIZE;
			}

			return;
		}

		WARN(1, "Address overflow, using WBINVD\n");
	}

	/*
	 * Hardware should always have one of the above features,
	 * but if not, use WBINVD and issue a warning.
	 */
	WARN_ONCE(1, "Using WBINVD to flush guest memory\n");
	wbinvd_on_all_cpus();
}

void sev_free_vcpu(struct kvm_vcpu *vcpu)
{
	struct vcpu_svm *svm;

	if (!sev_es_guest(vcpu->kvm))
		return;

	svm = to_svm(vcpu);

	if (vcpu->arch.guest_state_protected)
		sev_flush_guest_memory(svm, svm->vmsa, PAGE_SIZE);
	__free_page(virt_to_page(svm->vmsa));

	if (svm->ghcb_sa_free)
		kfree(svm->ghcb_sa);
}

static void dump_ghcb(struct vcpu_svm *svm)
{
	struct ghcb *ghcb = svm->ghcb;
	unsigned int nbits;

	/* Re-use the dump_invalid_vmcb module parameter */
	if (!dump_invalid_vmcb) {
		pr_warn_ratelimited("set kvm_amd.dump_invalid_vmcb=1 to dump internal KVM state.\n");
		return;
	}

	nbits = sizeof(ghcb->save.valid_bitmap) * 8;

	pr_err("GHCB (GPA=%016llx):\n", svm->vmcb->control.ghcb_gpa);
	pr_err("%-20s%016llx is_valid: %u\n", "sw_exit_code",
	       ghcb->save.sw_exit_code, ghcb_sw_exit_code_is_valid(ghcb));
	pr_err("%-20s%016llx is_valid: %u\n", "sw_exit_info_1",
	       ghcb->save.sw_exit_info_1, ghcb_sw_exit_info_1_is_valid(ghcb));
	pr_err("%-20s%016llx is_valid: %u\n", "sw_exit_info_2",
	       ghcb->save.sw_exit_info_2, ghcb_sw_exit_info_2_is_valid(ghcb));
	pr_err("%-20s%016llx is_valid: %u\n", "sw_scratch",
	       ghcb->save.sw_scratch, ghcb_sw_scratch_is_valid(ghcb));
	pr_err("%-20s%*pb\n", "valid_bitmap", nbits, ghcb->save.valid_bitmap);
}

static void sev_es_sync_to_ghcb(struct vcpu_svm *svm)
{
	struct kvm_vcpu *vcpu = &svm->vcpu;
	struct ghcb *ghcb = svm->ghcb;

	/*
	 * The GHCB protocol so far allows for the following data
	 * to be returned:
	 *   GPRs RAX, RBX, RCX, RDX
	 *
	 * Copy their values, even if they may not have been written during the
	 * VM-Exit.  It's the guest's responsibility to not consume random data.
	 */
	ghcb_set_rax(ghcb, vcpu->arch.regs[VCPU_REGS_RAX]);
	ghcb_set_rbx(ghcb, vcpu->arch.regs[VCPU_REGS_RBX]);
	ghcb_set_rcx(ghcb, vcpu->arch.regs[VCPU_REGS_RCX]);
	ghcb_set_rdx(ghcb, vcpu->arch.regs[VCPU_REGS_RDX]);
}

static void sev_es_sync_from_ghcb(struct vcpu_svm *svm)
{
	struct vmcb_control_area *control = &svm->vmcb->control;
	struct kvm_vcpu *vcpu = &svm->vcpu;
	struct ghcb *ghcb = svm->ghcb;
	u64 exit_code;

	/*
	 * The GHCB protocol so far allows for the following data
	 * to be supplied:
	 *   GPRs RAX, RBX, RCX, RDX
	 *   XCR0
	 *   CPL
	 *
	 * VMMCALL allows the guest to provide extra registers. KVM also
	 * expects RSI for hypercalls, so include that, too.
	 *
	 * Copy their values to the appropriate location if supplied.
	 */
	memset(vcpu->arch.regs, 0, sizeof(vcpu->arch.regs));

	vcpu->arch.regs[VCPU_REGS_RAX] = ghcb_get_rax_if_valid(ghcb);
	vcpu->arch.regs[VCPU_REGS_RBX] = ghcb_get_rbx_if_valid(ghcb);
	vcpu->arch.regs[VCPU_REGS_RCX] = ghcb_get_rcx_if_valid(ghcb);
	vcpu->arch.regs[VCPU_REGS_RDX] = ghcb_get_rdx_if_valid(ghcb);
	vcpu->arch.regs[VCPU_REGS_RSI] = ghcb_get_rsi_if_valid(ghcb);

	svm->vmcb->save.cpl = ghcb_get_cpl_if_valid(ghcb);

	if (ghcb_xcr0_is_valid(ghcb)) {
		vcpu->arch.xcr0 = ghcb_get_xcr0(ghcb);
		kvm_update_cpuid_runtime(vcpu);
	}

	/* Copy the GHCB exit information into the VMCB fields */
	exit_code = ghcb_get_sw_exit_code(ghcb);
	control->exit_code = lower_32_bits(exit_code);
	control->exit_code_hi = upper_32_bits(exit_code);
	control->exit_info_1 = ghcb_get_sw_exit_info_1(ghcb);
	control->exit_info_2 = ghcb_get_sw_exit_info_2(ghcb);

	/* Clear the valid entries fields */
	memset(ghcb->save.valid_bitmap, 0, sizeof(ghcb->save.valid_bitmap));
}

static int sev_es_validate_vmgexit(struct vcpu_svm *svm)
{
	struct kvm_vcpu *vcpu;
	struct ghcb *ghcb;
	u64 exit_code = 0;

	ghcb = svm->ghcb;

	/* Only GHCB Usage code 0 is supported */
	if (ghcb->ghcb_usage)
		goto vmgexit_err;

	/*
	 * Retrieve the exit code now even though is may not be marked valid
	 * as it could help with debugging.
	 */
	exit_code = ghcb_get_sw_exit_code(ghcb);

	if (!ghcb_sw_exit_code_is_valid(ghcb) ||
	    !ghcb_sw_exit_info_1_is_valid(ghcb) ||
	    !ghcb_sw_exit_info_2_is_valid(ghcb))
		goto vmgexit_err;

	switch (ghcb_get_sw_exit_code(ghcb)) {
	case SVM_EXIT_READ_DR7:
		break;
	case SVM_EXIT_WRITE_DR7:
		if (!ghcb_rax_is_valid(ghcb))
			goto vmgexit_err;
		break;
	case SVM_EXIT_RDTSC:
		break;
	case SVM_EXIT_RDPMC:
		if (!ghcb_rcx_is_valid(ghcb))
			goto vmgexit_err;
		break;
	case SVM_EXIT_CPUID:
		if (!ghcb_rax_is_valid(ghcb) ||
		    !ghcb_rcx_is_valid(ghcb))
			goto vmgexit_err;
		if (ghcb_get_rax(ghcb) == 0xd)
			if (!ghcb_xcr0_is_valid(ghcb))
				goto vmgexit_err;
		break;
	case SVM_EXIT_INVD:
		break;
	case SVM_EXIT_IOIO:
		if (ghcb_get_sw_exit_info_1(ghcb) & SVM_IOIO_STR_MASK) {
			if (!ghcb_sw_scratch_is_valid(ghcb))
				goto vmgexit_err;
		} else {
			if (!(ghcb_get_sw_exit_info_1(ghcb) & SVM_IOIO_TYPE_MASK))
				if (!ghcb_rax_is_valid(ghcb))
					goto vmgexit_err;
		}
		break;
	case SVM_EXIT_MSR:
		if (!ghcb_rcx_is_valid(ghcb))
			goto vmgexit_err;
		if (ghcb_get_sw_exit_info_1(ghcb)) {
			if (!ghcb_rax_is_valid(ghcb) ||
			    !ghcb_rdx_is_valid(ghcb))
				goto vmgexit_err;
		}
		break;
	case SVM_EXIT_VMMCALL:
		if (!ghcb_rax_is_valid(ghcb) ||
		    !ghcb_cpl_is_valid(ghcb))
			goto vmgexit_err;
		break;
	case SVM_EXIT_RDTSCP:
		break;
	case SVM_EXIT_WBINVD:
		break;
	case SVM_EXIT_MONITOR:
		if (!ghcb_rax_is_valid(ghcb) ||
		    !ghcb_rcx_is_valid(ghcb) ||
		    !ghcb_rdx_is_valid(ghcb))
			goto vmgexit_err;
		break;
	case SVM_EXIT_MWAIT:
		if (!ghcb_rax_is_valid(ghcb) ||
		    !ghcb_rcx_is_valid(ghcb))
			goto vmgexit_err;
		break;
	case SVM_VMGEXIT_MMIO_READ:
	case SVM_VMGEXIT_MMIO_WRITE:
		if (!ghcb_sw_scratch_is_valid(ghcb))
			goto vmgexit_err;
		break;
	case SVM_VMGEXIT_NMI_COMPLETE:
	case SVM_VMGEXIT_AP_HLT_LOOP:
	case SVM_VMGEXIT_AP_JUMP_TABLE:
	case SVM_VMGEXIT_UNSUPPORTED_EVENT:
		break;
	default:
		goto vmgexit_err;
	}

	return 0;

vmgexit_err:
	vcpu = &svm->vcpu;

	if (ghcb->ghcb_usage) {
		vcpu_unimpl(vcpu, "vmgexit: ghcb usage %#x is not valid\n",
			    ghcb->ghcb_usage);
	} else {
		vcpu_unimpl(vcpu, "vmgexit: exit reason %#llx is not valid\n",
			    exit_code);
		dump_ghcb(svm);
	}

	vcpu->run->exit_reason = KVM_EXIT_INTERNAL_ERROR;
	vcpu->run->internal.suberror = KVM_INTERNAL_ERROR_UNEXPECTED_EXIT_REASON;
	vcpu->run->internal.ndata = 2;
	vcpu->run->internal.data[0] = exit_code;
	vcpu->run->internal.data[1] = vcpu->arch.last_vmentry_cpu;

	return -EINVAL;
}

void sev_es_unmap_ghcb(struct vcpu_svm *svm)
{
	if (!svm->ghcb)
		return;

	if (svm->ghcb_sa_free) {
		/*
		 * The scratch area lives outside the GHCB, so there is a
		 * buffer that, depending on the operation performed, may
		 * need to be synced, then freed.
		 */
		if (svm->ghcb_sa_sync) {
			kvm_write_guest(svm->vcpu.kvm,
					ghcb_get_sw_scratch(svm->ghcb),
					svm->ghcb_sa, svm->ghcb_sa_len);
			svm->ghcb_sa_sync = false;
		}

		kfree(svm->ghcb_sa);
		svm->ghcb_sa = NULL;
		svm->ghcb_sa_free = false;
	}

	trace_kvm_vmgexit_exit(svm->vcpu.vcpu_id, svm->ghcb);

	sev_es_sync_to_ghcb(svm);

	kvm_vcpu_unmap(&svm->vcpu, &svm->ghcb_map, true);
	svm->ghcb = NULL;
}

void pre_sev_run(struct vcpu_svm *svm, int cpu)
{
	struct svm_cpu_data *sd = per_cpu(svm_data, cpu);
	int asid = sev_get_asid(svm->vcpu.kvm);

	/* Assign the asid allocated with this SEV guest */
	svm->asid = asid;

	/*
	 * Flush guest TLB:
	 *
	 * 1) when different VMCB for the same ASID is to be run on the same host CPU.
	 * 2) or this VMCB was executed on different host CPU in previous VMRUNs.
	 */
	if (sd->sev_vmcbs[asid] == svm->vmcb &&
	    svm->vcpu.arch.last_vmentry_cpu == cpu)
		return;

	sd->sev_vmcbs[asid] = svm->vmcb;
	svm->vmcb->control.tlb_ctl = TLB_CONTROL_FLUSH_ASID;
	vmcb_mark_dirty(svm->vmcb, VMCB_ASID);
}

#define GHCB_SCRATCH_AREA_LIMIT		(16ULL * PAGE_SIZE)
static bool setup_vmgexit_scratch(struct vcpu_svm *svm, bool sync, u64 len)
{
	struct vmcb_control_area *control = &svm->vmcb->control;
	struct ghcb *ghcb = svm->ghcb;
	u64 ghcb_scratch_beg, ghcb_scratch_end;
	u64 scratch_gpa_beg, scratch_gpa_end;
	void *scratch_va;

	scratch_gpa_beg = ghcb_get_sw_scratch(ghcb);
	if (!scratch_gpa_beg) {
		pr_err("vmgexit: scratch gpa not provided\n");
		return false;
	}

	scratch_gpa_end = scratch_gpa_beg + len;
	if (scratch_gpa_end < scratch_gpa_beg) {
		pr_err("vmgexit: scratch length (%#llx) not valid for scratch address (%#llx)\n",
		       len, scratch_gpa_beg);
		return false;
	}

	if ((scratch_gpa_beg & PAGE_MASK) == control->ghcb_gpa) {
		/* Scratch area begins within GHCB */
		ghcb_scratch_beg = control->ghcb_gpa +
				   offsetof(struct ghcb, shared_buffer);
		ghcb_scratch_end = control->ghcb_gpa +
				   offsetof(struct ghcb, reserved_1);

		/*
		 * If the scratch area begins within the GHCB, it must be
		 * completely contained in the GHCB shared buffer area.
		 */
		if (scratch_gpa_beg < ghcb_scratch_beg ||
		    scratch_gpa_end > ghcb_scratch_end) {
			pr_err("vmgexit: scratch area is outside of GHCB shared buffer area (%#llx - %#llx)\n",
			       scratch_gpa_beg, scratch_gpa_end);
			return false;
		}

		scratch_va = (void *)svm->ghcb;
		scratch_va += (scratch_gpa_beg - control->ghcb_gpa);
	} else {
		/*
		 * The guest memory must be read into a kernel buffer, so
		 * limit the size
		 */
		if (len > GHCB_SCRATCH_AREA_LIMIT) {
			pr_err("vmgexit: scratch area exceeds KVM limits (%#llx requested, %#llx limit)\n",
			       len, GHCB_SCRATCH_AREA_LIMIT);
			return false;
		}
		scratch_va = kzalloc(len, GFP_KERNEL_ACCOUNT);
		if (!scratch_va)
			return false;

		if (kvm_read_guest(svm->vcpu.kvm, scratch_gpa_beg, scratch_va, len)) {
			/* Unable to copy scratch area from guest */
			pr_err("vmgexit: kvm_read_guest for scratch area failed\n");

			kfree(scratch_va);
			return false;
		}

		/*
		 * The scratch area is outside the GHCB. The operation will
		 * dictate whether the buffer needs to be synced before running
		 * the vCPU next time (i.e. a read was requested so the data
		 * must be written back to the guest memory).
		 */
		svm->ghcb_sa_sync = sync;
		svm->ghcb_sa_free = true;
	}

	svm->ghcb_sa = scratch_va;
	svm->ghcb_sa_len = len;

	return true;
}

static void set_ghcb_msr_bits(struct vcpu_svm *svm, u64 value, u64 mask,
			      unsigned int pos)
{
	svm->vmcb->control.ghcb_gpa &= ~(mask << pos);
	svm->vmcb->control.ghcb_gpa |= (value & mask) << pos;
}

static u64 get_ghcb_msr_bits(struct vcpu_svm *svm, u64 mask, unsigned int pos)
{
	return (svm->vmcb->control.ghcb_gpa >> pos) & mask;
}

static void set_ghcb_msr(struct vcpu_svm *svm, u64 value)
{
	svm->vmcb->control.ghcb_gpa = value;
}

static int sev_handle_vmgexit_msr_protocol(struct vcpu_svm *svm)
{
	struct vmcb_control_area *control = &svm->vmcb->control;
	struct kvm_vcpu *vcpu = &svm->vcpu;
	u64 ghcb_info;
	int ret = 1;

	ghcb_info = control->ghcb_gpa & GHCB_MSR_INFO_MASK;

	trace_kvm_vmgexit_msr_protocol_enter(svm->vcpu.vcpu_id,
					     control->ghcb_gpa);

	switch (ghcb_info) {
	case GHCB_MSR_SEV_INFO_REQ:
		set_ghcb_msr(svm, GHCB_MSR_SEV_INFO(GHCB_VERSION_MAX,
						    GHCB_VERSION_MIN,
						    sev_enc_bit));
		break;
	case GHCB_MSR_CPUID_REQ: {
		u64 cpuid_fn, cpuid_reg, cpuid_value;

		cpuid_fn = get_ghcb_msr_bits(svm,
					     GHCB_MSR_CPUID_FUNC_MASK,
					     GHCB_MSR_CPUID_FUNC_POS);

		/* Initialize the registers needed by the CPUID intercept */
		vcpu->arch.regs[VCPU_REGS_RAX] = cpuid_fn;
		vcpu->arch.regs[VCPU_REGS_RCX] = 0;

		ret = svm_invoke_exit_handler(vcpu, SVM_EXIT_CPUID);
		if (!ret) {
			ret = -EINVAL;
			break;
		}

		cpuid_reg = get_ghcb_msr_bits(svm,
					      GHCB_MSR_CPUID_REG_MASK,
					      GHCB_MSR_CPUID_REG_POS);
		if (cpuid_reg == 0)
			cpuid_value = vcpu->arch.regs[VCPU_REGS_RAX];
		else if (cpuid_reg == 1)
			cpuid_value = vcpu->arch.regs[VCPU_REGS_RBX];
		else if (cpuid_reg == 2)
			cpuid_value = vcpu->arch.regs[VCPU_REGS_RCX];
		else
			cpuid_value = vcpu->arch.regs[VCPU_REGS_RDX];

		set_ghcb_msr_bits(svm, cpuid_value,
				  GHCB_MSR_CPUID_VALUE_MASK,
				  GHCB_MSR_CPUID_VALUE_POS);

		set_ghcb_msr_bits(svm, GHCB_MSR_CPUID_RESP,
				  GHCB_MSR_INFO_MASK,
				  GHCB_MSR_INFO_POS);
		break;
	}
	case GHCB_MSR_TERM_REQ: {
		u64 reason_set, reason_code;

		reason_set = get_ghcb_msr_bits(svm,
					       GHCB_MSR_TERM_REASON_SET_MASK,
					       GHCB_MSR_TERM_REASON_SET_POS);
		reason_code = get_ghcb_msr_bits(svm,
						GHCB_MSR_TERM_REASON_MASK,
						GHCB_MSR_TERM_REASON_POS);
		pr_info("SEV-ES guest requested termination: %#llx:%#llx\n",
			reason_set, reason_code);
		fallthrough;
	}
	default:
		ret = -EINVAL;
	}

	trace_kvm_vmgexit_msr_protocol_exit(svm->vcpu.vcpu_id,
					    control->ghcb_gpa, ret);

	return ret;
}

int sev_handle_vmgexit(struct kvm_vcpu *vcpu)
{
	struct vcpu_svm *svm = to_svm(vcpu);
	struct vmcb_control_area *control = &svm->vmcb->control;
	u64 ghcb_gpa, exit_code;
	struct ghcb *ghcb;
	int ret;

	/* Validate the GHCB */
	ghcb_gpa = control->ghcb_gpa;
	if (ghcb_gpa & GHCB_MSR_INFO_MASK)
		return sev_handle_vmgexit_msr_protocol(svm);

	if (!ghcb_gpa) {
		vcpu_unimpl(vcpu, "vmgexit: GHCB gpa is not set\n");
		return -EINVAL;
	}

	if (kvm_vcpu_map(vcpu, ghcb_gpa >> PAGE_SHIFT, &svm->ghcb_map)) {
		/* Unable to map GHCB from guest */
		vcpu_unimpl(vcpu, "vmgexit: error mapping GHCB [%#llx] from guest\n",
			    ghcb_gpa);
		return -EINVAL;
	}

	svm->ghcb = svm->ghcb_map.hva;
	ghcb = svm->ghcb_map.hva;

	trace_kvm_vmgexit_enter(vcpu->vcpu_id, ghcb);

	exit_code = ghcb_get_sw_exit_code(ghcb);

	ret = sev_es_validate_vmgexit(svm);
	if (ret)
		return ret;

	sev_es_sync_from_ghcb(svm);
	ghcb_set_sw_exit_info_1(ghcb, 0);
	ghcb_set_sw_exit_info_2(ghcb, 0);

	ret = -EINVAL;
	switch (exit_code) {
	case SVM_VMGEXIT_MMIO_READ:
		if (!setup_vmgexit_scratch(svm, true, control->exit_info_2))
			break;

		ret = kvm_sev_es_mmio_read(vcpu,
					   control->exit_info_1,
					   control->exit_info_2,
					   svm->ghcb_sa);
		break;
	case SVM_VMGEXIT_MMIO_WRITE:
		if (!setup_vmgexit_scratch(svm, false, control->exit_info_2))
			break;

		ret = kvm_sev_es_mmio_write(vcpu,
					    control->exit_info_1,
					    control->exit_info_2,
					    svm->ghcb_sa);
		break;
	case SVM_VMGEXIT_NMI_COMPLETE:
		ret = svm_invoke_exit_handler(vcpu, SVM_EXIT_IRET);
		break;
	case SVM_VMGEXIT_AP_HLT_LOOP:
		ret = kvm_emulate_ap_reset_hold(vcpu);
		break;
	case SVM_VMGEXIT_AP_JUMP_TABLE: {
		struct kvm_sev_info *sev = &to_kvm_svm(vcpu->kvm)->sev_info;

		switch (control->exit_info_1) {
		case 0:
			/* Set AP jump table address */
			sev->ap_jump_table = control->exit_info_2;
			break;
		case 1:
			/* Get AP jump table address */
			ghcb_set_sw_exit_info_2(ghcb, sev->ap_jump_table);
			break;
		default:
			pr_err("svm: vmgexit: unsupported AP jump table request - exit_info_1=%#llx\n",
			       control->exit_info_1);
			ghcb_set_sw_exit_info_1(ghcb, 1);
			ghcb_set_sw_exit_info_2(ghcb,
						X86_TRAP_UD |
						SVM_EVTINJ_TYPE_EXEPT |
						SVM_EVTINJ_VALID);
		}

		ret = 1;
		break;
	}
	case SVM_VMGEXIT_UNSUPPORTED_EVENT:
		vcpu_unimpl(vcpu,
			    "vmgexit: unsupported event - exit_info_1=%#llx, exit_info_2=%#llx\n",
			    control->exit_info_1, control->exit_info_2);
		break;
	default:
		ret = svm_invoke_exit_handler(vcpu, exit_code);
	}

	return ret;
}

int sev_es_string_io(struct vcpu_svm *svm, int size, unsigned int port, int in)
{
	if (!setup_vmgexit_scratch(svm, in, svm->vmcb->control.exit_info_2))
		return -EINVAL;

	return kvm_sev_es_string_io(&svm->vcpu, size, port,
				    svm->ghcb_sa, svm->ghcb_sa_len, in);
}

void sev_es_init_vmcb(struct vcpu_svm *svm)
{
	struct kvm_vcpu *vcpu = &svm->vcpu;

	svm->vmcb->control.nested_ctl |= SVM_NESTED_CTL_SEV_ES_ENABLE;
	svm->vmcb->control.virt_ext |= LBR_CTL_ENABLE_MASK;

	/*
	 * An SEV-ES guest requires a VMSA area that is a separate from the
	 * VMCB page. Do not include the encryption mask on the VMSA physical
	 * address since hardware will access it using the guest key.
	 */
	svm->vmcb->control.vmsa_pa = __pa(svm->vmsa);

	/* Can't intercept CR register access, HV can't modify CR registers */
	svm_clr_intercept(svm, INTERCEPT_CR0_READ);
	svm_clr_intercept(svm, INTERCEPT_CR4_READ);
	svm_clr_intercept(svm, INTERCEPT_CR8_READ);
	svm_clr_intercept(svm, INTERCEPT_CR0_WRITE);
	svm_clr_intercept(svm, INTERCEPT_CR4_WRITE);
	svm_clr_intercept(svm, INTERCEPT_CR8_WRITE);

	svm_clr_intercept(svm, INTERCEPT_SELECTIVE_CR0);

	/* Track EFER/CR register changes */
	svm_set_intercept(svm, TRAP_EFER_WRITE);
	svm_set_intercept(svm, TRAP_CR0_WRITE);
	svm_set_intercept(svm, TRAP_CR4_WRITE);
	svm_set_intercept(svm, TRAP_CR8_WRITE);

	/* No support for enable_vmware_backdoor */
	clr_exception_intercept(svm, GP_VECTOR);

	/* Can't intercept XSETBV, HV can't modify XCR0 directly */
	svm_clr_intercept(svm, INTERCEPT_XSETBV);

	/* Clear intercepts on selected MSRs */
	set_msr_interception(vcpu, svm->msrpm, MSR_EFER, 1, 1);
	set_msr_interception(vcpu, svm->msrpm, MSR_IA32_CR_PAT, 1, 1);
	set_msr_interception(vcpu, svm->msrpm, MSR_IA32_LASTBRANCHFROMIP, 1, 1);
	set_msr_interception(vcpu, svm->msrpm, MSR_IA32_LASTBRANCHTOIP, 1, 1);
	set_msr_interception(vcpu, svm->msrpm, MSR_IA32_LASTINTFROMIP, 1, 1);
	set_msr_interception(vcpu, svm->msrpm, MSR_IA32_LASTINTTOIP, 1, 1);
}

void sev_es_create_vcpu(struct vcpu_svm *svm)
{
	/*
	 * Set the GHCB MSR value as per the GHCB specification when creating
	 * a vCPU for an SEV-ES guest.
	 */
	set_ghcb_msr(svm, GHCB_MSR_SEV_INFO(GHCB_VERSION_MAX,
					    GHCB_VERSION_MIN,
					    sev_enc_bit));
}

void sev_es_prepare_guest_switch(struct vcpu_svm *svm, unsigned int cpu)
{
	struct svm_cpu_data *sd = per_cpu(svm_data, cpu);
	struct vmcb_save_area *hostsa;

	/*
	 * As an SEV-ES guest, hardware will restore the host state on VMEXIT,
	 * of which one step is to perform a VMLOAD. Since hardware does not
	 * perform a VMSAVE on VMRUN, the host savearea must be updated.
	 */
	vmsave(__sme_page_pa(sd->save_area));

	/* XCR0 is restored on VMEXIT, save the current host value */
	hostsa = (struct vmcb_save_area *)(page_address(sd->save_area) + 0x400);
	hostsa->xcr0 = xgetbv(XCR_XFEATURE_ENABLED_MASK);

	/* PKRU is restored on VMEXIT, save the current host value */
	hostsa->pkru = read_pkru();

	/* MSR_IA32_XSS is restored on VMEXIT, save the currnet host value */
	hostsa->xss = host_xss;
}

void sev_vcpu_deliver_sipi_vector(struct kvm_vcpu *vcpu, u8 vector)
{
	struct vcpu_svm *svm = to_svm(vcpu);

	/* First SIPI: Use the values as initially set by the VMM */
	if (!svm->received_first_sipi) {
		svm->received_first_sipi = true;
		return;
	}

	/*
	 * Subsequent SIPI: Return from an AP Reset Hold VMGEXIT, where
	 * the guest will set the CS and RIP. Set SW_EXIT_INFO_2 to a
	 * non-zero value.
	 */
	if (!svm->ghcb)
		return;

	ghcb_set_sw_exit_info_2(svm->ghcb, 1);
}<|MERGE_RESOLUTION|>--- conflicted
+++ resolved
@@ -202,16 +202,10 @@
 static void sev_decommission(unsigned int handle)
 {
 	struct sev_data_decommission decommission;
-<<<<<<< HEAD
-	struct sev_data_deactivate deactivate;
-=======
->>>>>>> e48bf29c
 
 	if (!handle)
 		return;
 
-<<<<<<< HEAD
-=======
 	decommission.handle = handle;
 	sev_guest_decommission(&decommission, NULL);
 }
@@ -223,7 +217,6 @@
 	if (!handle)
 		return;
 
->>>>>>> e48bf29c
 	deactivate.handle = handle;
 
 	/* Guard DEACTIVATE against WBINVD/DF_FLUSH used in ASID recycling */
@@ -231,13 +224,7 @@
 	sev_guest_deactivate(&deactivate, NULL);
 	up_read(&sev_deactivate_lock);
 
-<<<<<<< HEAD
-	/* decommission handle */
-	decommission.handle = handle;
-	sev_guest_decommission(&decommission, NULL);
-=======
 	sev_decommission(handle);
->>>>>>> e48bf29c
 }
 
 static int sev_guest_init(struct kvm *kvm, struct kvm_sev_cmd *argp)
@@ -362,12 +349,8 @@
 
 	/* Bind ASID to this guest */
 	ret = sev_bind_asid(kvm, start.handle, error);
-<<<<<<< HEAD
-	if (ret)
-=======
 	if (ret) {
 		sev_decommission(start.handle);
->>>>>>> e48bf29c
 		goto e_free_session;
 	}
 
@@ -1130,16 +1113,9 @@
 	struct sev_data_send_start data;
 	int ret;
 
-<<<<<<< HEAD
-	data.handle = sev->handle;
-	ret = sev_issue_cmd(kvm, SEV_CMD_SEND_START, &data, &argp->error);
-	if (ret < 0)
-		return ret;
-=======
 	memset(&data, 0, sizeof(data));
 	data.handle = sev->handle;
 	ret = sev_issue_cmd(kvm, SEV_CMD_SEND_START, &data, &argp->error);
->>>>>>> e48bf29c
 
 	params->session_len = data.session_len;
 	if (copy_to_user((void __user *)(uintptr_t)argp->data, params,
@@ -1248,16 +1224,9 @@
 	struct sev_data_send_update_data data;
 	int ret;
 
-<<<<<<< HEAD
-	data.handle = sev->handle;
-	ret = sev_issue_cmd(kvm, SEV_CMD_SEND_UPDATE_DATA, &data, &argp->error);
-	if (ret < 0)
-		return ret;
-=======
 	memset(&data, 0, sizeof(data));
 	data.handle = sev->handle;
 	ret = sev_issue_cmd(kvm, SEV_CMD_SEND_UPDATE_DATA, &data, &argp->error);
->>>>>>> e48bf29c
 
 	params->hdr_len = data.hdr_len;
 	params->trans_len = data.trans_len;
