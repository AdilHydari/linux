// SPDX-License-Identifier: GPL-2.0+ OR MIT
/*
 * Apple T8103 "M1" SoC
 *
 * Other names: H13G, "Tonga"
 *
 * Copyright The Asahi Linux Contributors
 */

#include <dt-bindings/interrupt-controller/apple-aic.h>
#include <dt-bindings/interrupt-controller/irq.h>

/ {
	compatible = "apple,t8103", "apple,arm-platform";

	#address-cells = <2>;
	#size-cells = <2>;

	cpus {
		#address-cells = <2>;
		#size-cells = <0>;

		cpu0: cpu@0 {
			compatible = "apple,icestorm";
			device_type = "cpu";
			reg = <0x0 0x0>;
			enable-method = "spin-table";
			cpu-release-addr = <0 0>; /* To be filled by loader */
		};

		cpu1: cpu@1 {
			compatible = "apple,icestorm";
			device_type = "cpu";
			reg = <0x0 0x1>;
			enable-method = "spin-table";
			cpu-release-addr = <0 0>; /* To be filled by loader */
		};

		cpu2: cpu@2 {
			compatible = "apple,icestorm";
			device_type = "cpu";
			reg = <0x0 0x2>;
			enable-method = "spin-table";
			cpu-release-addr = <0 0>; /* To be filled by loader */
		};

		cpu3: cpu@3 {
			compatible = "apple,icestorm";
			device_type = "cpu";
			reg = <0x0 0x3>;
			enable-method = "spin-table";
			cpu-release-addr = <0 0>; /* To be filled by loader */
		};

		cpu4: cpu@10100 {
			compatible = "apple,firestorm";
			device_type = "cpu";
			reg = <0x0 0x10100>;
			enable-method = "spin-table";
			cpu-release-addr = <0 0>; /* To be filled by loader */
		};

		cpu5: cpu@10101 {
			compatible = "apple,firestorm";
			device_type = "cpu";
			reg = <0x0 0x10101>;
			enable-method = "spin-table";
			cpu-release-addr = <0 0>; /* To be filled by loader */
		};

		cpu6: cpu@10102 {
			compatible = "apple,firestorm";
			device_type = "cpu";
			reg = <0x0 0x10102>;
			enable-method = "spin-table";
			cpu-release-addr = <0 0>; /* To be filled by loader */
		};

		cpu7: cpu@10103 {
			compatible = "apple,firestorm";
			device_type = "cpu";
			reg = <0x0 0x10103>;
			enable-method = "spin-table";
			cpu-release-addr = <0 0>; /* To be filled by loader */
		};
	};

	timer {
		compatible = "arm,armv8-timer";
		interrupt-parent = <&aic>;
		interrupt-names = "phys", "virt", "hyp-phys", "hyp-virt";
		interrupts = <AIC_FIQ AIC_TMR_GUEST_PHYS IRQ_TYPE_LEVEL_HIGH>,
			     <AIC_FIQ AIC_TMR_GUEST_VIRT IRQ_TYPE_LEVEL_HIGH>,
			     <AIC_FIQ AIC_TMR_HV_PHYS IRQ_TYPE_LEVEL_HIGH>,
			     <AIC_FIQ AIC_TMR_HV_VIRT IRQ_TYPE_LEVEL_HIGH>;
	};

	clkref: clock-ref {
		compatible = "fixed-clock";
		#clock-cells = <0>;
		clock-frequency = <24000000>;
		clock-output-names = "clkref";
	};

	soc {
		compatible = "simple-bus";
		#address-cells = <2>;
		#size-cells = <2>;

		ranges;
		nonposted-mmio;

		serial0: serial@235200000 {
			compatible = "apple,s5l-uart";
			reg = <0x2 0x35200000 0x0 0x1000>;
			reg-io-width = <4>;
			interrupt-parent = <&aic>;
			interrupts = <AIC_IRQ 605 IRQ_TYPE_LEVEL_HIGH>;
			clocks = <&clkref>, <&clkref>, <&clkref>;
			clock-names = "uart", "clk_uart_baud0", "clk_uart_baud1";
			power-domains = <&ps_uart0>;
			status = "disabled";
		};

		serial2: serial@235208000 {
			compatible = "apple,s5l-uart";
			reg = <0x2 0x35208000 0x0 0x1000>;
			reg-io-width = <4>;
			interrupt-parent = <&aic>;
			interrupts = <AIC_IRQ 607 IRQ_TYPE_LEVEL_HIGH>;
			clocks = <&clkref>, <&clkref>, <&clkref>;
			clock-names = "uart", "clk_uart_baud0", "clk_uart_baud1";
			power-domains = <&ps_uart2>;
			status = "disabled";
		};

		aic: interrupt-controller@23b100000 {
			compatible = "apple,t8103-aic", "apple,aic";
			#interrupt-cells = <3>;
			interrupt-controller;
			reg = <0x2 0x3b100000 0x0 0x8000>;
		};

<<<<<<< HEAD
		pmgr: power-management@23b700000 {
			compatible = "apple,t8103-pmgr", "apple,pmgr", "syscon", "simple-mfd";
			#address-cells = <1>;
			#size-cells = <0>;

			reg = <0x2 0x3b700000 0x0 0x14000>;

			ps_imx: power-controller@1b8 {
				compatible = "apple,t8103-pmgr-pwrstate", "apple,pmgr-pwrstate";
				reg = <0x1b8>;
				#power-domain-cells = <0>;
				#reset-cells = <0>;
				apple,domain-name = "imx";
				apple,always-on;
			};

			ps_sio: power-controller@1c0 {
				compatible = "apple,t8103-pmgr-pwrstate", "apple,pmgr-pwrstate";
				reg = <0x1c0>;
				#power-domain-cells = <0>;
				#reset-cells = <0>;
				apple,domain-name = "sio";
			};

			ps_uart_p: power-controller@220 {
				compatible = "apple,t8103-pmgr-pwrstate", "apple,pmgr-pwrstate";
				reg = <0x220>;
				#power-domain-cells = <0>;
				#reset-cells = <0>;
				apple,domain-name = "uart_p";
				power-domains = <&ps_sio>;
			};

			ps_uart0: power-controller@270 {
				compatible = "apple,t8103-pmgr-pwrstate", "apple,pmgr-pwrstate";
				reg = <0x270>;
				#power-domain-cells = <0>;
				#reset-cells = <0>;
				apple,domain-name = "uart0";
				power-domains = <&ps_uart_p>;
			};

			ps_uart1: power-controller@278 {
				compatible = "apple,t8103-pmgr-pwrstate", "apple,pmgr-pwrstate";
				reg = <0x278>;
				#power-domain-cells = <0>;
				#reset-cells = <0>;
				apple,domain-name = "uart1";
				power-domains = <&ps_uart_p>;
			};

			ps_uart2: power-controller@280 {
				compatible = "apple,t8103-pmgr-pwrstate", "apple,pmgr-pwrstate";
				reg = <0x280>;
				#power-domain-cells = <0>;
				#reset-cells = <0>;
				apple,domain-name = "uart2";
				power-domains = <&ps_uart_p>;
			};

			ps_uart3: power-controller@288 {
				compatible = "apple,t8103-pmgr-pwrstate", "apple,pmgr-pwrstate";
				reg = <0x288>;
				#power-domain-cells = <0>;
				#reset-cells = <0>;
				apple,domain-name = "uart3";
				power-domains = <&ps_uart_p>;
			};

			ps_apcie: power-controller@348 {
				compatible = "apple,t8103-pmgr-pwrstate", "apple,pmgr-pwrstate";
				reg = <0x348>;
				#power-domain-cells = <0>;
				#reset-cells = <0>;
				apple,domain-name = "apcie";
				power-domains = <&ps_imx>;
			};

			ps_ans2: power-controller@3f0 {
				compatible = "apple,t8103-pmgr-pwrstate", "apple,pmgr-pwrstate";
				reg = <0x3f0>;
				#power-domain-cells = <0>;
				#reset-cells = <0>;
				apple,domain-name = "ans2";
				power-domains = <&ps_apcie_st>;
			};

			ps_apcie_st: power-controller@418 {
				compatible = "apple,t8103-pmgr-pwrstate", "apple,pmgr-pwrstate";
				reg = <0x418>;
				#power-domain-cells = <0>;
				#reset-cells = <0>;
				apple,domain-name = "apcie_st";
				power-domains = <&ps_apcie>;
			};
		};
        };
=======
		ans: mbox@277408000 {
			compatible = "apple,t8103-ans-mailbox",
				"apple,t8103-asc-mailbox";
			reg = <0x2 0x77408000 0x0 0x4000>;
			interrupt-parent = <&aic>;
			interrupts = <AIC_IRQ 583 IRQ_TYPE_LEVEL_HIGH>,
				<AIC_IRQ 584 IRQ_TYPE_LEVEL_HIGH>,
				<AIC_IRQ 585 IRQ_TYPE_LEVEL_HIGH>,
				<AIC_IRQ 586 IRQ_TYPE_LEVEL_HIGH>;
			interrupt-names = "send-empty", "send-not-empty",
				"recv-empty", "recv-not-empty";
			#mbox-cells = <0>;
		};

		sart: sart@27bc50000 {
			compatible = "apple,t8103-sart";
			reg = <0x2 0x7bc50000 0x0 0x10000>;
		};

		ans2: nvme@27bcc0000 {
			compatible = "apple,t8103-ans-nvme";
			reg = <0x2 0x7bcc0000 0x0 0x40000>, <0x2 0x77400000 0x0 0x4000>;
			reg-names = "nvme", "coproc";
			interrupt-parent = <&aic>;
			interrupts = <AIC_IRQ 590 IRQ_TYPE_LEVEL_HIGH>;
			mboxes = <&ans>;
			mbox-names = "ans-mbox";
			apple,sart = <&sart>;
		 };

		smc: mbox@23e408000 {
			compatible = "apple,t8103-smc-mailbox",
				"apple,t8103-asc-mailbox";
			reg = <0x2 0x3e408000 0x0 0x4000>;
			interrupt-parent = <&aic>;
			interrupts = <AIC_IRQ 400 IRQ_TYPE_LEVEL_HIGH>,
				<AIC_IRQ 401 IRQ_TYPE_LEVEL_HIGH>,
				<AIC_IRQ 402 IRQ_TYPE_LEVEL_HIGH>,
				<AIC_IRQ 403 IRQ_TYPE_LEVEL_HIGH>;
			interrupt-names = "send-empty", "send-not-empty",
				"recv-empty", "recv-not-empty";
			#mbox-cells = <0>;
		};

		smc_compat: mbox@23e400000 {
			compatible = "apple,t8103-compat-mailbox";
			reg-names = "coproc";
			reg = <0x2 0x3e400000 0x0 0x4000>;
			mboxes = <&smc>;
			mbox-names = "mbox";
			#mbox-cells = <1>;
		};
	};
>>>>>>> 711b8253
};<|MERGE_RESOLUTION|>--- conflicted
+++ resolved
@@ -141,7 +141,6 @@
 			reg = <0x2 0x3b100000 0x0 0x8000>;
 		};
 
-<<<<<<< HEAD
 		pmgr: power-management@23b700000 {
 			compatible = "apple,t8103-pmgr", "apple,pmgr", "syscon", "simple-mfd";
 			#address-cells = <1>;
@@ -238,8 +237,7 @@
 				power-domains = <&ps_apcie>;
 			};
 		};
-        };
-=======
+
 		ans: mbox@277408000 {
 			compatible = "apple,t8103-ans-mailbox",
 				"apple,t8103-asc-mailbox";
@@ -293,5 +291,4 @@
 			#mbox-cells = <1>;
 		};
 	};
->>>>>>> 711b8253
 };