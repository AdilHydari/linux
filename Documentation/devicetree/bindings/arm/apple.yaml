# SPDX-License-Identifier: GPL-2.0-only OR BSD-2-Clause
%YAML 1.2
---
$id: http://devicetree.org/schemas/arm/apple.yaml#
$schema: http://devicetree.org/meta-schemas/core.yaml#

title: Apple ARM Machine Device Tree Bindings

maintainers:
  - Hector Martin <marcan@marcan.st>

description: |
  ARM platforms using SoCs designed by Apple Inc., branded "Apple Silicon".

  This currently includes devices based on the "M1" SoC:

  - Mac mini (M1, 2020)
  - MacBook Pro (13-inch, M1, 2020)
  - MacBook Air (M1, 2020)
  - iMac (24-inch, M1, 2021)
<<<<<<< HEAD
=======

  And devices based on the "M1 Pro" and "M1 Max" SoCs:

  - MacBook Pro (14-inch, M1 Pro, 2021)
  - MacBook Pro (14-inch, M1 Max, 2021)
  - MacBook Pro (16-inch, M1 Pro, 2021)
  - MacBook Pro (16-inch, M1 Max, 2021)
>>>>>>> 20681904

  The compatible property should follow this format:

  compatible = "apple,<targettype>", "apple,<socid>", "apple,arm-platform";

  <targettype> represents the board/device and comes from the `target-type`
  property of the root node of the Apple Device Tree, lowercased. It can be
  queried on macOS using the following command:

  $ ioreg -d2 -l | grep target-type

  <socid> is the lowercased SoC ID. Apple uses at least *five* different
  names for their SoCs:

  - Marketing name ("M1")
  - Internal name ("H13G")
  - Codename ("Tonga")
  - SoC ID ("T8103")
  - Package/IC part number ("APL1102")

  Devicetrees should use the lowercased SoC ID, to avoid confusion if
  multiple SoCs share the same marketing name. This can be obtained from
  the `compatible` property of the arm-io node of the Apple Device Tree,
  which can be queried as follows on macOS:

  $ ioreg -n arm-io | grep compatible

properties:
  $nodename:
    const: "/"
  compatible:
    oneOf:
      - description: Apple M1 SoC based platforms
        items:
          - enum:
              - apple,j274 # Mac mini (M1, 2020)
              - apple,j293 # MacBook Pro (13-inch, M1, 2020)
              - apple,j313 # MacBook Air (M1, 2020)
              - apple,j456 # iMac (24-inch, 4x USB-C, M1, 2021)
              - apple,j457 # iMac (24-inch, 2x USB-C, M1, 2021)
          - const: apple,t8103
          - const: apple,arm-platform
      - description: Apple M1 Pro SoC based platforms
        items:
          - enum:
              - apple,j314s # MacBook Pro (14-inch, M1 Pro, 2021)
              - apple,j316s # MacBook Pro (16-inch, M1 Pro, 2021)
          - const: apple,t6000
          - const: apple,arm-platform
      - description: Apple M1 Max SoC based platforms
        items:
          - enum:
              - apple,j314c # MacBook Pro (14-inch, M1 Max, 2021)
              - apple,j316c # MacBook Pro (16-inch, M1 Max, 2021)
          - const: apple,t6001
          - const: apple,arm-platform

additionalProperties: true

...<|MERGE_RESOLUTION|>--- conflicted
+++ resolved
@@ -18,8 +18,6 @@
   - MacBook Pro (13-inch, M1, 2020)
   - MacBook Air (M1, 2020)
   - iMac (24-inch, M1, 2021)
-<<<<<<< HEAD
-=======
 
   And devices based on the "M1 Pro" and "M1 Max" SoCs:
 
@@ -27,7 +25,6 @@
   - MacBook Pro (14-inch, M1 Max, 2021)
   - MacBook Pro (16-inch, M1 Pro, 2021)
   - MacBook Pro (16-inch, M1 Max, 2021)
->>>>>>> 20681904
 
   The compatible property should follow this format:
 
