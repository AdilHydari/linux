--- conflicted
+++ resolved
@@ -450,15 +450,9 @@
 	.func		= bpf_trace_vprintk,
 	.gpl_only	= true,
 	.ret_type	= RET_INTEGER,
-<<<<<<< HEAD
-	.arg1_type	= ARG_PTR_TO_MEM,
-	.arg2_type	= ARG_CONST_SIZE,
-	.arg3_type	= ARG_PTR_TO_MEM_OR_NULL,
-=======
 	.arg1_type	= ARG_PTR_TO_MEM | MEM_RDONLY,
 	.arg2_type	= ARG_CONST_SIZE,
 	.arg3_type	= ARG_PTR_TO_MEM | PTR_MAYBE_NULL | MEM_RDONLY,
->>>>>>> 754e0b0e
 	.arg4_type	= ARG_CONST_SIZE_OR_ZERO,
 };
 
@@ -1097,8 +1091,6 @@
 	.arg2_type	= ARG_CONST_SIZE_OR_ZERO,
 };
 
-<<<<<<< HEAD
-=======
 BPF_CALL_3(get_func_arg, void *, ctx, u32, n, u64 *, value)
 {
 	/* This helper call is inlined by verifier. */
@@ -1146,7 +1138,6 @@
 	.arg1_type	= ARG_PTR_TO_CTX,
 };
 
->>>>>>> 754e0b0e
 static const struct bpf_func_proto *
 bpf_tracing_func_proto(enum bpf_func_id func_id, const struct bpf_prog *prog)
 {
@@ -1262,11 +1253,8 @@
 		return &bpf_get_func_ip_proto_tracing;
 	case BPF_FUNC_get_branch_snapshot:
 		return &bpf_get_branch_snapshot_proto;
-<<<<<<< HEAD
-=======
 	case BPF_FUNC_find_vma:
 		return &bpf_find_vma_proto;
->>>>>>> 754e0b0e
 	case BPF_FUNC_trace_vprintk:
 		return bpf_get_trace_vprintk_proto();
 	default:
